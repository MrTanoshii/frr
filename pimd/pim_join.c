/*
 * PIM for Quagga
 * Copyright (C) 2008  Everton da Silva Marques
 *
 * This program is free software; you can redistribute it and/or modify
 * it under the terms of the GNU General Public License as published by
 * the Free Software Foundation; either version 2 of the License, or
 * (at your option) any later version.
 *
 * This program is distributed in the hope that it will be useful, but
 * WITHOUT ANY WARRANTY; without even the implied warranty of
 * MERCHANTABILITY or FITNESS FOR A PARTICULAR PURPOSE.  See the GNU
 * General Public License for more details.
 *
 * You should have received a copy of the GNU General Public License along
 * with this program; see the file COPYING; if not, write to the Free Software
 * Foundation, Inc., 51 Franklin St, Fifth Floor, Boston, MA 02110-1301 USA
 */

#include <zebra.h>

#include "log.h"
#include "prefix.h"
#include "if.h"
#include "vty.h"
#include "plist.h"

#include "pimd.h"
#include "pim_str.h"
#include "pim_tlv.h"
#include "pim_msg.h"
#include "pim_pim.h"
#include "pim_join.h"
#include "pim_oil.h"
#include "pim_iface.h"
#include "pim_hello.h"
#include "pim_ifchannel.h"
#include "pim_rpf.h"
#include "pim_rp.h"
#include "pim_jp_agg.h"

static void
on_trace (const char *label,
	  struct interface *ifp, struct in_addr src)
{
  if (PIM_DEBUG_PIM_TRACE) {
    char src_str[INET_ADDRSTRLEN];
    pim_inet4_dump("<src?>", src, src_str, sizeof(src_str));
    zlog_debug("%s: from %s on %s",
	       label, src_str, ifp->name);
  }
}

static void recv_join(struct interface *ifp,
		      struct pim_neighbor *neigh,
		      uint16_t holdtime,
		      struct in_addr upstream,
		      struct prefix_sg *sg,
		      uint8_t source_flags)
{
  struct pim_interface *pim_ifp = NULL;

  if (PIM_DEBUG_PIM_TRACE) {
    char up_str[INET_ADDRSTRLEN];
    char neigh_str[INET_ADDRSTRLEN];
    pim_inet4_dump("<upstream?>", upstream, up_str, sizeof(up_str));
    pim_inet4_dump("<neigh?>", neigh->source_addr, neigh_str, sizeof(neigh_str));
    zlog_warn("%s: join (S,G)=%s rpt=%d wc=%d upstream=%s holdtime=%d from %s on %s",
	      __PRETTY_FUNCTION__,
	      pim_str_sg_dump (sg),
	      source_flags & PIM_RPT_BIT_MASK,
	      source_flags & PIM_WILDCARD_BIT_MASK,
	      up_str, holdtime, neigh_str, ifp->name);
  }

  pim_ifp = ifp->info;
  zassert(pim_ifp);

  ++pim_ifp->pim_ifstat_join_recv;

  /*
   * If the RPT and WC are set it's a (*,G)
   * and the source is the RP
   */
  if ((source_flags & PIM_RPT_BIT_MASK) &&
      (source_flags & PIM_WILDCARD_BIT_MASK))
    {
      struct pim_rpf *rp = RP (sg->grp);

      /*
       * If the RP sent in the message is not
       * our RP for the group, drop the message
       */
      if (sg->src.s_addr != rp->rpf_addr.u.prefix4.s_addr)
	return;

      sg->src.s_addr = INADDR_ANY;
    }

  /* Restart join expiry timer */
  pim_ifchannel_join_add(ifp, neigh->source_addr, upstream,
			 sg, source_flags, holdtime);

}

static void recv_prune(struct interface *ifp,
		       struct pim_neighbor *neigh,
		       uint16_t holdtime,
		       struct in_addr upstream,
		       struct prefix_sg *sg,
		       uint8_t source_flags)
{
  struct pim_interface *pim_ifp = NULL;

  if (PIM_DEBUG_PIM_TRACE) {
    char up_str[INET_ADDRSTRLEN];
    char neigh_str[INET_ADDRSTRLEN];
    pim_inet4_dump("<upstream?>", upstream, up_str, sizeof(up_str));
    pim_inet4_dump("<neigh?>", neigh->source_addr, neigh_str, sizeof(neigh_str));
    zlog_warn("%s: prune (S,G)=%s rpt=%d wc=%d upstream=%s holdtime=%d from %s on %s",
	      __PRETTY_FUNCTION__,
	      pim_str_sg_dump (sg),
	      source_flags & PIM_RPT_BIT_MASK,
	      source_flags & PIM_WILDCARD_BIT_MASK,
	      up_str, holdtime, neigh_str, ifp->name);
  }

  pim_ifp = ifp->info;
  zassert(pim_ifp);

  ++pim_ifp->pim_ifstat_prune_recv;

  if ((source_flags & PIM_RPT_BIT_MASK) &&
      (source_flags & PIM_WILDCARD_BIT_MASK))
    {
      struct pim_rpf *rp = RP (sg->grp);

      // Ignoring Prune *,G's at the moment.
      if (sg->src.s_addr != rp->rpf_addr.u.prefix4.s_addr)
	return;

      sg->src.s_addr = INADDR_ANY;
    }

  pim_ifchannel_prune(ifp, upstream, sg, source_flags, holdtime);

}

int pim_joinprune_recv(struct interface *ifp,
		       struct pim_neighbor *neigh,
		       struct in_addr src_addr,
		       uint8_t *tlv_buf, int tlv_buf_size)
{
  struct prefix   msg_upstream_addr;
  uint8_t         msg_num_groups;
  uint16_t        msg_holdtime;
  int             addr_offset;
  uint8_t        *buf;
  uint8_t        *pastend;
  int             remain;
  int             group;

  buf     = tlv_buf;
  pastend = tlv_buf + tlv_buf_size;

  /*
    Parse ucast addr
  */
  addr_offset = pim_parse_addr_ucast (&msg_upstream_addr,
				      buf, pastend - buf);
  if (addr_offset < 1) {
    char src_str[INET_ADDRSTRLEN];
    pim_inet4_dump("<src?>", src_addr, src_str, sizeof(src_str));
    zlog_warn("%s: pim_parse_addr_ucast() failure: from %s on %s",
	      __PRETTY_FUNCTION__,
	      src_str, ifp->name);
    return -1;
  }
  buf += addr_offset;

  /*
    Check upstream address family
   */
  if (msg_upstream_addr.family != AF_INET) {
    if (PIM_DEBUG_PIM_J_P) {
      char src_str[INET_ADDRSTRLEN];
      pim_inet4_dump("<src?>", src_addr, src_str, sizeof(src_str));
      zlog_warn("%s: ignoring join/prune directed to unexpected addr family=%d from %s on %s",
		__PRETTY_FUNCTION__,
		msg_upstream_addr.family, src_str, ifp->name);
    }
    return -2;
  }

  remain = pastend - buf;
  if (remain < 4) {
    char src_str[INET_ADDRSTRLEN];
    pim_inet4_dump("<src?>", src_addr, src_str, sizeof(src_str));
    zlog_warn("%s: short join/prune message buffer for group list: size=%d minimum=%d from %s on %s",
	      __PRETTY_FUNCTION__,
	      remain, 4, src_str, ifp->name);
    return -4;
  }

  ++buf; /* skip reserved byte */
  msg_num_groups = *(const uint8_t *) buf;
  ++buf;
  msg_holdtime = ntohs(*(const uint16_t *) buf);
  ++buf;
  ++buf;

  if (PIM_DEBUG_PIM_J_P) {
    char src_str[INET_ADDRSTRLEN];
    char upstream_str[INET_ADDRSTRLEN];
    pim_inet4_dump("<src?>", src_addr, src_str, sizeof(src_str));
    pim_inet4_dump("<addr?>", msg_upstream_addr.u.prefix4,
		   upstream_str, sizeof(upstream_str));
    zlog_debug ("%s: join/prune upstream=%s groups=%d holdtime=%d from %s on %s",
		__PRETTY_FUNCTION__,
		upstream_str, msg_num_groups, msg_holdtime,
		src_str, ifp->name);
  }

  /* Scan groups */
  for (group = 0; group < msg_num_groups; ++group) {
    struct prefix_sg sg;
    uint8_t       msg_source_flags;
    uint16_t      msg_num_joined_sources;
    uint16_t      msg_num_pruned_sources;
    int           source;
    struct        pim_ifchannel *starg_ch = NULL, *sg_ch = NULL;
    uint8_t       starg_alone = 0;

    memset (&sg, 0, sizeof (struct prefix_sg));
    addr_offset = pim_parse_addr_group (&sg,
					buf, pastend - buf);
    if (addr_offset < 1) {
      return -5;
    }
    buf += addr_offset;

    remain = pastend - buf;
    if (remain < 4) {
      char src_str[INET_ADDRSTRLEN];
      pim_inet4_dump("<src?>", src_addr, src_str, sizeof(src_str));
      zlog_warn("%s: short join/prune buffer for source list: size=%d minimum=%d from %s on %s",
		__PRETTY_FUNCTION__,
		remain, 4, src_str, ifp->name);
      return -6;
    }

    msg_num_joined_sources = ntohs(*(const uint16_t *) buf);
    buf += 2;
    msg_num_pruned_sources = ntohs(*(const uint16_t *) buf);
    buf += 2;

    if (PIM_DEBUG_PIM_J_P) {
      char src_str[INET_ADDRSTRLEN];
      char upstream_str[INET_ADDRSTRLEN];
      char group_str[INET_ADDRSTRLEN];
      pim_inet4_dump("<src?>", src_addr, src_str, sizeof(src_str));
      pim_inet4_dump("<addr?>", msg_upstream_addr.u.prefix4,
		     upstream_str, sizeof(upstream_str));
      pim_inet4_dump("<grp?>", sg.grp,
		     group_str, sizeof(group_str));
      zlog_warn("%s: join/prune upstream=%s group=%s/32 join_src=%d prune_src=%d from %s on %s",
		__PRETTY_FUNCTION__,
		upstream_str, group_str,
		msg_num_joined_sources, msg_num_pruned_sources,
		src_str, ifp->name);
    }

    /* Scan joined sources */
    for (source = 0; source < msg_num_joined_sources; ++source) {
      addr_offset = pim_parse_addr_source (&sg,
					   &msg_source_flags,
					   buf, pastend - buf);
      if (addr_offset < 1) {
	return -7;
      }

      buf += addr_offset;

      recv_join(ifp, neigh, msg_holdtime,
		msg_upstream_addr.u.prefix4,
		&sg,
		msg_source_flags);

      if (sg.src.s_addr == INADDR_ANY)
        {
          starg_alone = 1;
          starg_ch = pim_ifchannel_find (ifp, &sg);
	  if (starg_ch)
	    pim_ifchannel_set_star_g_join_state (starg_ch, 0, msg_source_flags, 1, starg_alone);
        }
    }

    /* Scan pruned sources */
    for (source = 0; source < msg_num_pruned_sources; ++source) {
      addr_offset = pim_parse_addr_source (&sg,
					   &msg_source_flags,
					   buf, pastend - buf);
      if (addr_offset < 1) {
	return -8;
      }

      sg_ch = pim_ifchannel_find (ifp, &sg);

      buf += addr_offset;
      starg_alone = 0;
      recv_prune(ifp, neigh, msg_holdtime,
		 msg_upstream_addr.u.prefix4,
		 &sg,
		 msg_source_flags);

      /* Received SG-RPT Prune delete oif from specific S,G */
      if (starg_ch && sg_ch && (msg_source_flags & PIM_RPT_BIT_MASK)
               && !(msg_source_flags & PIM_WILDCARD_BIT_MASK))
        {
          struct pim_upstream *up = sg_ch->upstream;
          PIM_IF_FLAG_SET_S_G_RPT(sg_ch->flags);
          if (up)
            {
              if (PIM_DEBUG_TRACE)
                zlog_debug ("%s: SGRpt flag is set, del inherit oif from up %s",
                     __PRETTY_FUNCTION__, up->sg_str);
              pim_channel_del_oif (up->channel_oil, starg_ch->interface, PIM_OIF_FLAG_PROTO_STAR);
            }
        }
    }
    if (starg_ch)
      pim_ifchannel_set_star_g_join_state (starg_ch, 1, msg_source_flags, 0, starg_alone);
    starg_ch = NULL;
  } /* scan groups */

  return 0;
}

/*
 * J/P Message Format
 *
 * While the RFC clearly states that this is 32 bits wide, it
 * is cheating.  These fields:
 * Encoded-Unicast format   (6 bytes MIN)
 * Encoded-Group format     (8 bytes MIN)
 * Encoded-Source format    (8 bytes MIN)
 * are *not* 32 bits wide.
 *
 * Nor does the RFC explicitly call out the size for:
 * Reserved                 (1 byte)
 * Num Groups               (1 byte)
 * Holdtime                 (2 bytes)
 * Number of Joined Sources (2 bytes)
 * Number of Pruned Sources (2 bytes)
 *
 * This leads to a missleading representation from casual
 * reading and making assumptions.  Be careful!
 *
 *   0                   1                   2                   3
 *   0 1 2 3 4 5 6 7 8 9 0 1 2 3 4 5 6 7 8 9 0 1 2 3 4 5 6 7 8 9 0 1
 *  +-+-+-+-+-+-+-+-+-+-+-+-+-+-+-+-+-+-+-+-+-+-+-+-+-+-+-+-+-+-+-+-+
 *  |PIM Ver| Type  |   Reserved    |           Checksum            |
 *  +-+-+-+-+-+-+-+-+-+-+-+-+-+-+-+-+-+-+-+-+-+-+-+-+-+-+-+-+-+-+-+-+
 *  |        Upstream Neighbor Address (Encoded-Unicast format)     |
 *  +-+-+-+-+-+-+-+-+-+-+-+-+-+-+-+-+-+-+-+-+-+-+-+-+-+-+-+-+-+-+-+-+
 *  |  Reserved     | Num groups    |          Holdtime             |
 *  +-+-+-+-+-+-+-+-+-+-+-+-+-+-+-+-+-+-+-+-+-+-+-+-+-+-+-+-+-+-+-+-+
 *  |         Multicast Group Address 1 (Encoded-Group format)      |
 *  +-+-+-+-+-+-+-+-+-+-+-+-+-+-+-+-+-+-+-+-+-+-+-+-+-+-+-+-+-+-+-+-+
 *  |   Number of Joined Sources    |   Number of Pruned Sources    |
 *  +-+-+-+-+-+-+-+-+-+-+-+-+-+-+-+-+-+-+-+-+-+-+-+-+-+-+-+-+-+-+-+-+
 *  |        Joined Source Address 1 (Encoded-Source format)        |
 *  +-+-+-+-+-+-+-+-+-+-+-+-+-+-+-+-+-+-+-+-+-+-+-+-+-+-+-+-+-+-+-+-+
 *  |                             .                                 |
 *  |                             .                                 |
 *  +-+-+-+-+-+-+-+-+-+-+-+-+-+-+-+-+-+-+-+-+-+-+-+-+-+-+-+-+-+-+-+-+
 *  |        Joined Source Address n (Encoded-Source format)        |
 *  +-+-+-+-+-+-+-+-+-+-+-+-+-+-+-+-+-+-+-+-+-+-+-+-+-+-+-+-+-+-+-+-+
 *  |        Pruned Source Address 1 (Encoded-Source format)        |
 *  +-+-+-+-+-+-+-+-+-+-+-+-+-+-+-+-+-+-+-+-+-+-+-+-+-+-+-+-+-+-+-+-+
 *  |                             .                                 |
 *  |                             .                                 |
 *  +-+-+-+-+-+-+-+-+-+-+-+-+-+-+-+-+-+-+-+-+-+-+-+-+-+-+-+-+-+-+-+-+
 *  |        Pruned Source Address n (Encoded-Source format)        |
 *  +-+-+-+-+-+-+-+-+-+-+-+-+-+-+-+-+-+-+-+-+-+-+-+-+-+-+-+-+-+-+-+-+
 *  |         Multicast Group Address m (Encoded-Group format)      |
 *  +-+-+-+-+-+-+-+-+-+-+-+-+-+-+-+-+-+-+-+-+-+-+-+-+-+-+-+-+-+-+-+-+
 *  |   Number of Joined Sources    |   Number of Pruned Sources    |
 *  +-+-+-+-+-+-+-+-+-+-+-+-+-+-+-+-+-+-+-+-+-+-+-+-+-+-+-+-+-+-+-+-+
 *  |        Joined Source Address 1 (Encoded-Source format)        |
 *  +-+-+-+-+-+-+-+-+-+-+-+-+-+-+-+-+-+-+-+-+-+-+-+-+-+-+-+-+-+-+-+-+
 *  |                             .                                 |
 *  |                             .                                 |
 *  +-+-+-+-+-+-+-+-+-+-+-+-+-+-+-+-+-+-+-+-+-+-+-+-+-+-+-+-+-+-+-+-+
 *  |        Joined Source Address n (Encoded-Source format)        |
 *  +-+-+-+-+-+-+-+-+-+-+-+-+-+-+-+-+-+-+-+-+-+-+-+-+-+-+-+-+-+-+-+-+
 *  |        Pruned Source Address 1 (Encoded-Source format)        |
 *  +-+-+-+-+-+-+-+-+-+-+-+-+-+-+-+-+-+-+-+-+-+-+-+-+-+-+-+-+-+-+-+-+
 *  |                             .                                 |
 *  |                             .                                 |
 *  +-+-+-+-+-+-+-+-+-+-+-+-+-+-+-+-+-+-+-+-+-+-+-+-+-+-+-+-+-+-+-+-+
 *  |        Pruned Source Address n (Encoded-Source format)        |
 *  +-+-+-+-+-+-+-+-+-+-+-+-+-+-+-+-+-+-+-+-+-+-+-+-+-+-+-+-+-+-+-+-+
 */
int pim_joinprune_send(struct pim_rpf *rpf,
                       struct list *groups)
{
  struct pim_jp_agg_group *group;
  struct pim_interface *pim_ifp = NULL;
  struct pim_jp_groups *grp = NULL;
  struct pim_jp *msg;
  struct listnode *node, *nnode;
  uint8_t pim_msg[10000];
  uint8_t *curr_ptr = pim_msg;
  bool new_packet = true;
  size_t packet_left = 0;
  size_t packet_size = 0;
  size_t group_size = 0;

  on_trace (__PRETTY_FUNCTION__, rpf->source_nexthop.interface, rpf->rpf_addr.u.prefix4);

  if (rpf->source_nexthop.interface)
    pim_ifp = rpf->source_nexthop.interface->info;
  else
    {
      zlog_warn ("%s: RPF interface is not present", __PRETTY_FUNCTION__);
      return -1;
    }

  if (!pim_ifp)
    {
      zlog_warn ("%s: multicast not enabled on interface %s",
              __PRETTY_FUNCTION__,
              rpf->source_nexthop.interface->name);
      return -1;
    }

  if (PIM_INADDR_IS_ANY(rpf->rpf_addr.u.prefix4))
    {
      if (PIM_DEBUG_PIM_J_P) {
        char dst_str[INET_ADDRSTRLEN];
        pim_inet4_dump("<dst?>", rpf->rpf_addr.u.prefix4, dst_str, sizeof(dst_str));
        zlog_debug("%s: upstream=%s is myself on interface %s",
                   __PRETTY_FUNCTION__,
                   dst_str, rpf->source_nexthop.interface->name);
      }
      return 0;
    }

  /*
    RFC 4601: 4.3.1.  Sending Hello Messages

    Thus, if a router needs to send a Join/Prune or Assert message on
    an interface on which it has not yet sent a Hello message with the
    currently configured IP address, then it MUST immediately send the
    relevant Hello message without waiting for the Hello Timer to
    expire, followed by the Join/Prune or Assert message.
  */
  pim_hello_require(rpf->source_nexthop.interface);

  for (ALL_LIST_ELEMENTS(groups, node, nnode, group))
    {
      if (new_packet)
        {
          msg = (struct pim_jp *)pim_msg;

          memset(msg, 0, sizeof (*msg));

          pim_msg_addr_encode_ipv4_ucast ((uint8_t *)&msg->addr, rpf->rpf_addr.u.prefix4);
          msg->reserved   = 0;
          msg->holdtime   = htons(PIM_JP_HOLDTIME);

          new_packet = false;

          grp = &msg->groups[0];
          curr_ptr = (uint8_t *)grp;
          packet_size  = sizeof (struct pim_msg_header);
          packet_size += sizeof (struct pim_encoded_ipv4_unicast);
          packet_size += 4;  // reserved (1) + groups (1) + holdtime (2)

          packet_left = rpf->source_nexthop.interface->mtu - 24;
          packet_left -= packet_size;
        }
      if (PIM_DEBUG_PIM_J_P) {
        char dst_str[INET_ADDRSTRLEN];
        char grp_str[INET_ADDRSTRLEN];
        pim_inet4_dump("<dst?>", rpf->rpf_addr.u.prefix4, dst_str, sizeof(dst_str));
        pim_inet4_dump("<grp?>", group->group, grp_str, sizeof(grp_str));
        zlog_debug("%s: sending (G)=%s to upstream=%s on interface %s",
                   __PRETTY_FUNCTION__,
                   grp_str, dst_str, rpf->source_nexthop.interface->name);
      }

      group_size = pim_msg_get_jp_group_size (group->sources);
      if (group_size > packet_left)
        {
          pim_msg_build_header (pim_msg, packet_size, PIM_MSG_TYPE_JOIN_PRUNE);
          if (pim_msg_send(pim_ifp->pim_sock_fd,
                           pim_ifp->primary_address,
                           qpim_all_pim_routers_addr,
                           pim_msg,
                           packet_size,
                           rpf->source_nexthop.interface->name)) {
            zlog_warn("%s: could not send PIM message on interface %s",
                      __PRETTY_FUNCTION__, rpf->source_nexthop.interface->name);
          }

          msg = (struct pim_jp *)pim_msg;
          memset(msg, 0, sizeof (*msg));

          pim_msg_addr_encode_ipv4_ucast ((uint8_t *)&msg->addr, rpf->rpf_addr.u.prefix4);
          msg->reserved   = 0;
          msg->holdtime   = htons(PIM_JP_HOLDTIME);

          new_packet = false;

          grp = &msg->groups[0];
          curr_ptr = (uint8_t *)grp;
          packet_size  = sizeof (struct pim_msg_header);
          packet_size += sizeof (struct pim_encoded_ipv4_unicast);
          packet_size += 4;  // reserved (1) + groups (1) + holdtime (2)

          packet_left = rpf->source_nexthop.interface->mtu - 24;
          packet_left -= packet_size;
        }

      msg->num_groups++;
      /*
        Build PIM message
      */

      curr_ptr += group_size;
      packet_left -= group_size;
      packet_size += group_size;
      pim_msg_build_jp_groups (grp, group, group_size);

<<<<<<< HEAD
      pim_ifp->pim_ifstat_join_send += ntohs(grp->joins);
      pim_ifp->pim_ifstat_prune_send += ntohs(grp->prunes);
=======
      if (PIM_DEBUG_PIM_TRACE)
        zlog_debug ("%s: interface %s num_joins %u num_prunes %u", __PRETTY_FUNCTION__,
          rpf->source_nexthop.interface->name, ntohs(grp->joins), ntohs (grp->prunes));
>>>>>>> f87b9639

      grp = (struct pim_jp_groups *)curr_ptr;
      if (packet_left < sizeof (struct pim_jp_groups) || msg->num_groups == 255)
        {
          pim_msg_build_header (pim_msg, packet_size, PIM_MSG_TYPE_JOIN_PRUNE);
          if (pim_msg_send(pim_ifp->pim_sock_fd,
                           pim_ifp->primary_address,
                           qpim_all_pim_routers_addr,
                           pim_msg,
                           packet_size,
                           rpf->source_nexthop.interface->name)) {
            zlog_warn("%s: could not send PIM message on interface %s",
                      __PRETTY_FUNCTION__, rpf->source_nexthop.interface->name);
          }

          new_packet = true;
        }
    }


  if (!new_packet)
    {
      //msg->num_groups = htons (msg->num_groups);
      pim_msg_build_header (pim_msg, packet_size, PIM_MSG_TYPE_JOIN_PRUNE);
      if (pim_msg_send(pim_ifp->pim_sock_fd,
                       pim_ifp->primary_address,
                       qpim_all_pim_routers_addr,
                       pim_msg,
                       packet_size,
                       rpf->source_nexthop.interface->name)) {
        zlog_warn("%s: could not send PIM message on interface %s",
                  __PRETTY_FUNCTION__, rpf->source_nexthop.interface->name);
      }
    }
  return 0;
}<|MERGE_RESOLUTION|>--- conflicted
+++ resolved
@@ -534,14 +534,12 @@
       packet_size += group_size;
       pim_msg_build_jp_groups (grp, group, group_size);
 
-<<<<<<< HEAD
       pim_ifp->pim_ifstat_join_send += ntohs(grp->joins);
       pim_ifp->pim_ifstat_prune_send += ntohs(grp->prunes);
-=======
+
       if (PIM_DEBUG_PIM_TRACE)
         zlog_debug ("%s: interface %s num_joins %u num_prunes %u", __PRETTY_FUNCTION__,
           rpf->source_nexthop.interface->name, ntohs(grp->joins), ntohs (grp->prunes));
->>>>>>> f87b9639
 
       grp = (struct pim_jp_groups *)curr_ptr;
       if (packet_left < sizeof (struct pim_jp_groups) || msg->num_groups == 255)
