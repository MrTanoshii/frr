--- conflicted
+++ resolved
@@ -1748,15 +1748,10 @@
 	if (BGP_DEBUG(zebra, ZEBRA))
 		zlog_debug("Rx L3-VNI %s VRF %s VNI %u RMAC %s filter %s",
 			   (cmd == ZEBRA_L3VNI_ADD) ? "add" : "del",
-<<<<<<< HEAD
 			   vrf_id_to_name(vrf_id),
 			   l3vni,
 			   prefix_mac2str(&rmac, buf, sizeof(buf)),
 			   filter ? "prefix-routes-only" : "none");
-=======
-			   vrf_id_to_name(vrf_id), l3vni,
-			   prefix_mac2str(&rmac, buf, sizeof(buf)));
->>>>>>> 42001664
 
 	if (cmd == ZEBRA_L3VNI_ADD)
 		bgp_evpn_local_l3vni_add(l3vni, vrf_id, &rmac, originator_ip,
