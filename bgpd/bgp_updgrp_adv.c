/**
 * bgp_updgrp_adv.c: BGP update group advertisement and adjacency
 *                   maintenance
 *
 *
 * @copyright Copyright (C) 2014 Cumulus Networks, Inc.
 *
 * @author Avneesh Sachdev <avneesh@sproute.net>
 * @author Rajesh Varadarajan <rajesh@sproute.net>
 * @author Pradosh Mohapatra <pradosh@sproute.net>
 *
 * This file is part of GNU Zebra.
 *
 * GNU Zebra is free software; you can redistribute it and/or modify it
 * under the terms of the GNU General Public License as published by the
 * Free Software Foundation; either version 2, or (at your option) any
 * later version.
 *
 * GNU Zebra is distributed in the hope that it will be useful, but
 * WITHOUT ANY WARRANTY; without even the implied warranty of
 * MERCHANTABILITY or FITNESS FOR A PARTICULAR PURPOSE.  See the GNU
 * General Public License for more details.
 *
 * You should have received a copy of the GNU General Public License along
 * with this program; see the file COPYING; if not, write to the Free Software
 * Foundation, Inc., 51 Franklin St, Fifth Floor, Boston, MA 02110-1301 USA
 */

#include <zebra.h>

#include "command.h"
#include "memory.h"
#include "prefix.h"
#include "hash.h"
#include "thread.h"
#include "queue.h"
#include "routemap.h"
#include "filter.h"

#include "bgpd/bgpd.h"
#include "bgpd/bgp_table.h"
#include "bgpd/bgp_debug.h"
#include "bgpd/bgp_route.h"
#include "bgpd/bgp_advertise.h"
#include "bgpd/bgp_attr.h"
#include "bgpd/bgp_aspath.h"
#include "bgpd/bgp_packet.h"
#include "bgpd/bgp_fsm.h"
#include "bgpd/bgp_mplsvpn.h"
#include "bgpd/bgp_updgrp.h"
#include "bgpd/bgp_advertise.h"
#include "bgpd/bgp_addpath.h"


/********************
 * PRIVATE FUNCTIONS
 ********************/
static int bgp_adj_out_compare(const struct bgp_adj_out *o1,
			       const struct bgp_adj_out *o2)
{
	if (o1->subgroup < o2->subgroup)
		return -1;

	if (o1->subgroup > o2->subgroup)
		return 1;

	if (o1->addpath_tx_id < o2->addpath_tx_id)
		return -1;

	if (o1->addpath_tx_id > o2->addpath_tx_id)
		return 1;

	return 0;
}
RB_GENERATE(bgp_adj_out_rb, bgp_adj_out, adj_entry, bgp_adj_out_compare);

static inline struct bgp_adj_out *adj_lookup(struct bgp_node *rn,
					     struct update_subgroup *subgrp,
					     uint32_t addpath_tx_id)
{
	struct bgp_adj_out lookup;

	if (!rn || !subgrp)
		return NULL;

	/* update-groups that do not support addpath will pass 0 for
	 * addpath_tx_id. */
	lookup.subgroup = subgrp;
	lookup.addpath_tx_id = addpath_tx_id;

	return RB_FIND(bgp_adj_out_rb, &rn->adj_out, &lookup);
}

static void adj_free(struct bgp_adj_out *adj)
{
	TAILQ_REMOVE(&(adj->subgroup->adjq), adj, subgrp_adj_train);
	SUBGRP_DECR_STAT(adj->subgroup, adj_count);
	XFREE(MTYPE_BGP_ADJ_OUT, adj);
}

static void subgrp_withdraw_stale_addpath(struct updwalk_context *ctx,
					  struct update_subgroup *subgrp)
{
	struct bgp_adj_out *adj, *adj_next;
	uint32_t id;
	struct bgp_path_info *pi;
	afi_t afi = SUBGRP_AFI(subgrp);
	safi_t safi = SUBGRP_SAFI(subgrp);
	struct peer *peer = SUBGRP_PEER(subgrp);

	/* Look through all of the paths we have advertised for this rn and send
	 * a withdraw for the ones that are no longer present */
	RB_FOREACH_SAFE (adj, bgp_adj_out_rb, &ctx->rn->adj_out, adj_next) {

		if (adj->subgroup == subgrp) {
			for (pi = bgp_node_get_bgp_path_info(ctx->rn);
			     pi; pi = pi->next) {
				id = bgp_addpath_id_for_peer(peer, afi, safi,
					&pi->tx_addpath);

				if (id == adj->addpath_tx_id) {
					break;
				}
			}

			if (!pi) {
				subgroup_process_announce_selected(
					subgrp, NULL, ctx->rn,
					adj->addpath_tx_id);
			}
		}
	}
}

static int group_announce_route_walkcb(struct update_group *updgrp, void *arg)
{
	struct updwalk_context *ctx = arg;
	struct update_subgroup *subgrp;
	struct bgp_path_info *pi;
	afi_t afi;
	safi_t safi;
	struct peer *peer;
	struct bgp_adj_out *adj, *adj_next;
	int addpath_capable;

	afi = UPDGRP_AFI(updgrp);
	safi = UPDGRP_SAFI(updgrp);
	peer = UPDGRP_PEER(updgrp);
	addpath_capable = bgp_addpath_encode_tx(peer, afi, safi);

	if (BGP_DEBUG(update, UPDATE_OUT)) {
		char buf_prefix[PREFIX_STRLEN];
		prefix2str(&ctx->rn->p, buf_prefix, sizeof(buf_prefix));
		zlog_debug("%s: afi=%s, safi=%s, p=%s", __func__, afi2str(afi),
			   safi2str(safi), buf_prefix);
	}


	UPDGRP_FOREACH_SUBGRP (updgrp, subgrp) {

		/*
		 * Skip the subgroups that have coalesce timer running. We will
		 * walk the entire prefix table for those subgroups when the
		 * coalesce timer fires.
		 */
		if (!subgrp->t_coalesce) {
			/* An update-group that uses addpath */
			if (addpath_capable) {
				subgrp_withdraw_stale_addpath(ctx, subgrp);

				for (pi = bgp_node_get_bgp_path_info(ctx->rn);
				     pi; pi = pi->next) {
					/* Skip the bestpath for now */
					if (pi == ctx->pi)
						continue;

					subgroup_process_announce_selected(
						subgrp, pi, ctx->rn,
						bgp_addpath_id_for_peer(
							peer, afi, safi,
							&pi->tx_addpath));
				}

				/* Process the bestpath last so the "show [ip]
				 * bgp neighbor x.x.x.x advertised"
				 * output shows the attributes from the bestpath
				 */
				if (ctx->pi)
					subgroup_process_announce_selected(
						subgrp, ctx->pi, ctx->rn,
						bgp_addpath_id_for_peer(
							peer, afi, safi,
							&ctx->pi->tx_addpath));
			}

			/* An update-group that does not use addpath */
			else {
				if (ctx->pi) {
					subgroup_process_announce_selected(
						subgrp, ctx->pi, ctx->rn,
						bgp_addpath_id_for_peer(
							peer, afi, safi,
							&ctx->pi->tx_addpath));
				} else {
					/* Find the addpath_tx_id of the path we
					 * had advertised and
					 * send a withdraw */
					RB_FOREACH_SAFE (adj, bgp_adj_out_rb,
							 &ctx->rn->adj_out,
							 adj_next) {
						if (adj->subgroup == subgrp) {
							subgroup_process_announce_selected(
								subgrp, NULL,
								ctx->rn,
								adj->addpath_tx_id);
						}
					}
				}
			}
		}
	}

	return UPDWALK_CONTINUE;
}

static void subgrp_show_adjq_vty(struct update_subgroup *subgrp,
				 struct vty *vty, uint8_t flags)
{
	struct bgp_table *table;
	struct bgp_adj_out *adj;
	unsigned long output_count;
	struct bgp_node *rn;
	int header1 = 1;
	struct bgp *bgp;
	int header2 = 1;

	bgp = SUBGRP_INST(subgrp);
	if (!bgp)
		return;

	table = bgp->rib[SUBGRP_AFI(subgrp)][SUBGRP_SAFI(subgrp)];

	output_count = 0;

	for (rn = bgp_table_top(table); rn; rn = bgp_route_next(rn))
		RB_FOREACH (adj, bgp_adj_out_rb, &rn->adj_out)
			if (adj->subgroup == subgrp) {
				if (header1) {
					vty_out(vty,
						"BGP table version is %" PRIu64
						", local router ID is %s\n",
						table->version,
						inet_ntoa(bgp->router_id));
					vty_out(vty, BGP_SHOW_SCODE_HEADER);
					vty_out(vty, BGP_SHOW_OCODE_HEADER);
					header1 = 0;
				}
				if (header2) {
					vty_out(vty, BGP_SHOW_HEADER);
					header2 = 0;
				}
				if ((flags & UPDWALK_FLAGS_ADVQUEUE) && adj->adv
				    && adj->adv->baa) {
					route_vty_out_tmp(vty, &rn->p,
							  adj->adv->baa->attr,
							  SUBGRP_SAFI(subgrp),
							  0, NULL);
					output_count++;
				}
				if ((flags & UPDWALK_FLAGS_ADVERTISED)
				    && adj->attr) {
					route_vty_out_tmp(
						vty, &rn->p, adj->attr,
						SUBGRP_SAFI(subgrp), 0, NULL);
					output_count++;
				}
			}
	if (output_count != 0)
		vty_out(vty, "\nTotal number of prefixes %ld\n", output_count);
}

static int updgrp_show_adj_walkcb(struct update_group *updgrp, void *arg)
{
	struct updwalk_context *ctx = arg;
	struct update_subgroup *subgrp;
	struct vty *vty;

	vty = ctx->vty;
	UPDGRP_FOREACH_SUBGRP (updgrp, subgrp) {
		if (ctx->subgrp_id && (ctx->subgrp_id != subgrp->id))
			continue;
		vty_out(vty, "update group %" PRIu64 ", subgroup %" PRIu64 "\n",
			updgrp->id, subgrp->id);
		subgrp_show_adjq_vty(subgrp, vty, ctx->flags);
	}
	return UPDWALK_CONTINUE;
}

static void updgrp_show_adj(struct bgp *bgp, afi_t afi, safi_t safi,
			    struct vty *vty, uint64_t id, uint8_t flags)
{
	struct updwalk_context ctx;
	memset(&ctx, 0, sizeof(ctx));
	ctx.vty = vty;
	ctx.subgrp_id = id;
	ctx.flags = flags;

	update_group_af_walk(bgp, afi, safi, updgrp_show_adj_walkcb, &ctx);
}

static int subgroup_coalesce_timer(struct thread *thread)
{
	struct update_subgroup *subgrp;

	subgrp = THREAD_ARG(thread);
	if (bgp_debug_update(NULL, NULL, subgrp->update_group, 0))
		zlog_debug("u%" PRIu64 ":s%" PRIu64
			   " announcing routes upon coalesce timer expiry(%u ms)",
			   (SUBGRP_UPDGRP(subgrp))->id, subgrp->id,
			   subgrp->v_coalesce),
	subgrp->t_coalesce = NULL;
	subgrp->v_coalesce = 0;
	subgroup_announce_route(subgrp);


	/* While the announce_route() may kick off the route advertisement timer
	 * for
	 * the members of the subgroup, we'd like to send the initial updates
	 * much
	 * faster (i.e., without enforcing MRAI). Also, if there were no routes
	 * to
	 * announce, this is the method currently employed to trigger the EOR.
	 */
	if (!bgp_update_delay_active(SUBGRP_INST(subgrp))) {
		struct peer_af *paf;
		struct peer *peer;

		SUBGRP_FOREACH_PEER (subgrp, paf) {
			peer = PAF_PEER(paf);
			BGP_TIMER_OFF(peer->t_routeadv);
			BGP_TIMER_ON(peer->t_routeadv, bgp_routeadv_timer, 0);
		}
	}

	return 0;
}

static int update_group_announce_walkcb(struct update_group *updgrp, void *arg)
{
	struct update_subgroup *subgrp;

	UPDGRP_FOREACH_SUBGRP (updgrp, subgrp) {
		subgroup_announce_all(subgrp);
	}

	return UPDWALK_CONTINUE;
}

static int update_group_announce_rrc_walkcb(struct update_group *updgrp,
					    void *arg)
{
	struct update_subgroup *subgrp;
	afi_t afi;
	safi_t safi;
	struct peer *peer;

	afi = UPDGRP_AFI(updgrp);
	safi = UPDGRP_SAFI(updgrp);
	peer = UPDGRP_PEER(updgrp);

	/* Only announce if this is a group of route-reflector-clients */
	if (CHECK_FLAG(peer->af_flags[afi][safi], PEER_FLAG_REFLECTOR_CLIENT)) {
		UPDGRP_FOREACH_SUBGRP (updgrp, subgrp) {
			subgroup_announce_all(subgrp);
		}
	}

	return UPDWALK_CONTINUE;
}

/********************
 * PUBLIC FUNCTIONS
 ********************/

/**
 * Allocate an adj-out object. Do proper initialization of its fields,
 * primarily its association with the subgroup and the prefix.
 */
struct bgp_adj_out *bgp_adj_out_alloc(struct update_subgroup *subgrp,
				      struct bgp_node *rn,
				      uint32_t addpath_tx_id)
{
	struct bgp_adj_out *adj;

	adj = XCALLOC(MTYPE_BGP_ADJ_OUT, sizeof(struct bgp_adj_out));
	adj->subgroup = subgrp;
	adj->addpath_tx_id = addpath_tx_id;

	if (rn) {
		RB_INSERT(bgp_adj_out_rb, &rn->adj_out, adj);
		bgp_lock_node(rn);
		adj->rn = rn;
	}

	TAILQ_INSERT_TAIL(&(subgrp->adjq), adj, subgrp_adj_train);
	SUBGRP_INCR_STAT(subgrp, adj_count);
	return adj;
}


struct bgp_advertise *
bgp_advertise_clean_subgroup(struct update_subgroup *subgrp,
			     struct bgp_adj_out *adj)
{
	struct bgp_advertise *adv;
	struct bgp_advertise_attr *baa;
	struct bgp_advertise *next;
	struct bgp_adv_fifo_head *fhead;

	adv = adj->adv;
	baa = adv->baa;
	next = NULL;

	if (baa) {
		fhead = &subgrp->sync->update;

		/* Unlink myself from advertise attribute FIFO.  */
		bgp_advertise_delete(baa, adv);

		/* Fetch next advertise candidate. */
		next = baa->adv;

		/* Unintern BGP advertise attribute.  */
		bgp_advertise_unintern(subgrp->hash, baa);
	} else
		fhead = &subgrp->sync->withdraw;


	/* Unlink myself from advertisement FIFO.  */
	bgp_adv_fifo_del(fhead, adv);

	/* Free memory.  */
	bgp_advertise_free(adj->adv);
	adj->adv = NULL;

	return next;
}

void bgp_adj_out_set_subgroup(struct bgp_node *rn,
			      struct update_subgroup *subgrp, struct attr *attr,
			      struct bgp_path_info *path)
{
	struct bgp_adj_out *adj = NULL;
	struct bgp_advertise *adv;
	struct peer *peer;
	afi_t afi;
	safi_t safi;

	peer = SUBGRP_PEER(subgrp);
	afi = SUBGRP_AFI(subgrp);
	safi = SUBGRP_SAFI(subgrp);

	if (DISABLE_BGP_ANNOUNCE)
		return;

	/* Look for adjacency information. */
	adj = adj_lookup(
		rn, subgrp,
		bgp_addpath_id_for_peer(peer, afi, safi, &path->tx_addpath));

	if (!adj) {
		adj = bgp_adj_out_alloc(
			subgrp, rn,
			bgp_addpath_id_for_peer(peer, afi, safi,
					      &path->tx_addpath));
		if (!adj)
			return;
	}

	if (adj->adv)
		bgp_advertise_clean_subgroup(subgrp, adj);
	adj->adv = bgp_advertise_new();

	adv = adj->adv;
	adv->rn = rn;
	assert(adv->pathi == NULL);
	/* bgp_path_info adj_out reference */
	adv->pathi = bgp_path_info_lock(path);

	if (attr)
		adv->baa = bgp_advertise_intern(subgrp->hash, attr);
	else
		adv->baa = baa_new();
	adv->adj = adj;

	/* Add new advertisement to advertisement attribute list. */
	bgp_advertise_add(adv->baa, adv);

	/*
	 * If the update adv list is empty, trigger the member peers'
	 * mrai timers so the socket writes can happen.
	 */
	if (!bgp_adv_fifo_count(&subgrp->sync->update)) {
		struct peer_af *paf;

		SUBGRP_FOREACH_PEER (subgrp, paf) {
			bgp_adjust_routeadv(PAF_PEER(paf));
		}
	}

	bgp_adv_fifo_add_tail(&subgrp->sync->update, adv);

	subgrp->version = max(subgrp->version, rn->version);
}

/* The only time 'withdraw' will be false is if we are sending
 * the "neighbor x.x.x.x default-originate" default and need to clear
 * bgp_adj_out for the 0.0.0.0/0 route in the BGP table.
 */
void bgp_adj_out_unset_subgroup(struct bgp_node *rn,
				struct update_subgroup *subgrp, char withdraw,
				uint32_t addpath_tx_id)
{
	struct bgp_adj_out *adj;
	struct bgp_advertise *adv;
	bool trigger_write;

	if (DISABLE_BGP_ANNOUNCE)
		return;

	/* Lookup existing adjacency */
	if ((adj = adj_lookup(rn, subgrp, addpath_tx_id)) != NULL) {
		/* Clean up previous advertisement.  */
		if (adj->adv)
			bgp_advertise_clean_subgroup(subgrp, adj);

		if (adj->attr && withdraw) {
			/* We need advertisement structure.  */
			adj->adv = bgp_advertise_new();
			adv = adj->adv;
			adv->rn = rn;
			adv->adj = adj;

			/* Note if we need to trigger a packet write */
			trigger_write =
				!bgp_adv_fifo_count(&subgrp->sync->withdraw);

			/* Add to synchronization entry for withdraw
			 * announcement.  */
			bgp_adv_fifo_add_tail(&subgrp->sync->withdraw, adv);

			if (trigger_write)
				subgroup_trigger_write(subgrp);
		} else {
			/* Remove myself from adjacency. */
			RB_REMOVE(bgp_adj_out_rb, &rn->adj_out, adj);

			/* Free allocated information.  */
			adj_free(adj);

			bgp_unlock_node(rn);
		}
	}

	subgrp->version = max(subgrp->version, rn->version);
}

void bgp_adj_out_remove_subgroup(struct bgp_node *rn, struct bgp_adj_out *adj,
				 struct update_subgroup *subgrp)
{
	if (adj->attr)
		bgp_attr_unintern(&adj->attr);

	if (adj->adv)
		bgp_advertise_clean_subgroup(subgrp, adj);

	RB_REMOVE(bgp_adj_out_rb, &rn->adj_out, adj);
	adj_free(adj);
}

/*
 * Go through all the routes and clean up the adj/adv structures corresponding
 * to the subgroup.
 */
void subgroup_clear_table(struct update_subgroup *subgrp)
{
	struct bgp_adj_out *aout, *taout;

	SUBGRP_FOREACH_ADJ_SAFE (subgrp, aout, taout) {
		struct bgp_node *rn = aout->rn;
		bgp_adj_out_remove_subgroup(rn, aout, subgrp);
		bgp_unlock_node(rn);
	}
}

/*
 * subgroup_announce_table
 */
void subgroup_announce_table(struct update_subgroup *subgrp,
			     struct bgp_table *table)
{
	struct bgp_node *rn;
	struct bgp_path_info *ri;
	struct attr attr;
	struct peer *peer;
	afi_t afi;
	safi_t safi;
	int addpath_capable;

	peer = SUBGRP_PEER(subgrp);
	afi = SUBGRP_AFI(subgrp);
	safi = SUBGRP_SAFI(subgrp);
	addpath_capable = bgp_addpath_encode_tx(peer, afi, safi);

	if (safi == SAFI_LABELED_UNICAST)
		safi = SAFI_UNICAST;

	if (!table)
		table = peer->bgp->rib[afi][safi];

	if (safi != SAFI_MPLS_VPN && safi != SAFI_ENCAP && safi != SAFI_EVPN
	    && CHECK_FLAG(peer->af_flags[afi][safi],
			  PEER_FLAG_DEFAULT_ORIGINATE))
		subgroup_default_originate(subgrp, 0);

	for (rn = bgp_table_top(table); rn; rn = bgp_route_next(rn))
		for (ri = bgp_node_get_bgp_path_info(rn); ri; ri = ri->next)

			if (CHECK_FLAG(ri->flags, BGP_PATH_SELECTED)
			    || (addpath_capable
				&& bgp_addpath_tx_path(
					   peer->addpath_type[afi][safi],
					   ri))) {
				if (subgroup_announce_check(rn, ri, subgrp,
							    &rn->p, &attr))
					bgp_adj_out_set_subgroup(rn, subgrp,
								 &attr, ri);
				else
					bgp_adj_out_unset_subgroup(
						rn, subgrp, 1,
						bgp_addpath_id_for_peer(
							peer, afi, safi,
							&ri->tx_addpath));
			}

	/*
	 * We walked through the whole table -- make sure our version number
	 * is consistent with the one on the table. This should allow
	 * subgroups to merge sooner if a peer comes up when the route node
	 * with the largest version is no longer in the table. This also
	 * covers the pathological case where all routes in the table have
	 * now been deleted.
	 */
	subgrp->version = max(subgrp->version, table->version);

	/*
	 * Start a task to merge the subgroup if necessary.
	 */
	update_subgroup_trigger_merge_check(subgrp, 0);
}

/*
 * subgroup_announce_route
 *
 * Refresh all routes out to a subgroup.
 */
void subgroup_announce_route(struct update_subgroup *subgrp)
{
	struct bgp_node *rn;
	struct bgp_table *table;
	struct peer *onlypeer;

	if (update_subgroup_needs_refresh(subgrp)) {
		update_subgroup_set_needs_refresh(subgrp, 0);
	}

	/*
	 * First update is deferred until ORF or ROUTE-REFRESH is received
	 */
	onlypeer = ((SUBGRP_PCOUNT(subgrp) == 1) ? (SUBGRP_PFIRST(subgrp))->peer
						 : NULL);
	if (onlypeer && CHECK_FLAG(onlypeer->af_sflags[SUBGRP_AFI(subgrp)]
						      [SUBGRP_SAFI(subgrp)],
				   PEER_STATUS_ORF_WAIT_REFRESH))
		return;

	if (SUBGRP_SAFI(subgrp) != SAFI_MPLS_VPN
	    && SUBGRP_SAFI(subgrp) != SAFI_ENCAP
	    && SUBGRP_SAFI(subgrp) != SAFI_EVPN)
		subgroup_announce_table(subgrp, NULL);
	else
		for (rn = bgp_table_top(update_subgroup_rib(subgrp)); rn;
		     rn = bgp_route_next(rn)) {
			table = bgp_node_get_bgp_table_info(rn);
			if (!table)
				continue;
			subgroup_announce_table(subgrp, table);
		}
}

void subgroup_default_originate(struct update_subgroup *subgrp, int withdraw)
{
	struct bgp *bgp;
	struct attr attr;
	struct attr *new_attr = &attr;
	struct aspath *aspath;
	struct prefix p;
	struct peer *from;
	struct bgp_node *rn;
	struct peer *peer;
	route_map_result_t ret = RMAP_DENYMATCH;
	afi_t afi;
	safi_t safi;

	if (!subgrp)
		return;

	peer = SUBGRP_PEER(subgrp);
	afi = SUBGRP_AFI(subgrp);
	safi = SUBGRP_SAFI(subgrp);

	if (!(afi == AFI_IP || afi == AFI_IP6))
		return;

	bgp = peer->bgp;
	from = bgp->peer_self;

	bgp_attr_default_set(&attr, BGP_ORIGIN_IGP);
	aspath = attr.aspath;

	attr.local_pref = bgp->default_local_pref;

	memset(&p, 0, sizeof(p));
	p.family = afi2family(afi);
	p.prefixlen = 0;

	if ((afi == AFI_IP6) || peer_cap_enhe(peer, afi, safi)) {
		/* IPv6 global nexthop must be included. */
		attr.mp_nexthop_len = BGP_ATTR_NHLEN_IPV6_GLOBAL;

		/* If the peer is on shared nextwork and we have link-local
		   nexthop set it. */
		if (peer->shared_network
		    && !IN6_IS_ADDR_UNSPECIFIED(&peer->nexthop.v6_local))
			attr.mp_nexthop_len = BGP_ATTR_NHLEN_IPV6_GLOBAL_AND_LL;
	}

	if (peer->default_rmap[afi][safi].name) {
		struct attr attr_tmp = attr;
		struct bgp_path_info bpi_rmap = {0};

		bpi_rmap.peer = bgp->peer_self;
		bpi_rmap.attr = &attr_tmp;

		SET_FLAG(bgp->peer_self->rmap_type, PEER_RMAP_TYPE_DEFAULT);

		/* Iterate over the RIB to see if we can announce
		 * the default route. We announce the default
		 * route only if route-map has a match.
		 */
		for (rn = bgp_table_top(bgp->rib[afi][safi]); rn;
		     rn = bgp_route_next(rn)) {
<<<<<<< HEAD
			for (ri = bgp_node_get_bgp_path_info(rn);
			     ri; ri = ri->next) {
				struct attr dummy_attr;

				/* Provide dummy so the route-map can't modify
				 * the attributes */
				dummy_attr = *ri->attr;
				tmp_info.peer = ri->peer;
				tmp_info.attr = &dummy_attr;

				ret = route_map_apply(
					peer->default_rmap[afi][safi].map,
					&rn->p, RMAP_BGP, &tmp_info);

				/* The route map might have set attributes. If
				 * we don't flush them
				 * here, they will be leaked. */
				bgp_attr_flush(&dummy_attr);
				if (ret != RMAP_DENYMATCH)
					break;
			}
=======
			ret = route_map_apply(peer->default_rmap[afi][safi].map,
					      &rn->p, RMAP_BGP, &bpi_rmap);

>>>>>>> c0038fca
			if (ret != RMAP_DENYMATCH)
				break;
		}
		bgp->peer_self->rmap_type = 0;
		new_attr = bgp_attr_intern(&attr_tmp);

		if (ret == RMAP_DENYMATCH) {
			bgp_attr_flush(&attr_tmp);
			withdraw = 1;
		}
	}

	if (withdraw) {
		if (CHECK_FLAG(subgrp->sflags, SUBGRP_STATUS_DEFAULT_ORIGINATE))
			subgroup_default_withdraw_packet(subgrp);
		UNSET_FLAG(subgrp->sflags, SUBGRP_STATUS_DEFAULT_ORIGINATE);
	} else {
		if (!CHECK_FLAG(subgrp->sflags,
				SUBGRP_STATUS_DEFAULT_ORIGINATE)) {

			if (bgp_flag_check(bgp, BGP_FLAG_GRACEFUL_SHUTDOWN)) {
				bgp_attr_add_gshut_community(new_attr);
			}

			SET_FLAG(subgrp->sflags,
				 SUBGRP_STATUS_DEFAULT_ORIGINATE);
			subgroup_default_update_packet(subgrp, new_attr, from);

			/* The 'neighbor x.x.x.x default-originate' default will
			 * act as an
			 * implicit withdraw for any previous UPDATEs sent for
			 * 0.0.0.0/0 so
			 * clear adj_out for the 0.0.0.0/0 prefix in the BGP
			 * table.
			 */
			memset(&p, 0, sizeof(p));
			p.family = afi2family(afi);
			p.prefixlen = 0;

			rn = bgp_afi_node_get(bgp->rib[afi][safi], afi, safi,
					      &p, NULL);
			bgp_adj_out_unset_subgroup(
				rn, subgrp, 0,
				BGP_ADDPATH_TX_ID_FOR_DEFAULT_ORIGINATE);
		}
	}

	aspath_unintern(&aspath);
}

/*
 * Announce the BGP table to a subgroup.
 *
 * At startup, we try to optimize route announcement by coalescing the
 * peer-up events. This is done only the first time - from then on,
 * subgrp->v_coalesce will be set to zero and the normal logic
 * prevails.
 */
void subgroup_announce_all(struct update_subgroup *subgrp)
{
	if (!subgrp)
		return;

	/*
	 * If coalesce timer value is not set, announce routes immediately.
	 */
	if (!subgrp->v_coalesce) {
		if (bgp_debug_update(NULL, NULL, subgrp->update_group, 0))
			zlog_debug("u%" PRIu64 ":s%" PRIu64
				   " announcing all routes",
				   subgrp->update_group->id, subgrp->id);
		subgroup_announce_route(subgrp);
		return;
	}

	/*
	 * We should wait for the coalesce timer. Arm the timer if not done.
	 */
	if (!subgrp->t_coalesce) {
		thread_add_timer_msec(bm->master, subgroup_coalesce_timer,
				      subgrp, subgrp->v_coalesce,
				      &subgrp->t_coalesce);
	}
}

/*
 * Go through all update subgroups and set up the adv queue for the
 * input route.
 */
void group_announce_route(struct bgp *bgp, afi_t afi, safi_t safi,
			  struct bgp_node *rn, struct bgp_path_info *pi)
{
	struct updwalk_context ctx;
	ctx.pi = pi;
	ctx.rn = rn;
	update_group_af_walk(bgp, afi, safi, group_announce_route_walkcb, &ctx);
}

void update_group_show_adj_queue(struct bgp *bgp, afi_t afi, safi_t safi,
				 struct vty *vty, uint64_t id)
{
	updgrp_show_adj(bgp, afi, safi, vty, id, UPDWALK_FLAGS_ADVQUEUE);
}

void update_group_show_advertised(struct bgp *bgp, afi_t afi, safi_t safi,
				  struct vty *vty, uint64_t id)
{
	updgrp_show_adj(bgp, afi, safi, vty, id, UPDWALK_FLAGS_ADVERTISED);
}

void update_group_announce(struct bgp *bgp)
{
	update_group_walk(bgp, update_group_announce_walkcb, NULL);
}

void update_group_announce_rrclients(struct bgp *bgp)
{
	update_group_walk(bgp, update_group_announce_rrc_walkcb, NULL);
}<|MERGE_RESOLUTION|>--- conflicted
+++ resolved
@@ -760,33 +760,9 @@
 		 */
 		for (rn = bgp_table_top(bgp->rib[afi][safi]); rn;
 		     rn = bgp_route_next(rn)) {
-<<<<<<< HEAD
-			for (ri = bgp_node_get_bgp_path_info(rn);
-			     ri; ri = ri->next) {
-				struct attr dummy_attr;
-
-				/* Provide dummy so the route-map can't modify
-				 * the attributes */
-				dummy_attr = *ri->attr;
-				tmp_info.peer = ri->peer;
-				tmp_info.attr = &dummy_attr;
-
-				ret = route_map_apply(
-					peer->default_rmap[afi][safi].map,
-					&rn->p, RMAP_BGP, &tmp_info);
-
-				/* The route map might have set attributes. If
-				 * we don't flush them
-				 * here, they will be leaked. */
-				bgp_attr_flush(&dummy_attr);
-				if (ret != RMAP_DENYMATCH)
-					break;
-			}
-=======
 			ret = route_map_apply(peer->default_rmap[afi][safi].map,
 					      &rn->p, RMAP_BGP, &bpi_rmap);
 
->>>>>>> c0038fca
 			if (ret != RMAP_DENYMATCH)
 				break;
 		}
