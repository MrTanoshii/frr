/* AS path management routines.
 * Copyright (C) 1996, 97, 98, 99 Kunihiro Ishiguro
 * Copyright (C) 2005 Sun Microsystems, Inc.
 *
 * This file is part of GNU Zebra.
 *
 * GNU Zebra is free software; you can redistribute it and/or modify it
 * under the terms of the GNU General Public License as published by the
 * Free Software Foundation; either version 2, or (at your option) any
 * later version.
 *
 * GNU Zebra is distributed in the hope that it will be useful, but
 * WITHOUT ANY WARRANTY; without even the implied warranty of
 * MERCHANTABILITY or FITNESS FOR A PARTICULAR PURPOSE.  See the GNU
 * General Public License for more details.
 *
 * You should have received a copy of the GNU General Public License along
 * with this program; see the file COPYING; if not, write to the Free Software
 * Foundation, Inc., 51 Franklin St, Fifth Floor, Boston, MA 02110-1301 USA
 */

#include <zebra.h>

#include "hash.h"
#include "memory.h"
#include "vector.h"
#include "log.h"
#include "stream.h"
#include "command.h"
#include "jhash.h"
#include "queue.h"
#include "filter.h"

#include "bgpd/bgpd.h"
#include "bgpd/bgp_aspath.h"
#include "bgpd/bgp_debug.h"
#include "bgpd/bgp_attr.h"
#include "bgpd/bgp_errors.h"

/* Attr. Flags and Attr. Type Code. */
#define AS_HEADER_SIZE 2

/* Now FOUR octets are used for AS value. */
#define AS_VALUE_SIZE         sizeof (as_t)
/* This is the old one */
#define AS16_VALUE_SIZE	      sizeof (as16_t)

/* Maximum protocol segment length value */
#define AS_SEGMENT_MAX		255

/* The following length and size macros relate specifically to Quagga's
 * internal representation of AS-Segments, not per se to the on-wire
 * sizes and lengths.  At present (200508) they sort of match, however
 * the ONLY functions which should now about the on-wire syntax are
 * aspath_put, assegment_put and assegment_parse.
 *
 * aspath_put returns bytes written, the only definitive record of
 * size of wire-format attribute..
 */

/* Calculated size in bytes of ASN segment data to hold N ASN's */
#define ASSEGMENT_DATA_SIZE(N, S)                                              \
	((N) * ((S) ? AS_VALUE_SIZE : AS16_VALUE_SIZE))

/* Calculated size of segment struct to hold N ASN's */
#define ASSEGMENT_SIZE(N,S)  (AS_HEADER_SIZE + ASSEGMENT_DATA_SIZE (N,S))

/* AS segment octet length. */
#define ASSEGMENT_LEN(X,S) ASSEGMENT_SIZE((X)->length,S)

/* AS_SEQUENCE segments can be packed together */
/* Can the types of X and Y be considered for packing? */
#define ASSEGMENT_TYPES_PACKABLE(X, Y)                                         \
	(((X)->type == (Y)->type) && ((X)->type == AS_SEQUENCE))
/* Types and length of X,Y suitable for packing? */
#define ASSEGMENTS_PACKABLE(X, Y)                                              \
	(ASSEGMENT_TYPES_PACKABLE((X), (Y))                                    \
	 && (((X)->length + (Y)->length) <= AS_SEGMENT_MAX))

/* As segment header - the on-wire representation
 * NOT the internal representation!
 */
struct assegment_header {
	uint8_t type;
	uint8_t length;
};

/* Hash for aspath.  This is the top level structure of AS path. */
static struct hash *ashash;

/* Stream for SNMP. See aspath_snmp_pathseg */
static struct stream *snmp_stream;

/* Callers are required to initialize the memory */
static as_t *assegment_data_new(int num)
{
	return (XMALLOC(MTYPE_AS_SEG_DATA, ASSEGMENT_DATA_SIZE(num, 1)));
}

static void assegment_data_free(as_t *asdata)
{
	XFREE(MTYPE_AS_SEG_DATA, asdata);
}

const char *aspath_segment_type_str[] = {"as-invalid", "as-set", "as-sequence",
					 "as-confed-sequence", "as-confed-set"};

/* Get a new segment. Note that 0 is an allowed length,
 * and will result in a segment with no allocated data segment.
 * the caller should immediately assign data to the segment, as the segment
 * otherwise is not generally valid
 */
static struct assegment *assegment_new(uint8_t type, unsigned short length)
{
	struct assegment *new;

	new = XCALLOC(MTYPE_AS_SEG, sizeof(struct assegment));

	if (length)
		new->as = assegment_data_new(length);

	new->length = length;
	new->type = type;

	return new;
}

static void assegment_free(struct assegment *seg)
{
	if (!seg)
		return;

	if (seg->as)
		assegment_data_free(seg->as);
	memset(seg, 0xfe, sizeof(struct assegment));
	XFREE(MTYPE_AS_SEG, seg);

	return;
}

/* free entire chain of segments */
static void assegment_free_all(struct assegment *seg)
{
	struct assegment *prev;

	while (seg) {
		prev = seg;
		seg = seg->next;
		assegment_free(prev);
	}
}

/* Duplicate just the given assegment and its data */
static struct assegment *assegment_dup(struct assegment *seg)
{
	struct assegment *new;

	new = assegment_new(seg->type, seg->length);
	memcpy(new->as, seg->as, ASSEGMENT_DATA_SIZE(new->length, 1));

	return new;
}

/* Duplicate entire chain of assegments, return the head */
static struct assegment *assegment_dup_all(struct assegment *seg)
{
	struct assegment *new = NULL;
	struct assegment *head = NULL;

	while (seg) {
		if (head) {
			new->next = assegment_dup(seg);
			new = new->next;
		} else
			head = new = assegment_dup(seg);

		seg = seg->next;
	}
	return head;
}

/* prepend the as number to given segment, given num of times */
static struct assegment *assegment_prepend_asns(struct assegment *seg,
						as_t asnum, int num)
{
	as_t *newas;
	int i;

	if (!num)
		return seg;

	if (num >= AS_SEGMENT_MAX)
		return seg; /* we don't do huge prepends */

	if ((newas = assegment_data_new(seg->length + num)) == NULL)
		return seg;

	for (i = 0; i < num; i++)
		newas[i] = asnum;

	memcpy(newas + num, seg->as, ASSEGMENT_DATA_SIZE(seg->length, 1));
	assegment_data_free(seg->as);
	seg->as = newas;
	seg->length += num;

	return seg;
}

/* append given array of as numbers to the segment */
static struct assegment *assegment_append_asns(struct assegment *seg,
					       as_t *asnos, int num)
{
	as_t *newas;

	if (!seg)
		return seg;

	newas = XREALLOC(MTYPE_AS_SEG_DATA, seg->as,
			 ASSEGMENT_DATA_SIZE(seg->length + num, 1));

	seg->as = newas;
	memcpy(seg->as + seg->length, asnos,
	       ASSEGMENT_DATA_SIZE(num, 1));
	seg->length += num;
	return seg;
}

static int int_cmp(const void *p1, const void *p2)
{
	const as_t *as1 = p1;
	const as_t *as2 = p2;

	return (*as1 == *as2) ? 0 : ((*as1 > *as2) ? 1 : -1);
}

/* normalise the segment.
 * In particular, merge runs of AS_SEQUENCEs into one segment
 * Internally, we do not care about the wire segment length limit, and
 * we want each distinct AS_PATHs to have the exact same internal
 * representation - eg, so that our hashing actually works..
 */
static struct assegment *assegment_normalise(struct assegment *head)
{
	struct assegment *seg = head, *pin;
	struct assegment *tmp;

	if (!head)
		return head;

	while (seg) {
		pin = seg;

		/* Sort values SET segments, for determinism in paths to aid
		 * creation of hash values / path comparisons
		 * and because it helps other lesser implementations ;)
		 */
		if (seg->type == AS_SET || seg->type == AS_CONFED_SET) {
			int tail = 0;
			int i;

			qsort(seg->as, seg->length, sizeof(as_t), int_cmp);

			/* weed out dupes */
			for (i = 1; i < seg->length; i++) {
				if (seg->as[tail] == seg->as[i])
					continue;

				tail++;
				if (tail < i)
					seg->as[tail] = seg->as[i];
			}
			/* seg->length can be 0.. */
			if (seg->length)
				seg->length = tail + 1;
		}

		/* read ahead from the current, pinned segment while the
		 * segments
		 * are packable/mergeable. Append all following packable
		 * segments
		 * to the segment we have pinned and remove these appended
		 * segments.
		 */
		while (pin->next && ASSEGMENT_TYPES_PACKABLE(pin, pin->next)) {
			tmp = pin->next;
			seg = pin->next;

			/* append the next sequence to the pinned sequence */
			pin = assegment_append_asns(pin, seg->as, seg->length);

			/* bypass the next sequence */
			pin->next = seg->next;

			/* get rid of the now referenceless segment */
			assegment_free(tmp);
		}

		seg = pin->next;
	}
	return head;
}

static struct aspath *aspath_new(void)
{
	return XCALLOC(MTYPE_AS_PATH, sizeof(struct aspath));
}

/* Free AS path structure. */
void aspath_free(struct aspath *aspath)
{
	if (!aspath)
		return;
	if (aspath->segments)
		assegment_free_all(aspath->segments);
	XFREE(MTYPE_AS_STR, aspath->str);

	if (aspath->json) {
		json_object_free(aspath->json);
		aspath->json = NULL;
	}

	XFREE(MTYPE_AS_PATH, aspath);
}

/* Unintern aspath from AS path bucket. */
void aspath_unintern(struct aspath **aspath)
{
	struct aspath *ret;
	struct aspath *asp = *aspath;

	if (asp->refcnt)
		asp->refcnt--;

	if (asp->refcnt == 0) {
		/* This aspath must exist in aspath hash table. */
		ret = hash_release(ashash, asp);
		assert(ret != NULL);
		aspath_free(asp);
		*aspath = NULL;
	}
}

/* Return the start or end delimiters for a particular Segment type */
#define AS_SEG_START 0
#define AS_SEG_END 1
static char aspath_delimiter_char(uint8_t type, uint8_t which)
{
	int i;
	struct {
		int type;
		char start;
		char end;
	} aspath_delim_char[] = {{AS_SET, '{', '}'},
				 {AS_CONFED_SET, '[', ']'},
				 {AS_CONFED_SEQUENCE, '(', ')'},
				 {0}};

	for (i = 0; aspath_delim_char[i].type != 0; i++) {
		if (aspath_delim_char[i].type == type) {
			if (which == AS_SEG_START)
				return aspath_delim_char[i].start;
			else if (which == AS_SEG_END)
				return aspath_delim_char[i].end;
		}
	}
	return ' ';
}

/* countup asns from this segment and index onward */
static int assegment_count_asns(struct assegment *seg, int from)
{
	int count = 0;
	while (seg) {
		if (!from)
			count += seg->length;
		else {
			count += (seg->length - from);
			from = 0;
		}
		seg = seg->next;
	}
	return count;
}

unsigned int aspath_count_confeds(struct aspath *aspath)
{
	int count = 0;
	struct assegment *seg = aspath->segments;

	while (seg) {
		if (seg->type == AS_CONFED_SEQUENCE)
			count += seg->length;
		else if (seg->type == AS_CONFED_SET)
			count++;

		seg = seg->next;
	}
	return count;
}

unsigned int aspath_count_hops(const struct aspath *aspath)
{
	int count = 0;
	struct assegment *seg = aspath->segments;

	while (seg) {
		if (seg->type == AS_SEQUENCE)
			count += seg->length;
		else if (seg->type == AS_SET)
			count++;

		seg = seg->next;
	}
	return count;
}

/* Estimate size aspath /might/ take if encoded into an
 * ASPATH attribute.
 *
 * This is a quick estimate, not definitive! aspath_put()
 * may return a different number!!
 */
unsigned int aspath_size(struct aspath *aspath)
{
	int size = 0;
	struct assegment *seg = aspath->segments;

	while (seg) {
		size += ASSEGMENT_SIZE(seg->length, 1);
		seg = seg->next;
	}
	return size;
}

/* Return highest public ASN in path */
as_t aspath_highest(struct aspath *aspath)
{
	struct assegment *seg = aspath->segments;
	as_t highest = 0;
	unsigned int i;

	while (seg) {
		for (i = 0; i < seg->length; i++)
			if (seg->as[i] > highest
			    && !BGP_AS_IS_PRIVATE(seg->as[i]))
				highest = seg->as[i];
		seg = seg->next;
	}
	return highest;
}

/* Return the left-most ASN in path */
as_t aspath_leftmost(struct aspath *aspath)
{
	struct assegment *seg = aspath->segments;
	as_t leftmost = 0;

	if (seg && seg->length && seg->type == AS_SEQUENCE)
		leftmost = seg->as[0];

	return leftmost;
}

/* Return 1 if there are any 4-byte ASes in the path */
unsigned int aspath_has_as4(struct aspath *aspath)
{
	struct assegment *seg = aspath->segments;
	unsigned int i;

	while (seg) {
		for (i = 0; i < seg->length; i++)
			if (seg->as[i] > BGP_AS_MAX)
				return 1;
		seg = seg->next;
	}
	return 0;
}

/* Convert aspath structure to string expression. */
static void aspath_make_str_count(struct aspath *as, bool make_json)
{
	struct assegment *seg;
	int str_size;
	int len = 0;
	char *str_buf;
	json_object *jaspath_segments = NULL;
	json_object *jseg = NULL;
	json_object *jseg_list = NULL;

	if (make_json) {
		as->json = json_object_new_object();
		jaspath_segments = json_object_new_array();
	}

	/* Empty aspath. */
	if (!as->segments) {
		if (make_json) {
			json_object_string_add(as->json, "string", "Local");
			json_object_object_add(as->json, "segments",
					       jaspath_segments);
			json_object_int_add(as->json, "length", 0);
		}
		as->str = XMALLOC(MTYPE_AS_STR, 1);
		as->str[0] = '\0';
		as->str_len = 0;
		return;
	}

	seg = as->segments;

/* ASN takes 5 to 10 chars plus seperator, see below.
 * If there is one differing segment type, we need an additional
 * 2 chars for segment delimiters, and the final '\0'.
 * Hopefully this is large enough to avoid hitting the realloc
 * code below for most common sequences.
 *
 * This was changed to 10 after the well-known BGP assertion, which
 * had hit some parts of the Internet in May of 2009.
 */
#define ASN_STR_LEN (10 + 1)
	str_size = MAX(assegment_count_asns(seg, 0) * ASN_STR_LEN + 2 + 1,
		       ASPATH_STR_DEFAULT_LEN);
	str_buf = XMALLOC(MTYPE_AS_STR, str_size);

	while (seg) {
		int i;
		char seperator;

		/* Check AS type validity. Set seperator for segment */
		switch (seg->type) {
		case AS_SET:
		case AS_CONFED_SET:
			seperator = ',';
			break;
		case AS_SEQUENCE:
		case AS_CONFED_SEQUENCE:
			seperator = ' ';
			break;
		default:
			XFREE(MTYPE_AS_STR, str_buf);
			as->str = NULL;
			as->str_len = 0;
			json_object_free(as->json);
			as->json = NULL;

			return;
		}

/* We might need to increase str_buf, particularly if path has
 * differing segments types, our initial guesstimate above will
 * have been wrong. Need 10 chars for ASN, a seperator each and
 * potentially two segment delimiters, plus a space between each
 * segment and trailing zero.
 *
 * This definitely didn't work with the value of 5 bytes and
 * 32-bit ASNs.
 */
#define SEGMENT_STR_LEN(X) (((X)->length * ASN_STR_LEN) + 2 + 1 + 1)
		if ((len + SEGMENT_STR_LEN(seg)) > str_size) {
			str_size = len + SEGMENT_STR_LEN(seg);
			str_buf = XREALLOC(MTYPE_AS_STR, str_buf, str_size);
		}
#undef ASN_STR_LEN
#undef SEGMENT_STR_LEN

		if (seg->type != AS_SEQUENCE)
			len += snprintf(
				str_buf + len, str_size - len, "%c",
				aspath_delimiter_char(seg->type, AS_SEG_START));

		if (make_json)
			jseg_list = json_object_new_array();

		/* write out the ASNs, with their seperators, bar the last one*/
		for (i = 0; i < seg->length; i++) {
			if (make_json)
				json_object_array_add(
					jseg_list,
					json_object_new_int(seg->as[i]));

			len += snprintf(str_buf + len, str_size - len, "%u",
					seg->as[i]);

			if (i < (seg->length - 1))
				len += snprintf(str_buf + len, str_size - len,
						"%c", seperator);
		}

		if (make_json) {
			jseg = json_object_new_object();
			json_object_string_add(
				jseg, "type",
				aspath_segment_type_str[seg->type]);
			json_object_object_add(jseg, "list", jseg_list);
			json_object_array_add(jaspath_segments, jseg);
		}

		if (seg->type != AS_SEQUENCE)
			len += snprintf(
				str_buf + len, str_size - len, "%c",
				aspath_delimiter_char(seg->type, AS_SEG_END));
		if (seg->next)
			len += snprintf(str_buf + len, str_size - len, " ");

		seg = seg->next;
	}

	assert(len < str_size);

	str_buf[len] = '\0';
	as->str = str_buf;
	as->str_len = len;

	if (make_json) {
		json_object_string_add(as->json, "string", str_buf);
		json_object_object_add(as->json, "segments", jaspath_segments);
		json_object_int_add(as->json, "length", aspath_count_hops(as));
	}

	return;
}

void aspath_str_update(struct aspath *as, bool make_json)
{
	XFREE(MTYPE_AS_STR, as->str);

	if (as->json) {
		json_object_free(as->json);
		as->json = NULL;
	}

	aspath_make_str_count(as, make_json);
}

/* Intern allocated AS path. */
struct aspath *aspath_intern(struct aspath *aspath)
{
	struct aspath *find;

	/* Assert this AS path structure is not interned and has the string
	   representation built. */
	assert(aspath->refcnt == 0);
	assert(aspath->str);

	/* Check AS path hash. */
	find = hash_get(ashash, aspath, hash_alloc_intern);
	if (find != aspath)
		aspath_free(aspath);

	find->refcnt++;

	return find;
}

/* Duplicate aspath structure.  Created same aspath structure but
   reference count and AS path string is cleared. */
struct aspath *aspath_dup(struct aspath *aspath)
{
	unsigned short buflen = aspath->str_len + 1;
	struct aspath *new;

	new = XCALLOC(MTYPE_AS_PATH, sizeof(struct aspath));
	new->json = NULL;

	if (aspath->segments)
		new->segments = assegment_dup_all(aspath->segments);

	if (!aspath->str)
		return new;

	new->str = XMALLOC(MTYPE_AS_STR, buflen);
	new->str_len = aspath->str_len;

	/* copy the string data */
	if (aspath->str_len > 0)
		memcpy(new->str, aspath->str, buflen);
	else
		new->str[0] = '\0';

	return new;
}

static void *aspath_hash_alloc(void *arg)
{
	const struct aspath *aspath = arg;
	struct aspath *new;

	/* Malformed AS path value. */
	assert(aspath->str);

	/* New aspath structure is needed. */
	new = XMALLOC(MTYPE_AS_PATH, sizeof(struct aspath));

	/* Reuse segments and string representation */
	new->refcnt = 0;
	new->segments = aspath->segments;
	new->str = aspath->str;
	new->str_len = aspath->str_len;
	new->json = aspath->json;

	return new;
}

/* parse as-segment byte stream in struct assegment */
static int assegments_parse(struct stream *s, size_t length,
			    struct assegment **result, int use32bit)
{
	struct assegment_header segh;
	struct assegment *seg, *prev = NULL, *head = NULL;
	size_t bytes = 0;

	/* empty aspath (ie iBGP or somesuch) */
	if (length == 0)
		return 0;

	if (BGP_DEBUG(as4, AS4_SEGMENT))
		zlog_debug(
			"[AS4SEG] Parse aspath segment: got total byte length %lu",
			(unsigned long)length);
	/* basic checks */
	if ((STREAM_READABLE(s) < length)
	    || (STREAM_READABLE(s) < AS_HEADER_SIZE)
	    || (length % AS16_VALUE_SIZE))
		return -1;

	while (bytes < length) {
		int i;
		size_t seg_size;

		if ((length - bytes) <= AS_HEADER_SIZE) {
			if (head)
				assegment_free_all(head);
			return -1;
		}

		/* softly softly, get the header first on its own */
		segh.type = stream_getc(s);
		segh.length = stream_getc(s);

		seg_size = ASSEGMENT_SIZE(segh.length, use32bit);

		if (BGP_DEBUG(as4, AS4_SEGMENT))
			zlog_debug(
				"[AS4SEG] Parse aspath segment: got type %d, length %d",
				segh.type, segh.length);

		/* check it.. */
		if (((bytes + seg_size) > length)
		    /* 1771bis 4.3b: seg length contains one or more */
		    || (segh.length == 0)
		    /* Paranoia in case someone changes type of segment length.
		     * Shift both values by 0x10 to make the comparison operate
		     * on more, than 8 bits (otherwise it's a warning, bug
		     * #564).
		     */
		    || ((sizeof segh.length > 1)
			&& (0x10 + segh.length > 0x10 + AS_SEGMENT_MAX))) {
			if (head)
				assegment_free_all(head);
			return -1;
		}

		switch (segh.type) {
		case AS_SEQUENCE:
		case AS_SET:
		case AS_CONFED_SEQUENCE:
		case AS_CONFED_SET:
			break;
		default:
			if (head)
				assegment_free_all(head);
			return -1;
		}

		/* now its safe to trust lengths */
		seg = assegment_new(segh.type, segh.length);

		if (head)
			prev->next = seg;
		else /* it's the first segment */
			head = prev = seg;

		for (i = 0; i < segh.length; i++)
			seg->as[i] =
				(use32bit) ? stream_getl(s) : stream_getw(s);

		bytes += seg_size;

		if (BGP_DEBUG(as4, AS4_SEGMENT))
			zlog_debug(
				"[AS4SEG] Parse aspath segment: Bytes now: %lu",
				(unsigned long)bytes);

		prev = seg;
	}

	*result = assegment_normalise(head);
	return 0;
}

/* AS path parse function.  pnt is a pointer to byte stream and length
   is length of byte stream.  If there is same AS path in the the AS
   path hash then return it else make new AS path structure.

   On error NULL is returned.
 */
struct aspath *aspath_parse(struct stream *s, size_t length, int use32bit)
{
	struct aspath as;
	struct aspath *find;

	/* If length is odd it's malformed AS path. */
	/* Nit-picking: if (use32bit == 0) it is malformed if odd,
	 * otherwise its malformed when length is larger than 2 and (length-2)
	 * is not dividable by 4.
	 * But... this time we're lazy
	 */
	if (length % AS16_VALUE_SIZE)
		return NULL;

	memset(&as, 0, sizeof(struct aspath));
	if (assegments_parse(s, length, &as.segments, use32bit) < 0)
		return NULL;

	/* If already same aspath exist then return it. */
	find = hash_get(ashash, &as, aspath_hash_alloc);

	/* bug! should not happen, let the daemon crash below */
	assert(find);

	/* if the aspath was already hashed free temporary memory. */
	if (find->refcnt) {
		assegment_free_all(as.segments);
		/* aspath_key_make() always updates the string */
		XFREE(MTYPE_AS_STR, as.str);
		if (as.json) {
			json_object_free(as.json);
			as.json = NULL;
		}
	}

	find->refcnt++;

	return find;
}

static void assegment_data_put(struct stream *s, as_t *as, int num,
			       int use32bit)
{
	int i;
	assert(num <= AS_SEGMENT_MAX);

	for (i = 0; i < num; i++)
		if (use32bit)
			stream_putl(s, as[i]);
		else {
			if (as[i] <= BGP_AS_MAX)
				stream_putw(s, as[i]);
			else
				stream_putw(s, BGP_AS_TRANS);
		}
}

static size_t assegment_header_put(struct stream *s, uint8_t type, int length)
{
	size_t lenp;
	assert(length <= AS_SEGMENT_MAX);
	stream_putc(s, type);
	lenp = stream_get_endp(s);
	stream_putc(s, length);
	return lenp;
}

/* write aspath data to stream */
size_t aspath_put(struct stream *s, struct aspath *as, int use32bit)
{
	struct assegment *seg = as->segments;
	size_t bytes = 0;

	if (!seg || seg->length == 0)
		return 0;

	if (seg) {
		/*
		 * Hey, what do we do when we have > STREAM_WRITABLE(s) here?
		 * At the moment, we would write out a partial aspath, and our
		 * peer
		 * will complain and drop the session :-/
		 *
		 * The general assumption here is that many things tested will
		 * never happen.  And, in real live, up to now, they have not.
		 */
		while (seg && (ASSEGMENT_LEN(seg, use32bit)
			       <= STREAM_WRITEABLE(s))) {
			struct assegment *next = seg->next;
			int written = 0;
			int asns_packed = 0;
			size_t lenp;

			/* Overlength segments have to be split up */
			while ((seg->length - written) > AS_SEGMENT_MAX) {
				assegment_header_put(s, seg->type,
						     AS_SEGMENT_MAX);
				assegment_data_put(s, (seg->as + written), AS_SEGMENT_MAX,
						   use32bit);
				written += AS_SEGMENT_MAX;
				bytes += ASSEGMENT_SIZE(AS_SEGMENT_MAX,
							use32bit);
			}

			/* write the final segment, probably is also the first
			 */
			lenp = assegment_header_put(s, seg->type,
						    seg->length - written);
			assegment_data_put(s, (seg->as + written),
					   seg->length - written, use32bit);

			/* Sequence-type segments can be 'packed' together
			 * Case of a segment which was overlength and split up
			 * will be missed here, but that doesn't matter.
			 */
			while (next && ASSEGMENTS_PACKABLE(seg, next)) {
				/* NB: We should never normally get here given
				 * we
				 * normalise aspath data when parse them.
				 * However, better
				 * safe than sorry. We potentially could call
				 * assegment_normalise here instead, but it's
				 * cheaper and
				 * easier to do it on the fly here rather than
				 * go through
				 * the segment list twice every time we write
				 * out
				 * aspath's.
				 */

				/* Next segment's data can fit in this one */
				assegment_data_put(s, next->as, next->length,
						   use32bit);

				/* update the length of the segment header */
				stream_putc_at(s, lenp,
					       seg->length - written
						       + next->length);
				asns_packed += next->length;

				next = next->next;
			}

			bytes += ASSEGMENT_SIZE(
				seg->length - written + asns_packed, use32bit);
			seg = next;
		}
	}
	return bytes;
}

/* This is for SNMP BGP4PATHATTRASPATHSEGMENT
 * We have no way to manage the storage, so we use a static stream
 * wrapper around aspath_put.
 */
uint8_t *aspath_snmp_pathseg(struct aspath *as, size_t *varlen)
{
#define SNMP_PATHSEG_MAX 1024

	if (!snmp_stream)
		snmp_stream = stream_new(SNMP_PATHSEG_MAX);
	else
		stream_reset(snmp_stream);

	if (!as) {
		*varlen = 0;
		return NULL;
	}
	aspath_put(snmp_stream, as, 0); /* use 16 bit for now here */

	*varlen = stream_get_endp(snmp_stream);
	return stream_pnt(snmp_stream);
}

#define min(A,B) ((A) < (B) ? (A) : (B))

static struct assegment *aspath_aggregate_as_set_add(struct aspath *aspath,
						     struct assegment *asset,
						     as_t as)
{
	int i;

	/* If this is first AS set member, create new as-set segment. */
	if (asset == NULL) {
		asset = assegment_new(AS_SET, 1);
		if (!aspath->segments)
			aspath->segments = asset;
		else {
			struct assegment *seg = aspath->segments;
			while (seg->next)
				seg = seg->next;
			seg->next = asset;
		}
		asset->type = AS_SET;
		asset->length = 1;
		asset->as[0] = as;
	} else {
		/* Check this AS value already exists or not. */
		for (i = 0; i < asset->length; i++)
			if (asset->as[i] == as)
				return asset;

		asset->length++;
		asset->as = XREALLOC(MTYPE_AS_SEG_DATA, asset->as,
				     asset->length * AS_VALUE_SIZE);
		asset->as[asset->length - 1] = as;
	}


	return asset;
}

/* Modify as1 using as2 for aggregation. */
struct aspath *aspath_aggregate(struct aspath *as1, struct aspath *as2)
{
	int i;
	int minlen = 0;
	int match = 0;
	int from;
	struct assegment *seg1 = as1->segments;
	struct assegment *seg2 = as2->segments;
	struct aspath *aspath = NULL;
	struct assegment *asset = NULL;
	struct assegment *prevseg = NULL;

	/* First of all check common leading sequence. */
	while (seg1 && seg2) {
		/* Check segment type. */
		if (seg1->type != seg2->type)
			break;

		/* Minimum segment length. */
		minlen = min(seg1->length, seg2->length);

		for (match = 0; match < minlen; match++)
			if (seg1->as[match] != seg2->as[match])
				break;

		if (match) {
			struct assegment *seg = assegment_new(seg1->type, 0);

			seg = assegment_append_asns(seg, seg1->as, match);

			if (!aspath) {
				aspath = aspath_new();
				aspath->segments = seg;
			} else
				prevseg->next = seg;

			prevseg = seg;
		}

		if (match != minlen || match != seg1->length
		    || seg1->length != seg2->length)
			break;
		/* We are moving on to the next segment to reset match */
		else
			match = 0;

		seg1 = seg1->next;
		seg2 = seg2->next;
	}

	if (!aspath)
		aspath = aspath_new();

	/* Make as-set using rest of all information. */
	from = match;
	while (seg1) {
		for (i = from; i < seg1->length; i++)
			asset = aspath_aggregate_as_set_add(aspath, asset,
							    seg1->as[i]);

		from = 0;
		seg1 = seg1->next;
	}

	from = match;
	while (seg2) {
		for (i = from; i < seg2->length; i++)
			asset = aspath_aggregate_as_set_add(aspath, asset,
							    seg2->as[i]);

		from = 0;
		seg2 = seg2->next;
	}

	assegment_normalise(aspath->segments);
	aspath_str_update(aspath, false);
	return aspath;
}

/* When a BGP router receives an UPDATE with an MP_REACH_NLRI
   attribute, check the leftmost AS number in the AS_PATH attribute is
   or not the peer's AS number. */
int aspath_firstas_check(struct aspath *aspath, as_t asno)
{
	if ((aspath == NULL) || (aspath->segments == NULL))
		return 0;

	if (aspath->segments && (aspath->segments->type == AS_SEQUENCE)
	    && (aspath->segments->as[0] == asno))
		return 1;

	return 0;
}

unsigned int aspath_get_first_as(struct aspath *aspath)
{
	if (aspath == NULL || aspath->segments == NULL)
		return 0;

	return aspath->segments->as[0];
}

unsigned int aspath_get_last_as(struct aspath *aspath)
{
	int i;
	unsigned int last_as = 0;
	const struct assegment *seg;

	if (aspath == NULL || aspath->segments == NULL)
		return last_as;

	seg = aspath->segments;

	while (seg) {
		if (seg->type == AS_SEQUENCE || seg->type == AS_CONFED_SEQUENCE)
			for (i = 0; i < seg->length; i++)
				last_as = seg->as[i];
		seg = seg->next;
	}

	return last_as;
}

/* AS path loop check.  If aspath contains asno then return >= 1. */
int aspath_loop_check(struct aspath *aspath, as_t asno)
{
	struct assegment *seg;
	int count = 0;

	if ((aspath == NULL) || (aspath->segments == NULL))
		return 0;

	seg = aspath->segments;

	while (seg) {
		int i;

		for (i = 0; i < seg->length; i++)
			if (seg->as[i] == asno)
				count++;

		seg = seg->next;
	}
	return count;
}

/* When all of AS path is private AS return 1.  */
int aspath_private_as_check(struct aspath *aspath)
{
	struct assegment *seg;

	if (!(aspath && aspath->segments))
		return 0;

	seg = aspath->segments;

	while (seg) {
		int i;

		for (i = 0; i < seg->length; i++) {
			if (!BGP_AS_IS_PRIVATE(seg->as[i]))
				return 0;
		}
		seg = seg->next;
	}
	return 1;
}

/* Return True if the entire ASPATH consist of the specified ASN */
int aspath_single_asn_check(struct aspath *aspath, as_t asn)
{
	struct assegment *seg;

	if (!(aspath && aspath->segments))
		return 0;

	seg = aspath->segments;

	while (seg) {
		int i;

		for (i = 0; i < seg->length; i++) {
			if (seg->as[i] != asn)
				return 0;
		}
		seg = seg->next;
	}
	return 1;
}

/* Replace all instances of the target ASN with our own ASN */
struct aspath *aspath_replace_specific_asn(struct aspath *aspath,
					   as_t target_asn, as_t our_asn)
{
	struct aspath *new;
	struct assegment *seg;

	new = aspath_dup(aspath);
	seg = new->segments;

	while (seg) {
		int i;

		for (i = 0; i < seg->length; i++) {
			if (seg->as[i] == target_asn)
				seg->as[i] = our_asn;
		}
		seg = seg->next;
	}

	aspath_str_update(new, false);
	return new;
}

/* Replace all private ASNs with our own ASN */
struct aspath *aspath_replace_private_asns(struct aspath *aspath, as_t asn)
{
	struct aspath *new;
	struct assegment *seg;

	new = aspath_dup(aspath);
	seg = new->segments;

	while (seg) {
		int i;

		for (i = 0; i < seg->length; i++) {
			if (BGP_AS_IS_PRIVATE(seg->as[i]))
				seg->as[i] = asn;
		}
		seg = seg->next;
	}

	aspath_str_update(new, false);
	return new;
}

/* Remove all private ASNs */
struct aspath *aspath_remove_private_asns(struct aspath *aspath)
{
	struct aspath *new;
	struct assegment *seg;
	struct assegment *new_seg;
	struct assegment *last_new_seg;
	int i;
	int j;
	int public = 0;

	new = XCALLOC(MTYPE_AS_PATH, sizeof(struct aspath));

	new->json = NULL;
	new_seg = NULL;
	last_new_seg = NULL;
	seg = aspath->segments;
	while (seg) {
	      public
		= 0;
		for (i = 0; i < seg->length; i++) {
			// ASN is public
			if (!BGP_AS_IS_PRIVATE(seg->as[i])) {
			      public
				++;
			}
		}

		// The entire segment is private so skip it
		if (!public) {
			seg = seg->next;
			continue;
		}

		// The entire segment is public so copy it
		else if (public == seg->length) {
			new_seg = assegment_dup(seg);
		}

		// The segment is a mix of public and private ASNs. Copy as many
		// spots as
		// there are public ASNs then come back and fill in only the
		// public ASNs.
		else {
			new_seg = assegment_new(seg->type, public);
			j = 0;
			for (i = 0; i < seg->length; i++) {
				// ASN is public
				if (!BGP_AS_IS_PRIVATE(seg->as[i])) {
					new_seg->as[j] = seg->as[i];
					j++;
				}
			}
		}

		// This is the first segment so set the aspath segments pointer
		// to this one
		if (!last_new_seg)
			new->segments = new_seg;
		else
			last_new_seg->next = new_seg;

		last_new_seg = new_seg;
		seg = seg->next;
	}

	aspath_str_update(new, false);
	return new;
}

/* AS path confed check.  If aspath contains confed set or sequence then return
 * 1. */
int aspath_confed_check(struct aspath *aspath)
{
	struct assegment *seg;

	if (!(aspath && aspath->segments))
		return 0;

	seg = aspath->segments;

	while (seg) {
		if (seg->type == AS_CONFED_SET
		    || seg->type == AS_CONFED_SEQUENCE)
			return 1;
		seg = seg->next;
	}
	return 0;
}

/* Leftmost AS path segment confed check.  If leftmost AS segment is of type
  AS_CONFED_SEQUENCE or AS_CONFED_SET then return 1.  */
int aspath_left_confed_check(struct aspath *aspath)
{

	if (!(aspath && aspath->segments))
		return 0;

	if ((aspath->segments->type == AS_CONFED_SEQUENCE)
	    || (aspath->segments->type == AS_CONFED_SET))
		return 1;

	return 0;
}

/* Merge as1 to as2.  as2 should be uninterned aspath. */
static struct aspath *aspath_merge(struct aspath *as1, struct aspath *as2)
{
	struct assegment *last, *new;

	if (!as1 || !as2)
		return NULL;

	last = new = assegment_dup_all(as1->segments);

	/* find the last valid segment */
	while (last && last->next)
		last = last->next;

	if (last)
		last->next = as2->segments;
	as2->segments = new;
	aspath_str_update(as2, false);
	return as2;
}

/* Prepend as1 to as2.  as2 should be uninterned aspath. */
struct aspath *aspath_prepend(struct aspath *as1, struct aspath *as2)
{
	struct assegment *as1segtail;
	struct assegment *as2segtail;
	struct assegment *as2seghead;

	if (!as1 || !as2)
		return NULL;

	/* If as2 is empty, only need to dupe as1's chain onto as2 */
	if (as2->segments == NULL) {
		as2->segments = assegment_dup_all(as1->segments);
		aspath_str_update(as2, false);
		return as2;
	}

	/* If as1 is empty AS, no prepending to do. */
	if (as1->segments == NULL)
		return as2;

	/* find the tail as1's segment chain. */
	as1segtail = as1->segments;
	while (as1segtail && as1segtail->next)
		as1segtail = as1segtail->next;

	/* Delete any AS_CONFED_SEQUENCE segment from as2. */
	if (as1segtail->type == AS_SEQUENCE
	    && as2->segments->type == AS_CONFED_SEQUENCE)
		as2 = aspath_delete_confed_seq(as2);

	if (!as2->segments) {
		as2->segments = assegment_dup_all(as1->segments);
		aspath_str_update(as2, false);
		return as2;
	}

	/* Compare last segment type of as1 and first segment type of as2. */
	if (as1segtail->type != as2->segments->type)
		return aspath_merge(as1, as2);

	if (as1segtail->type == AS_SEQUENCE) {
		/* We have two chains of segments, as1->segments and seg2,
		 * and we have to attach them together, merging the attaching
		 * segments together into one.
		 *
		 * 1. dupe as1->segments onto head of as2
		 * 2. merge seg2's asns onto last segment of this new chain
		 * 3. attach chain after seg2
		 */

		/* save as2 head */
		as2seghead = as2->segments;

		/* dupe as1 onto as2's head */
		as2segtail = as2->segments = assegment_dup_all(as1->segments);

		/* refind the tail of as2 */
		while (as2segtail && as2segtail->next)
			as2segtail = as2segtail->next;

		/* merge the old head, seg2, into tail, seg1 */
		assegment_append_asns(as2segtail, as2seghead->as,
				      as2seghead->length);

		/*
		 * bypass the merged seg2, and attach any chain after it
		 * to chain descending from as2's head
		 */
<<<<<<< HEAD
		as2segtail->next = as2seghead->next;
=======
		if (as2segtail)
			as2segtail->next = as2seghead->next;
>>>>>>> 23db048e

		/* as2->segments is now referenceless and useless */
		assegment_free(as2seghead);

		/* we've now prepended as1's segment chain to as2, merging
		 * the inbetween AS_SEQUENCE of seg2 in the process
		 */
		aspath_str_update(as2, false);
		return as2;
	} else {
		/* AS_SET merge code is needed at here. */
		return aspath_merge(as1, as2);
	}
	/* XXX: Ermmm, what if as1 has multiple segments?? */

	/* Not reached */
}

/* Iterate over AS_PATH segments and wipe all occurences of the
 * listed AS numbers. Hence some segments may lose some or even
 * all data on the way, the operation is implemented as a smarter
 * version of aspath_dup(), which allocates memory to hold the new
 * data, not the original. The new AS path is returned.
 */
struct aspath *aspath_filter_exclude(struct aspath *source,
				     struct aspath *exclude_list)
{
	struct assegment *srcseg, *exclseg, *lastseg;
	struct aspath *newpath;

	newpath = aspath_new();
	lastseg = NULL;

	for (srcseg = source->segments; srcseg; srcseg = srcseg->next) {
		unsigned i, y, newlen = 0, done = 0, skip_as;
		struct assegment *newseg;

		/* Find out, how much ASns are we going to pick from this
		 * segment.
		 * We can't perform filtering right inline, because the size of
		 * the new segment isn't known at the moment yet.
		 */
		for (i = 0; i < srcseg->length; i++) {
			skip_as = 0;
			for (exclseg = exclude_list->segments;
			     exclseg && !skip_as; exclseg = exclseg->next)
				for (y = 0; y < exclseg->length; y++)
					if (srcseg->as[i] == exclseg->as[y]) {
						skip_as = 1;
						// There's no sense in testing
						// the rest of exclusion list,
						// bail out.
						break;
					}
			if (!skip_as)
				newlen++;
		}
		/* newlen is now the number of ASns to copy */
		if (!newlen)
			continue;

		/* Actual copying. Allocate memory and iterate once more,
		 * performing filtering. */
		newseg = assegment_new(srcseg->type, newlen);
		for (i = 0; i < srcseg->length; i++) {
			skip_as = 0;
			for (exclseg = exclude_list->segments;
			     exclseg && !skip_as; exclseg = exclseg->next)
				for (y = 0; y < exclseg->length; y++)
					if (srcseg->as[i] == exclseg->as[y]) {
						skip_as = 1;
						break;
					}
			if (skip_as)
				continue;
			newseg->as[done++] = srcseg->as[i];
		}
		/* At his point newlen must be equal to done, and both must be
		 * positive. Append
		 * the filtered segment to the gross result. */
		if (!lastseg)
			newpath->segments = newseg;
		else
			lastseg->next = newseg;
		lastseg = newseg;
	}
	aspath_str_update(newpath, false);
	/* We are happy returning even an empty AS_PATH, because the
	 * administrator
	 * might expect this very behaviour. There's a mean to avoid this, if
	 * necessary,
	 * by having a match rule against certain AS_PATH regexps in the
	 * route-map index.
	 */
	aspath_free(source);
	return newpath;
}

/* Add specified AS to the leftmost of aspath. */
static struct aspath *aspath_add_asns(struct aspath *aspath, as_t asno,
				      uint8_t type, unsigned num)
{
	struct assegment *assegment = aspath->segments;
	unsigned i;

	if (assegment && assegment->type == type) {
		/* extend existing segment */
		aspath->segments =
			assegment_prepend_asns(aspath->segments, asno, num);
	} else {
		/* prepend with new segment */
		struct assegment *newsegment = assegment_new(type, num);
		for (i = 0; i < num; i++)
			newsegment->as[i] = asno;

		/* insert potentially replacing empty segment */
		if (assegment && assegment->length == 0) {
			newsegment->next = assegment->next;
			assegment_free(assegment);
		} else
			newsegment->next = assegment;
		aspath->segments = newsegment;
	}

	aspath_str_update(aspath, false);
	return aspath;
}

/* Add specified AS to the leftmost of aspath num times. */
struct aspath *aspath_add_seq_n(struct aspath *aspath, as_t asno, unsigned num)
{
	return aspath_add_asns(aspath, asno, AS_SEQUENCE, num);
}

/* Add specified AS to the leftmost of aspath. */
struct aspath *aspath_add_seq(struct aspath *aspath, as_t asno)
{
	return aspath_add_asns(aspath, asno, AS_SEQUENCE, 1);
}

/* Compare leftmost AS value for MED check.  If as1's leftmost AS and
   as2's leftmost AS is same return 1. */
int aspath_cmp_left(const struct aspath *aspath1, const struct aspath *aspath2)
{
	const struct assegment *seg1;
	const struct assegment *seg2;

	if (!(aspath1 && aspath2))
		return 0;

	seg1 = aspath1->segments;
	seg2 = aspath2->segments;

	/* If both paths are originated in this AS then we do want to compare
	 * MED */
	if (!seg1 && !seg2)
		return 1;

	/* find first non-confed segments for each */
	while (seg1 && ((seg1->type == AS_CONFED_SEQUENCE)
			|| (seg1->type == AS_CONFED_SET)))
		seg1 = seg1->next;

	while (seg2 && ((seg2->type == AS_CONFED_SEQUENCE)
			|| (seg2->type == AS_CONFED_SET)))
		seg2 = seg2->next;

	/* Check as1's */
	if (!(seg1 && seg2 && (seg1->type == AS_SEQUENCE)
	      && (seg2->type == AS_SEQUENCE)))
		return 0;

	if (seg1->as[0] == seg2->as[0])
		return 1;

	return 0;
}

/* Truncate an aspath after a number of hops, and put the hops remaining
 * at the front of another aspath.  Needed for AS4 compat.
 *
 * Returned aspath is a /new/ aspath, which should either by free'd or
 * interned by the caller, as desired.
 */
struct aspath *aspath_reconcile_as4(struct aspath *aspath,
				    struct aspath *as4path)
{
	struct assegment *seg, *newseg, *prevseg = NULL;
	struct aspath *newpath = NULL, *mergedpath;
	int hops, cpasns = 0;

	if (!aspath || !as4path)
		return NULL;

	seg = aspath->segments;

	/* CONFEDs should get reconciled too.. */
	hops = (aspath_count_hops(aspath) + aspath_count_confeds(aspath))
	       - aspath_count_hops(as4path);

	if (hops < 0) {
		if (BGP_DEBUG(as4, AS4))
			flog_warn(
				EC_BGP_ASPATH_FEWER_HOPS,
				"[AS4] Fewer hops in AS_PATH than NEW_AS_PATH");
		/* Something's gone wrong. The RFC says we should now ignore
		 * AS4_PATH,
		 * which is daft behaviour - it contains vital loop-detection
		 * information which must have been removed from AS_PATH.
		 */
		hops = aspath_count_hops(aspath);
	}

	if (!hops) {
		newpath = aspath_dup(as4path);
		aspath_str_update(newpath, false);
		return newpath;
	}

	if (BGP_DEBUG(as4, AS4))
		zlog_debug(
			"[AS4] got AS_PATH %s and AS4_PATH %s synthesizing now",
			aspath->str, as4path->str);

	while (seg && hops > 0) {
		switch (seg->type) {
		case AS_SET:
		case AS_CONFED_SET:
			hops--;
			cpasns = seg->length;
			break;
		case AS_CONFED_SEQUENCE:
			/* Should never split a confed-sequence, if hop-count
			 * suggests we must then something's gone wrong
			 * somewhere.
			 *
			 * Most important goal is to preserve AS_PATHs prime
			 * function
			 * as loop-detector, so we fudge the numbers so that the
			 * entire
			 * confed-sequence is merged in.
			 */
			if (hops < seg->length) {
				if (BGP_DEBUG(as4, AS4))
					zlog_debug(
						"[AS4] AS4PATHmangle: AS_CONFED_SEQUENCE falls"
						" across 2/4 ASN boundary somewhere, broken..");
				hops = seg->length;
			}
		/* fallthru */
		case AS_SEQUENCE:
			cpasns = MIN(seg->length, hops);
			hops -= seg->length;
		}

		assert(cpasns <= seg->length);

		newseg = assegment_new(seg->type, 0);
		newseg = assegment_append_asns(newseg, seg->as, cpasns);

		if (!newpath) {
			newpath = aspath_new();
			newpath->segments = newseg;
		} else
			prevseg->next = newseg;

		prevseg = newseg;
		seg = seg->next;
	}

	/* We may be able to join some segments here, and we must
	 * do this because... we want normalised aspaths in out hash
	 * and we do not want to stumble in aspath_put.
	 */
	mergedpath = aspath_merge(newpath, aspath_dup(as4path));
	aspath_free(newpath);
	mergedpath->segments = assegment_normalise(mergedpath->segments);
	aspath_str_update(mergedpath, false);

	if (BGP_DEBUG(as4, AS4))
		zlog_debug("[AS4] result of synthesizing is %s",
			   mergedpath->str);

	return mergedpath;
}

/* Compare leftmost AS value for MED check.  If as1's leftmost AS and
   as2's leftmost AS is same return 1. (confederation as-path
   only).  */
bool aspath_cmp_left_confed(const struct aspath *aspath1,
			    const struct aspath *aspath2)
{
	if (!(aspath1 && aspath2))
		return false;

	if (!(aspath1->segments && aspath2->segments))
		return false;

	if ((aspath1->segments->type != AS_CONFED_SEQUENCE)
	    || (aspath2->segments->type != AS_CONFED_SEQUENCE))
		return false;

	if (aspath1->segments->as[0] == aspath2->segments->as[0])
		return true;

	return false;
}

/* Delete all AS_CONFED_SEQUENCE/SET segments from aspath.
 * RFC 5065 section 4.1.c.1
 *
 * 1) if any path segments of the AS_PATH are of the type
 *    AS_CONFED_SEQUENCE or AS_CONFED_SET, those segments MUST be
 *    removed from the AS_PATH attribute, leaving the sanitized
 *    AS_PATH attribute to be operated on by steps 2, 3 or 4.
 */
struct aspath *aspath_delete_confed_seq(struct aspath *aspath)
{
	struct assegment *seg, *prev, *next;
	char removed_confed_segment;

	if (!(aspath && aspath->segments))
		return aspath;

	seg = aspath->segments;
	removed_confed_segment = 0;
	next = NULL;
	prev = NULL;

	while (seg) {
		next = seg->next;

		if (seg->type == AS_CONFED_SEQUENCE
		    || seg->type == AS_CONFED_SET) {
			/* This is the first segment in the aspath */
			if (aspath->segments == seg)
				aspath->segments = seg->next;
			else
				prev->next = seg->next;

			assegment_free(seg);
			removed_confed_segment = 1;
		} else
			prev = seg;

		seg = next;
	}

	if (removed_confed_segment)
		aspath_str_update(aspath, false);

	return aspath;
}

/* Add new AS number to the leftmost part of the aspath as
   AS_CONFED_SEQUENCE.  */
struct aspath *aspath_add_confed_seq(struct aspath *aspath, as_t asno)
{
	return aspath_add_asns(aspath, asno, AS_CONFED_SEQUENCE, 1);
}

/* Add new as value to as path structure. */
static void aspath_as_add(struct aspath *as, as_t asno)
{
	struct assegment *seg = as->segments;

	if (!seg)
		return;

	/* Last segment search procedure. */
	while (seg->next)
		seg = seg->next;

	assegment_append_asns(seg, &asno, 1);
}

/* Add new as segment to the as path. */
static void aspath_segment_add(struct aspath *as, int type)
{
	struct assegment *seg = as->segments;
	struct assegment *new = assegment_new(type, 0);

	if (seg) {
		while (seg->next)
			seg = seg->next;
		seg->next = new;
	} else
		as->segments = new;
}

struct aspath *aspath_empty(void)
{
	return aspath_parse(NULL, 0, 1); /* 32Bit ;-) */
}

struct aspath *aspath_empty_get(void)
{
	struct aspath *aspath;

	aspath = aspath_new();
	aspath_make_str_count(aspath, false);
	return aspath;
}

unsigned long aspath_count(void)
{
	return ashash->count;
}

/*
   Theoretically, one as path can have:

   One BGP packet size should be less than 4096.
   One BGP attribute size should be less than 4096 - BGP header size.
   One BGP aspath size should be less than 4096 - BGP header size -
       BGP mandantry attribute size.
*/

/* AS path string lexical token enum. */
enum as_token {
	as_token_asval,
	as_token_set_start,
	as_token_set_end,
	as_token_confed_seq_start,
	as_token_confed_seq_end,
	as_token_confed_set_start,
	as_token_confed_set_end,
	as_token_unknown
};

/* Return next token and point for string parse. */
static const char *aspath_gettoken(const char *buf, enum as_token *token,
				   unsigned long *asno)
{
	const char *p = buf;

	/* Skip seperators (space for sequences, ',' for sets). */
	while (isspace((int)*p) || *p == ',')
		p++;

	/* Check the end of the string and type specify characters
	   (e.g. {}()). */
	switch (*p) {
	case '\0':
		return NULL;
	case '{':
		*token = as_token_set_start;
		p++;
		return p;
	case '}':
		*token = as_token_set_end;
		p++;
		return p;
	case '(':
		*token = as_token_confed_seq_start;
		p++;
		return p;
	case ')':
		*token = as_token_confed_seq_end;
		p++;
		return p;
	case '[':
		*token = as_token_confed_set_start;
		p++;
		return p;
	case ']':
		*token = as_token_confed_set_end;
		p++;
		return p;
	}

	/* Check actual AS value. */
	if (isdigit((int)*p)) {
		as_t asval;

		*token = as_token_asval;
		asval = (*p - '0');
		p++;

		while (isdigit((int)*p)) {
			asval *= 10;
			asval += (*p - '0');
			p++;
		}
		*asno = asval;
		return p;
	}

	/* There is no match then return unknown token. */
	*token = as_token_unknown;
	p++;
	return p;
}

struct aspath *aspath_str2aspath(const char *str)
{
	enum as_token token = as_token_unknown;
	unsigned short as_type;
	unsigned long asno = 0;
	struct aspath *aspath;
	int needtype;

	aspath = aspath_new();

	/* We start default type as AS_SEQUENCE. */
	as_type = AS_SEQUENCE;
	needtype = 1;

	while ((str = aspath_gettoken(str, &token, &asno)) != NULL) {
		switch (token) {
		case as_token_asval:
			if (needtype) {
				aspath_segment_add(aspath, as_type);
				needtype = 0;
			}
			aspath_as_add(aspath, asno);
			break;
		case as_token_set_start:
			as_type = AS_SET;
			aspath_segment_add(aspath, as_type);
			needtype = 0;
			break;
		case as_token_set_end:
			as_type = AS_SEQUENCE;
			needtype = 1;
			break;
		case as_token_confed_seq_start:
			as_type = AS_CONFED_SEQUENCE;
			aspath_segment_add(aspath, as_type);
			needtype = 0;
			break;
		case as_token_confed_seq_end:
			as_type = AS_SEQUENCE;
			needtype = 1;
			break;
		case as_token_confed_set_start:
			as_type = AS_CONFED_SET;
			aspath_segment_add(aspath, as_type);
			needtype = 0;
			break;
		case as_token_confed_set_end:
			as_type = AS_SEQUENCE;
			needtype = 1;
			break;
		case as_token_unknown:
		default:
			aspath_free(aspath);
			return NULL;
		}
	}

	aspath_make_str_count(aspath, false);

	return aspath;
}

/* Make hash value by raw aspath data. */
unsigned int aspath_key_make(void *p)
{
	struct aspath *aspath = (struct aspath *)p;
	unsigned int key = 0;

	if (!aspath->str)
		aspath_str_update(aspath, false);

	key = jhash(aspath->str, aspath->str_len, 2334325);

	return key;
}

/* If two aspath have same value then return 1 else return 0 */
bool aspath_cmp(const void *arg1, const void *arg2)
{
	const struct assegment *seg1 = ((const struct aspath *)arg1)->segments;
	const struct assegment *seg2 = ((const struct aspath *)arg2)->segments;

	while (seg1 || seg2) {
		int i;
		if ((!seg1 && seg2) || (seg1 && !seg2))
			return false;
		if (seg1->type != seg2->type)
			return false;
		if (seg1->length != seg2->length)
			return false;
		for (i = 0; i < seg1->length; i++)
			if (seg1->as[i] != seg2->as[i])
				return false;
		seg1 = seg1->next;
		seg2 = seg2->next;
	}
	return true;
}

/* AS path hash initialize. */
void aspath_init(void)
{
	ashash = hash_create_size(32768, aspath_key_make, aspath_cmp,
				  "BGP AS Path");
}

void aspath_finish(void)
{
	hash_clean(ashash, (void (*)(void *))aspath_free);
	hash_free(ashash);
	ashash = NULL;

	if (snmp_stream)
		stream_free(snmp_stream);
}

/* return and as path value */
const char *aspath_print(struct aspath *as)
{
	return (as ? as->str : NULL);
}

/* Printing functions */
/* Feed the AS_PATH to the vty; the suffix string follows it only in case
 * AS_PATH wasn't empty.
 */
void aspath_print_vty(struct vty *vty, const char *format, struct aspath *as,
		      const char *suffix)
{
	assert(format);
	vty_out(vty, format, as->str);
	if (as->str_len && strlen(suffix))
		vty_out(vty, "%s", suffix);
}

static void aspath_show_all_iterator(struct hash_bucket *bucket,
				     struct vty *vty)
{
	struct aspath *as;

	as = (struct aspath *)bucket->data;

	vty_out(vty, "[%p:%u] (%ld) ", (void *)bucket, bucket->key, as->refcnt);
	vty_out(vty, "%s\n", as->str);
}

/* Print all aspath and hash information.  This function is used from
   `show [ip] bgp paths' command. */
void aspath_print_all_vty(struct vty *vty)
{
	hash_iterate(ashash, (void (*)(struct hash_bucket *,
				       void *))aspath_show_all_iterator,
		     vty);
}

static struct aspath *bgp_aggr_aspath_lookup(struct bgp_aggregate *aggregate,
					     struct aspath *aspath)
{
	return hash_lookup(aggregate->aspath_hash, aspath);
}

static void *bgp_aggr_aspath_hash_alloc(void *p)
{
	struct aspath *ref = (struct aspath *)p;
	struct aspath *aspath = NULL;

	aspath = aspath_dup(ref);
	return aspath;
}

static void bgp_aggr_aspath_prepare(struct hash_backet *hb, void *arg)
{
	struct aspath *asmerge = NULL;
	struct aspath *hb_aspath = hb->data;
	struct aspath **aggr_aspath = arg;

	if (*aggr_aspath) {
		asmerge = aspath_aggregate(*aggr_aspath, hb_aspath);
		aspath_free(*aggr_aspath);
		*aggr_aspath = asmerge;
	} else
		*aggr_aspath = aspath_dup(hb_aspath);
}

void bgp_aggr_aspath_remove(void *arg)
{
	struct aspath *aspath = arg;

	aspath_free(aspath);
}

void bgp_compute_aggregate_aspath(struct bgp_aggregate *aggregate,
				  struct aspath *aspath)
{
	struct aspath *aggr_aspath = NULL;

	if ((aggregate == NULL) || (aspath == NULL))
		return;

	/* Create hash if not already created.
	 */
	if (aggregate->aspath_hash == NULL)
		aggregate->aspath_hash = hash_create(
					aspath_key_make, aspath_cmp,
					"BGP Aggregator as-path hash");

	aggr_aspath = bgp_aggr_aspath_lookup(aggregate, aspath);
	if (aggr_aspath == NULL) {
		/* Insert as-path into hash.
		 */
		aggr_aspath = hash_get(aggregate->aspath_hash, aspath,
				       bgp_aggr_aspath_hash_alloc);

		/* Compute aggregate's as-path.
		 */
		hash_iterate(aggregate->aspath_hash,
			     bgp_aggr_aspath_prepare,
			     &aggregate->aspath);
	}

	/* Increment refernce counter.
	 */
	aggr_aspath->refcnt++;
}

void bgp_remove_aspath_from_aggregate(struct bgp_aggregate *aggregate,
				      struct aspath *aspath)
{
	struct aspath *aggr_aspath = NULL;
	struct aspath *ret_aspath = NULL;

	if ((aggregate == NULL) || (aspath == NULL))
		return;

	if (aggregate->aspath_hash == NULL)
		return;

	/* Look-up the aspath in the hash.
	 */
	aggr_aspath = bgp_aggr_aspath_lookup(aggregate, aspath);
	if (aggr_aspath) {
		aggr_aspath->refcnt--;

		if (aggr_aspath->refcnt == 0) {
			ret_aspath = hash_release(aggregate->aspath_hash,
						  aggr_aspath);
			aspath_free(ret_aspath);

			/* Remove aggregate's old as-path.
			 */
			aspath_free(aggregate->aspath);
			aggregate->aspath = NULL;

			/* Compute aggregate's as-path.
			 */
			hash_iterate(aggregate->aspath_hash,
				     bgp_aggr_aspath_prepare,
				     &aggregate->aspath);
		}
	}
}<|MERGE_RESOLUTION|>--- conflicted
+++ resolved
@@ -1449,12 +1449,8 @@
 		 * bypass the merged seg2, and attach any chain after it
 		 * to chain descending from as2's head
 		 */
-<<<<<<< HEAD
-		as2segtail->next = as2seghead->next;
-=======
 		if (as2segtail)
 			as2segtail->next = as2seghead->next;
->>>>>>> 23db048e
 
 		/* as2->segments is now referenceless and useless */
 		assegment_free(as2seghead);
