/* BGP message definition header.
   Copyright (C) 1996, 97, 98, 99, 2000 Kunihiro Ishiguro

This file is part of GNU Zebra.

GNU Zebra is free software; you can redistribute it and/or modify it
under the terms of the GNU General Public License as published by the
Free Software Foundation; either version 2, or (at your option) any
later version.

GNU Zebra is distributed in the hope that it will be useful, but
WITHOUT ANY WARRANTY; without even the implied warranty of
MERCHANTABILITY or FITNESS FOR A PARTICULAR PURPOSE.  See the GNU
General Public License for more details.

You should have received a copy of the GNU General Public License
along with GNU Zebra; see the file COPYING.  If not, write to the Free
Software Foundation, Inc., 59 Temple Place - Suite 330, Boston, MA
02111-1307, USA.  */

#ifndef _QUAGGA_BGPD_H
#define _QUAGGA_BGPD_H

/* For union sockunion.  */
#include "sockunion.h"

/* Typedef BGP specific types.  */
typedef u_int32_t as_t;
typedef u_int16_t as16_t; /* we may still encounter 16 Bit asnums */
typedef u_int16_t bgp_size_t;

/* BGP master for system wide configurations and variables.  */
struct bgp_master
{
  /* BGP instance list.  */
  struct list *bgp;

  /* BGP thread master.  */
  struct thread_master *master;

  /* work queues */
  struct work_queue *process_main_queue;
  struct work_queue *process_rsclient_queue;
  
  /* Listening sockets */
  struct list *listen_sockets;
  
  /* BGP port number.  */
  u_int16_t port;

  /* Listener address */
  char *address;

  /* BGP start time.  */
  time_t start_time;

  /* Various BGP global configuration.  */
  u_char options;
#define BGP_OPT_NO_FIB                   (1 << 0)
#define BGP_OPT_MULTIPLE_INSTANCE        (1 << 1)
#define BGP_OPT_CONFIG_CISCO             (1 << 2)
#define BGP_OPT_NO_LISTEN                (1 << 3)
};

/* BGP instance structure.  */
struct bgp 
{
  /* AS number of this BGP instance.  */
  as_t as;

  /* Name of this BGP instance.  */
  char *name;
  
  /* Reference count to allow peer_delete to finish after bgp_delete */
  int lock;

  /* Self peer.  */
  struct peer *peer_self;

  /* BGP peer. */
  struct list *peer;

  /* BGP peer group.  */
  struct list *group;

  /* BGP route-server-clients. */
  struct list *rsclient;

  /* BGP configuration.  */
  u_int16_t config;
#define BGP_CONFIG_ROUTER_ID              (1 << 0)
#define BGP_CONFIG_CLUSTER_ID             (1 << 1)
#define BGP_CONFIG_CONFEDERATION          (1 << 2)

  /* BGP router identifier.  */
  struct in_addr router_id;
  struct in_addr router_id_static;

  /* BGP route reflector cluster ID.  */
  struct in_addr cluster_id;

  /* BGP confederation information.  */
  as_t confed_id;
  as_t *confed_peers;
  int confed_peers_cnt;

  struct thread *t_startup;

  /* BGP flags. */
  u_int32_t flags;
#define BGP_FLAG_ALWAYS_COMPARE_MED       (1 << 0)
#define BGP_FLAG_DETERMINISTIC_MED        (1 << 1)
#define BGP_FLAG_MED_MISSING_AS_WORST     (1 << 2)
#define BGP_FLAG_MED_CONFED               (1 << 3)
#define BGP_FLAG_NO_DEFAULT_IPV4          (1 << 4)
#define BGP_FLAG_NO_CLIENT_TO_CLIENT      (1 << 5)
#define BGP_FLAG_ENFORCE_FIRST_AS         (1 << 6)
#define BGP_FLAG_COMPARE_ROUTER_ID        (1 << 7)
#define BGP_FLAG_ASPATH_IGNORE            (1 << 8)
#define BGP_FLAG_IMPORT_CHECK             (1 << 9)
#define BGP_FLAG_NO_FAST_EXT_FAILOVER     (1 << 10)
#define BGP_FLAG_LOG_NEIGHBOR_CHANGES     (1 << 11)
#define BGP_FLAG_GRACEFUL_RESTART         (1 << 12)
#define BGP_FLAG_ASPATH_CONFED            (1 << 13)
#define BGP_FLAG_ASPATH_MULTIPATH_RELAX   (1 << 14)
<<<<<<< HEAD
#define BGP_FLAG_VALIDATE_DISABLE         (1 << 15)
#define BGP_FLAG_DISALLOW_INVALID         (1 << 16)
=======
#define BGP_FLAG_DELETING                 (1 << 15)
>>>>>>> e3f623be

  /* BGP Per AF flags */
  u_int32_t af_flags[AFI_MAX][SAFI_MAX];
#define BGP_CONFIG_DAMPENING              (1 << 0)

  /* Static route configuration.  */
  struct bgp_table *route[AFI_MAX][SAFI_MAX];

  /* Aggregate address configuration.  */
  struct bgp_table *aggregate[AFI_MAX][SAFI_MAX];

  /* BGP routing information base.  */
  struct bgp_table *rib[AFI_MAX][SAFI_MAX];

  /* BGP redistribute configuration. */
  u_char redist[AFI_MAX][ZEBRA_ROUTE_MAX];

  /* BGP redistribute metric configuration. */
  u_char redist_metric_flag[AFI_MAX][ZEBRA_ROUTE_MAX];
  u_int32_t redist_metric[AFI_MAX][ZEBRA_ROUTE_MAX];

  /* BGP redistribute route-map.  */
  struct
  {
    char *name;
    struct route_map *map;
  } rmap[AFI_MAX][ZEBRA_ROUTE_MAX];

  /* BGP distance configuration.  */
  u_char distance_ebgp;
  u_char distance_ibgp;
  u_char distance_local;
  
  /* BGP default local-preference.  */
  u_int32_t default_local_pref;

  /* BGP default timer.  */
  u_int32_t default_holdtime;
  u_int32_t default_keepalive;

  /* BGP graceful restart */
  u_int32_t restart_time;
  u_int32_t stalepath_time;

  /* Maximum-paths configuration */
  struct bgp_maxpaths_cfg {
    u_int16_t maxpaths_ebgp;
    u_int16_t maxpaths_ibgp;
  } maxpaths[AFI_MAX][SAFI_MAX];
};

/* BGP peer-group support. */
struct peer_group
{
  /* Name of the peer-group. */
  char *name;

  /* Pointer to BGP.  */
  struct bgp *bgp;
  
  /* Peer-group client list. */
  struct list *peer;

  /* Peer-group config */
  struct peer *conf;
};

/* BGP Notify message format. */
struct bgp_notify 
{
  u_char code;
  u_char subcode;
  char *data;
  bgp_size_t length;
};

/* Next hop self address. */
struct bgp_nexthop
{
  struct interface *ifp;
  struct in_addr v4;
  struct in6_addr v6_global;
  struct in6_addr v6_local;
};

/* BGP router distinguisher value.  */
#define BGP_RD_SIZE                8

struct bgp_rd
{
  u_char val[BGP_RD_SIZE];
};

#define RMAP_IN           0
#define RMAP_OUT        1
#define RMAP_IMPORT   2
#define RMAP_EXPORT   3
#define RMAP_MAX        4

/* BGP filter structure. */
struct bgp_filter
{
  /* Distribute-list.  */
  struct 
  {
    char *name;
    struct access_list *alist;
  } dlist[FILTER_MAX];

  /* Prefix-list.  */
  struct
  {
    char *name;
    struct prefix_list *plist;
  } plist[FILTER_MAX];

  /* Filter-list.  */
  struct
  {
    char *name;
    struct as_list *aslist;
  } aslist[FILTER_MAX];

  /* Route-map.  */
  struct
  {
    char *name;
    struct route_map *map;
  } map[RMAP_MAX];

  /* Unsuppress-map.  */
  struct
  {
    char *name;
    struct route_map *map;
  } usmap;
};

/* IBGP/EBGP identifier.  We also have a CONFED peer, which is to say,
   a peer who's AS is part of our Confederation.  */
typedef enum
{
  BGP_PEER_IBGP = 1,
  BGP_PEER_EBGP,
  BGP_PEER_INTERNAL,
  BGP_PEER_CONFED,
} bgp_peer_sort_t;

/* BGP neighbor structure. */
struct peer
{
  /* BGP structure.  */
  struct bgp *bgp;

  /* reference count, primarily to allow bgp_process'ing of route_node's
   * to be done after a struct peer is deleted.
   *
   * named 'lock' for hysterical reasons within Quagga.
   */
  int lock;

  /* BGP peer group.  */
  struct peer_group *group;
  u_char af_group[AFI_MAX][SAFI_MAX];

  /* Peer's remote AS number. */
  as_t as;			

  /* Peer's local AS number. */
  as_t local_as;

  bgp_peer_sort_t sort;

  /* Peer's Change local AS number. */
  as_t change_local_as;

  /* Remote router ID. */
  struct in_addr remote_id;

  /* Local router ID. */
  struct in_addr local_id;

  /* Peer specific RIB when configured as route-server-client. */
  struct bgp_table *rib[AFI_MAX][SAFI_MAX];

  /* Packet receive and send buffer. */
  struct stream *ibuf;
  struct stream_fifo *obuf;
  struct stream *work;

  /* We use a separate stream to encode MP_REACH_NLRI for efficient
   * NLRI packing. peer->work stores all the other attributes. The
   * actual packet is then constructed by concatenating the two.
   */
  struct stream *scratch;

  /* Status of the peer. */
  int status;
  int ostatus;

  /* Peer index, used for dumping TABLE_DUMP_V2 format */
  uint16_t table_dump_index;

  /* Peer information */
  int fd;			/* File descriptor */
  int ttl;			/* TTL of TCP connection to the peer. */
  int rtt;			/* Estimated round-trip-time from TCP_INFO */
  int gtsm_hops;		/* minimum hopcount to peer */
  char *desc;			/* Description of the peer. */
  unsigned short port;          /* Destination port for peer */
  char *host;			/* Printable address of the peer. */
  union sockunion su;		/* Sockunion address of the peer. */
  time_t uptime;		/* Last Up/Down time */
  time_t readtime;		/* Last read time */
  time_t resettime;		/* Last reset time */
  
  ifindex_t ifindex;		/* ifindex of the BGP connection. */
  char *ifname;			/* bind interface name. */
  char *update_if;
  union sockunion *update_source;
  struct zlog *log;

  union sockunion *su_local;	/* Sockunion of local address.  */
  union sockunion *su_remote;	/* Sockunion of remote address.  */
  int shared_network;		/* Is this peer shared same network. */
  struct bgp_nexthop nexthop;	/* Nexthop */

  /* Peer address family configuration. */
  u_char afc[AFI_MAX][SAFI_MAX];
  u_char afc_nego[AFI_MAX][SAFI_MAX];
  u_char afc_adv[AFI_MAX][SAFI_MAX];
  u_char afc_recv[AFI_MAX][SAFI_MAX];

  /* Capability flags (reset in bgp_stop) */
  u_int16_t cap;
#define PEER_CAP_REFRESH_ADV                (1 << 0) /* refresh advertised */
#define PEER_CAP_REFRESH_OLD_RCV            (1 << 1) /* refresh old received */
#define PEER_CAP_REFRESH_NEW_RCV            (1 << 2) /* refresh rfc received */
#define PEER_CAP_DYNAMIC_ADV                (1 << 3) /* dynamic advertised */
#define PEER_CAP_DYNAMIC_RCV                (1 << 4) /* dynamic received */
#define PEER_CAP_RESTART_ADV                (1 << 5) /* restart advertised */
#define PEER_CAP_RESTART_RCV                (1 << 6) /* restart received */
#define PEER_CAP_AS4_ADV                    (1 << 7) /* as4 advertised */
#define PEER_CAP_AS4_RCV                    (1 << 8) /* as4 received */
#define PEER_CAP_RESTART_BIT_ADV            (1 << 9) /* sent restart state */
#define PEER_CAP_RESTART_BIT_RCV            (1 << 10) /* peer restart state */

  /* Capability flags (reset in bgp_stop) */
  u_int16_t af_cap[AFI_MAX][SAFI_MAX];
#define PEER_CAP_ORF_PREFIX_SM_ADV          (1 << 0) /* send-mode advertised */
#define PEER_CAP_ORF_PREFIX_RM_ADV          (1 << 1) /* receive-mode advertised */
#define PEER_CAP_ORF_PREFIX_SM_RCV          (1 << 2) /* send-mode received */
#define PEER_CAP_ORF_PREFIX_RM_RCV          (1 << 3) /* receive-mode received */
#define PEER_CAP_ORF_PREFIX_SM_OLD_RCV      (1 << 4) /* send-mode received */
#define PEER_CAP_ORF_PREFIX_RM_OLD_RCV      (1 << 5) /* receive-mode received */
#define PEER_CAP_RESTART_AF_RCV             (1 << 6) /* graceful restart afi/safi received */
#define PEER_CAP_RESTART_AF_PRESERVE_RCV    (1 << 7) /* graceful restart afi/safi F-bit received */

  /* Global configuration flags. */
  u_int32_t flags;
#define PEER_FLAG_PASSIVE                   (1 << 0) /* passive mode */
#define PEER_FLAG_SHUTDOWN                  (1 << 1) /* shutdown */
#define PEER_FLAG_DONT_CAPABILITY           (1 << 2) /* dont-capability */
#define PEER_FLAG_OVERRIDE_CAPABILITY       (1 << 3) /* override-capability */
#define PEER_FLAG_STRICT_CAP_MATCH          (1 << 4) /* strict-match */
#define PEER_FLAG_DYNAMIC_CAPABILITY        (1 << 5) /* dynamic capability */
#define PEER_FLAG_DISABLE_CONNECTED_CHECK   (1 << 6) /* disable-connected-check */
#define PEER_FLAG_LOCAL_AS_NO_PREPEND       (1 << 7) /* local-as no-prepend */
#define PEER_FLAG_LOCAL_AS_REPLACE_AS       (1 << 8) /* local-as no-prepend replace-as */

  /* NSF mode (graceful restart) */
  u_char nsf[AFI_MAX][SAFI_MAX];

  /* Per AF configuration flags. */
  u_int32_t af_flags[AFI_MAX][SAFI_MAX];
#define PEER_FLAG_SEND_COMMUNITY            (1 << 0) /* send-community */
#define PEER_FLAG_SEND_EXT_COMMUNITY        (1 << 1) /* send-community ext. */
#define PEER_FLAG_NEXTHOP_SELF              (1 << 2) /* next-hop-self */
#define PEER_FLAG_REFLECTOR_CLIENT          (1 << 3) /* reflector-client */
#define PEER_FLAG_RSERVER_CLIENT            (1 << 4) /* route-server-client */
#define PEER_FLAG_SOFT_RECONFIG             (1 << 5) /* soft-reconfiguration */
#define PEER_FLAG_AS_PATH_UNCHANGED         (1 << 6) /* transparent-as */
#define PEER_FLAG_NEXTHOP_UNCHANGED         (1 << 7) /* transparent-next-hop */
#define PEER_FLAG_MED_UNCHANGED             (1 << 8) /* transparent-next-hop */
#define PEER_FLAG_DEFAULT_ORIGINATE         (1 << 9) /* default-originate */
#define PEER_FLAG_REMOVE_PRIVATE_AS         (1 << 10) /* remove-private-as */
#define PEER_FLAG_ALLOWAS_IN                (1 << 11) /* set allowas-in */
#define PEER_FLAG_ORF_PREFIX_SM             (1 << 12) /* orf capability send-mode */
#define PEER_FLAG_ORF_PREFIX_RM             (1 << 13) /* orf capability receive-mode */
#define PEER_FLAG_MAX_PREFIX                (1 << 14) /* maximum prefix */
#define PEER_FLAG_MAX_PREFIX_WARNING        (1 << 15) /* maximum prefix warning-only */
#define PEER_FLAG_NEXTHOP_LOCAL_UNCHANGED   (1 << 16) /* leave link-local nexthop unchanged */
#define PEER_FLAG_NEXTHOP_SELF_ALL          (1 << 17) /* next-hop-self all */

  /* MD5 password */
  char *password;

  /* default-originate route-map.  */
  struct
  {
    char *name;
    struct route_map *map;
  } default_rmap[AFI_MAX][SAFI_MAX];

  /* Peer status flags. */
  u_int16_t sflags;
#define PEER_STATUS_ACCEPT_PEER	      (1 << 0) /* accept peer */
#define PEER_STATUS_PREFIX_OVERFLOW   (1 << 1) /* prefix-overflow */
#define PEER_STATUS_CAPABILITY_OPEN   (1 << 2) /* capability open send */
#define PEER_STATUS_HAVE_ACCEPT       (1 << 3) /* accept peer's parent */
#define PEER_STATUS_GROUP             (1 << 4) /* peer-group conf */
#define PEER_STATUS_NSF_MODE          (1 << 5) /* NSF aware peer */
#define PEER_STATUS_NSF_WAIT          (1 << 6) /* wait comeback peer */

  /* Peer status af flags (reset in bgp_stop) */
  u_int16_t af_sflags[AFI_MAX][SAFI_MAX];
#define PEER_STATUS_ORF_PREFIX_SEND   (1 << 0) /* prefix-list send peer */
#define PEER_STATUS_ORF_WAIT_REFRESH  (1 << 1) /* wait refresh received peer */
#define PEER_STATUS_DEFAULT_ORIGINATE (1 << 2) /* default-originate peer */
#define PEER_STATUS_PREFIX_THRESHOLD  (1 << 3) /* exceed prefix-threshold */
#define PEER_STATUS_PREFIX_LIMIT      (1 << 4) /* exceed prefix-limit */
#define PEER_STATUS_EOR_SEND          (1 << 5) /* end-of-rib send to peer */
#define PEER_STATUS_EOR_RECEIVED      (1 << 6) /* end-of-rib received from peer */

  /* Default attribute value for the peer. */
  u_int32_t config;
#define PEER_CONFIG_WEIGHT            (1 << 0) /* Default weight. */
#define PEER_CONFIG_TIMER             (1 << 1) /* keepalive & holdtime */
#define PEER_CONFIG_CONNECT           (1 << 2) /* connect */
#define PEER_CONFIG_ROUTEADV          (1 << 3) /* route advertise */
  u_int32_t weight;
  u_int32_t holdtime;
  u_int32_t keepalive;
  u_int32_t connect;
  u_int32_t routeadv;

  /* Timer values. */
  u_int32_t v_start;
  u_int32_t v_connect;
  u_int32_t v_holdtime;
  u_int32_t v_keepalive;
  u_int32_t v_routeadv;
  u_int32_t v_pmax_restart;
  u_int32_t v_gr_restart;

  /* Threads. */
  struct thread *t_read;
  struct thread *t_write;
  struct thread *t_start;
  struct thread *t_connect;
  struct thread *t_holdtime;
  struct thread *t_keepalive;
  struct thread *t_routeadv;
  struct thread *t_pmax_restart;
  struct thread *t_gr_restart;
  struct thread *t_gr_stale;
  
  /* workqueues */
  struct work_queue *clear_node_queue;
  
  /* Statistics field */
  u_int32_t open_in;		/* Open message input count */
  u_int32_t open_out;		/* Open message output count */
  u_int32_t update_in;		/* Update message input count */
  u_int32_t update_out;		/* Update message ouput count */
  time_t update_time;		/* Update message received time. */
  u_int32_t keepalive_in;	/* Keepalive input count */
  u_int32_t keepalive_out;	/* Keepalive output count */
  u_int32_t notify_in;		/* Notify input count */
  u_int32_t notify_out;		/* Notify output count */
  u_int32_t refresh_in;		/* Route Refresh input count */
  u_int32_t refresh_out;	/* Route Refresh output count */
  u_int32_t dynamic_cap_in;	/* Dynamic Capability input count.  */
  u_int32_t dynamic_cap_out;	/* Dynamic Capability output count.  */

  /* BGP state count */
  u_int32_t established;	/* Established */
  u_int32_t dropped;		/* Dropped */

  /* Syncronization list and time.  */
  struct bgp_synchronize *sync[AFI_MAX][SAFI_MAX];
  time_t synctime;

  /* Send prefix count. */
  unsigned long scount[AFI_MAX][SAFI_MAX];

  /* Announcement attribute hash.  */
  struct hash *hash[AFI_MAX][SAFI_MAX];

  /* Notify data. */
  struct bgp_notify notify;

  /* Whole packet size to be read. */
  unsigned long packet_size;

  /* Filter structure. */
  struct bgp_filter filter[AFI_MAX][SAFI_MAX];

  /* ORF Prefix-list */
  struct prefix_list *orf_plist[AFI_MAX][SAFI_MAX];

  /* Prefix count. */
  unsigned long pcount[AFI_MAX][SAFI_MAX];

  /* Max prefix count. */
  unsigned long pmax[AFI_MAX][SAFI_MAX];
  u_char pmax_threshold[AFI_MAX][SAFI_MAX];
  u_int16_t pmax_restart[AFI_MAX][SAFI_MAX];
#define MAXIMUM_PREFIX_THRESHOLD_DEFAULT 75

  /* allowas-in. */
  char allowas_in[AFI_MAX][SAFI_MAX];

  /* peer reset cause */
  char last_reset;
#define PEER_DOWN_RID_CHANGE             1 /* bgp router-id command */
#define PEER_DOWN_REMOTE_AS_CHANGE       2 /* neighbor remote-as command */
#define PEER_DOWN_LOCAL_AS_CHANGE        3 /* neighbor local-as command */
#define PEER_DOWN_CLID_CHANGE            4 /* bgp cluster-id command */
#define PEER_DOWN_CONFED_ID_CHANGE       5 /* bgp confederation identifier command */
#define PEER_DOWN_CONFED_PEER_CHANGE     6 /* bgp confederation peer command */
#define PEER_DOWN_RR_CLIENT_CHANGE       7 /* neighbor route-reflector-client command */
#define PEER_DOWN_RS_CLIENT_CHANGE       8 /* neighbor route-server-client command */
#define PEER_DOWN_UPDATE_SOURCE_CHANGE   9 /* neighbor update-source command */
#define PEER_DOWN_AF_ACTIVATE           10 /* neighbor activate command */
#define PEER_DOWN_USER_SHUTDOWN         11 /* neighbor shutdown command */
#define PEER_DOWN_USER_RESET            12 /* clear ip bgp command */
#define PEER_DOWN_NOTIFY_RECEIVED       13 /* notification received */
#define PEER_DOWN_NOTIFY_SEND           14 /* notification send */
#define PEER_DOWN_CLOSE_SESSION         15 /* tcp session close */
#define PEER_DOWN_NEIGHBOR_DELETE       16 /* neghbor delete */
#define PEER_DOWN_RMAP_BIND             17 /* neghbor peer-group command */
#define PEER_DOWN_RMAP_UNBIND           18 /* no neighbor peer-group command */
#define PEER_DOWN_CAPABILITY_CHANGE     19 /* neighbor capability command */
#define PEER_DOWN_PASSIVE_CHANGE        20 /* neighbor passive command */
#define PEER_DOWN_MULTIHOP_CHANGE       21 /* neighbor multihop command */
#define PEER_DOWN_NSF_CLOSE_SESSION     22 /* NSF tcp session close */

  /* The kind of route-map Flags.*/
  u_char rmap_type;
#define PEER_RMAP_TYPE_IN             (1 << 0) /* neighbor route-map in */
#define PEER_RMAP_TYPE_OUT            (1 << 1) /* neighbor route-map out */
#define PEER_RMAP_TYPE_NETWORK        (1 << 2) /* network route-map */
#define PEER_RMAP_TYPE_REDISTRIBUTE   (1 << 3) /* redistribute route-map */
#define PEER_RMAP_TYPE_DEFAULT        (1 << 4) /* default-originate route-map */
#define PEER_RMAP_TYPE_NOSET          (1 << 5) /* not allow to set commands */
#define PEER_RMAP_TYPE_IMPORT         (1 << 6) /* neighbor route-map import */
#define PEER_RMAP_TYPE_EXPORT         (1 << 7) /* neighbor route-map export */
};

#define PEER_PASSWORD_MINLEN	(1)
#define PEER_PASSWORD_MAXLEN	(80)

/* This structure's member directly points incoming packet data
   stream. */
struct bgp_nlri
{
  /* AFI.  */
  afi_t afi;

  /* SAFI.  */
  safi_t safi;

  /* Pointer to NLRI byte stream.  */
  u_char *nlri;

  /* Length of whole NLRI.  */
  bgp_size_t length;
};

/* BGP versions.  */
#define BGP_VERSION_4		                 4

/* Default BGP port number.  */
#define BGP_PORT_DEFAULT                       179

/* BGP message header and packet size.  */
#define BGP_MARKER_SIZE		                16
#define BGP_HEADER_SIZE		                19
#define BGP_MAX_PACKET_SIZE                   4096

/* BGP minimum message size.  */
#define BGP_MSG_OPEN_MIN_SIZE                   (BGP_HEADER_SIZE + 10)
#define BGP_MSG_UPDATE_MIN_SIZE                 (BGP_HEADER_SIZE + 4)
#define BGP_MSG_NOTIFY_MIN_SIZE                 (BGP_HEADER_SIZE + 2)
#define BGP_MSG_KEEPALIVE_MIN_SIZE              (BGP_HEADER_SIZE + 0)
#define BGP_MSG_ROUTE_REFRESH_MIN_SIZE          (BGP_HEADER_SIZE + 4)
#define BGP_MSG_CAPABILITY_MIN_SIZE             (BGP_HEADER_SIZE + 3)

/* BGP message types.  */
#define	BGP_MSG_OPEN		                 1
#define	BGP_MSG_UPDATE		                 2
#define	BGP_MSG_NOTIFY		                 3
#define	BGP_MSG_KEEPALIVE	                 4
#define BGP_MSG_ROUTE_REFRESH_NEW                5
#define BGP_MSG_CAPABILITY                       6
#define BGP_MSG_ROUTE_REFRESH_OLD              128

/* BGP open optional parameter.  */
#define BGP_OPEN_OPT_AUTH                        1
#define BGP_OPEN_OPT_CAP                         2

/* BGP4 attribute type codes.  */
#define BGP_ATTR_ORIGIN                          1
#define BGP_ATTR_AS_PATH                         2
#define BGP_ATTR_NEXT_HOP                        3
#define BGP_ATTR_MULTI_EXIT_DISC                 4
#define BGP_ATTR_LOCAL_PREF                      5
#define BGP_ATTR_ATOMIC_AGGREGATE                6
#define BGP_ATTR_AGGREGATOR                      7
#define BGP_ATTR_COMMUNITIES                     8
#define BGP_ATTR_ORIGINATOR_ID                   9
#define BGP_ATTR_CLUSTER_LIST                   10
#define BGP_ATTR_DPA                            11
#define BGP_ATTR_ADVERTISER                     12
#define BGP_ATTR_RCID_PATH                      13
#define BGP_ATTR_MP_REACH_NLRI                  14
#define BGP_ATTR_MP_UNREACH_NLRI                15
#define BGP_ATTR_EXT_COMMUNITIES                16
#define BGP_ATTR_AS4_PATH                       17
#define BGP_ATTR_AS4_AGGREGATOR                 18
#define BGP_ATTR_AS_PATHLIMIT                   21
#define BGP_ATTR_ENCAP                          23

/* BGP update origin.  */
#define BGP_ORIGIN_IGP                           0
#define BGP_ORIGIN_EGP                           1
#define BGP_ORIGIN_INCOMPLETE                    2

/* BGP notify message codes.  */
#define BGP_NOTIFY_HEADER_ERR                    1
#define BGP_NOTIFY_OPEN_ERR                      2
#define BGP_NOTIFY_UPDATE_ERR                    3
#define BGP_NOTIFY_HOLD_ERR                      4
#define BGP_NOTIFY_FSM_ERR                       5
#define BGP_NOTIFY_CEASE                         6
#define BGP_NOTIFY_CAPABILITY_ERR                7
#define BGP_NOTIFY_MAX	                         8

#define BGP_NOTIFY_SUBCODE_UNSPECIFIC            0

/* BGP_NOTIFY_HEADER_ERR sub codes.  */
#define BGP_NOTIFY_HEADER_NOT_SYNC               1
#define BGP_NOTIFY_HEADER_BAD_MESLEN             2
#define BGP_NOTIFY_HEADER_BAD_MESTYPE            3
#define BGP_NOTIFY_HEADER_MAX                    4

/* BGP_NOTIFY_OPEN_ERR sub codes.  */
#define BGP_NOTIFY_OPEN_UNSPECIFIC               0
#define BGP_NOTIFY_OPEN_UNSUP_VERSION            1
#define BGP_NOTIFY_OPEN_BAD_PEER_AS              2
#define BGP_NOTIFY_OPEN_BAD_BGP_IDENT            3
#define BGP_NOTIFY_OPEN_UNSUP_PARAM              4
#define BGP_NOTIFY_OPEN_AUTH_FAILURE             5
#define BGP_NOTIFY_OPEN_UNACEP_HOLDTIME          6
#define BGP_NOTIFY_OPEN_UNSUP_CAPBL              7
#define BGP_NOTIFY_OPEN_MAX                      8

/* BGP_NOTIFY_UPDATE_ERR sub codes.  */
#define BGP_NOTIFY_UPDATE_MAL_ATTR               1
#define BGP_NOTIFY_UPDATE_UNREC_ATTR             2
#define BGP_NOTIFY_UPDATE_MISS_ATTR              3
#define BGP_NOTIFY_UPDATE_ATTR_FLAG_ERR          4
#define BGP_NOTIFY_UPDATE_ATTR_LENG_ERR          5
#define BGP_NOTIFY_UPDATE_INVAL_ORIGIN           6
#define BGP_NOTIFY_UPDATE_AS_ROUTE_LOOP          7
#define BGP_NOTIFY_UPDATE_INVAL_NEXT_HOP         8
#define BGP_NOTIFY_UPDATE_OPT_ATTR_ERR           9
#define BGP_NOTIFY_UPDATE_INVAL_NETWORK         10
#define BGP_NOTIFY_UPDATE_MAL_AS_PATH           11
#define BGP_NOTIFY_UPDATE_MAX                   12

/* BGP_NOTIFY_CEASE sub codes (RFC 4486).  */
#define BGP_NOTIFY_CEASE_MAX_PREFIX              1
#define BGP_NOTIFY_CEASE_ADMIN_SHUTDOWN          2
#define BGP_NOTIFY_CEASE_PEER_UNCONFIG           3
#define BGP_NOTIFY_CEASE_ADMIN_RESET             4
#define BGP_NOTIFY_CEASE_CONNECT_REJECT          5
#define BGP_NOTIFY_CEASE_CONFIG_CHANGE           6
#define BGP_NOTIFY_CEASE_COLLISION_RESOLUTION    7
#define BGP_NOTIFY_CEASE_OUT_OF_RESOURCE         8
#define BGP_NOTIFY_CEASE_MAX                     9

/* BGP_NOTIFY_CAPABILITY_ERR sub codes (draft-ietf-idr-dynamic-cap-02). */
#define BGP_NOTIFY_CAPABILITY_INVALID_ACTION     1
#define BGP_NOTIFY_CAPABILITY_INVALID_LENGTH     2
#define BGP_NOTIFY_CAPABILITY_MALFORMED_CODE     3
#define BGP_NOTIFY_CAPABILITY_MAX                4

/* BGP finite state machine status.  */
#define Idle                                     1
#define Connect                                  2
#define Active                                   3
#define OpenSent                                 4
#define OpenConfirm                              5
#define Established                              6
#define Clearing                                 7
#define Deleted                                  8
#define BGP_STATUS_MAX                           9

/* BGP finite state machine events.  */
#define BGP_Start                                1
#define BGP_Stop                                 2
#define TCP_connection_open                      3
#define TCP_connection_closed                    4
#define TCP_connection_open_failed               5
#define TCP_fatal_error                          6
#define ConnectRetry_timer_expired               7
#define Hold_Timer_expired                       8
#define KeepAlive_timer_expired                  9
#define Receive_OPEN_message                    10
#define Receive_KEEPALIVE_message               11
#define Receive_UPDATE_message                  12
#define Receive_NOTIFICATION_message            13
#define Clearing_Completed                      14
#define BGP_EVENTS_MAX                          15

/* BGP timers default value.  */
#define BGP_INIT_START_TIMER                     5
#define BGP_DEFAULT_HOLDTIME                   180
#define BGP_DEFAULT_KEEPALIVE                   60 
#define BGP_DEFAULT_EBGP_ROUTEADV               30
#define BGP_DEFAULT_IBGP_ROUTEADV                5
#define BGP_CLEAR_CONNECT_RETRY                 20
#define BGP_DEFAULT_CONNECT_RETRY               10

/* BGP default local preference.  */
#define BGP_DEFAULT_LOCAL_PREF                 100

/* BGP graceful restart  */
#define BGP_DEFAULT_RESTART_TIME               120
#define BGP_DEFAULT_STALEPATH_TIME             360

/* RFC4364 */
#define SAFI_MPLS_LABELED_VPN                  128

/* Max TTL value.  */
#define TTL_MAX                                255

/* BGP uptime string length.  */
#define BGP_UPTIME_LEN 25

/* Default configuration settings for bgpd.  */
#define BGP_VTY_PORT                          2605
#define BGP_DEFAULT_CONFIG             "bgpd.conf"

/* Check AS path loop when we send NLRI.  */
/* #define BGP_SEND_ASPATH_CHECK */

/* Flag for peer_clear_soft().  */
enum bgp_clear_type
{
  BGP_CLEAR_SOFT_NONE,
  BGP_CLEAR_SOFT_OUT,
  BGP_CLEAR_SOFT_IN,
  BGP_CLEAR_SOFT_BOTH,
  BGP_CLEAR_SOFT_IN_ORF_PREFIX,
  BGP_CLEAR_SOFT_RSCLIENT
};

/* Macros. */
#define BGP_INPUT(P)         ((P)->ibuf)
#define BGP_INPUT_PNT(P)     (STREAM_PNT(BGP_INPUT(P)))
#define BGP_IS_VALID_STATE_FOR_NOTIF(S)\
        (((S) == OpenSent) || ((S) == OpenConfirm) || ((S) == Established))

/* Count prefix size from mask length */
#define PSIZE(a) (((a) + 7) / (8))

/* BGP error codes.  */
#define BGP_SUCCESS                               0
#define BGP_ERR_INVALID_VALUE                    -1
#define BGP_ERR_INVALID_FLAG                     -2
#define BGP_ERR_INVALID_AS                       -3
#define BGP_ERR_INVALID_BGP                      -4
#define BGP_ERR_PEER_GROUP_MEMBER                -5
#define BGP_ERR_MULTIPLE_INSTANCE_USED           -6
#define BGP_ERR_PEER_GROUP_MEMBER_EXISTS         -7
#define BGP_ERR_PEER_BELONGS_TO_GROUP            -8
#define BGP_ERR_PEER_GROUP_AF_UNCONFIGURED       -9
#define BGP_ERR_PEER_GROUP_NO_REMOTE_AS         -10
#define BGP_ERR_PEER_GROUP_CANT_CHANGE          -11
#define BGP_ERR_PEER_GROUP_MISMATCH             -12
#define BGP_ERR_PEER_GROUP_PEER_TYPE_DIFFERENT  -13
#define BGP_ERR_MULTIPLE_INSTANCE_NOT_SET       -14
#define BGP_ERR_AS_MISMATCH                     -15
#define BGP_ERR_PEER_INACTIVE                   -16
#define BGP_ERR_INVALID_FOR_PEER_GROUP_MEMBER   -17
#define BGP_ERR_PEER_GROUP_HAS_THE_FLAG         -18
#define BGP_ERR_PEER_FLAG_CONFLICT              -19
#define BGP_ERR_PEER_GROUP_SHUTDOWN             -20
#define BGP_ERR_PEER_FILTER_CONFLICT            -21
#define BGP_ERR_NOT_INTERNAL_PEER               -22
#define BGP_ERR_REMOVE_PRIVATE_AS               -23
#define BGP_ERR_AF_UNCONFIGURED                 -24
#define BGP_ERR_SOFT_RECONFIG_UNCONFIGURED      -25
#define BGP_ERR_INSTANCE_MISMATCH               -26
#define BGP_ERR_LOCAL_AS_ALLOWED_ONLY_FOR_EBGP  -27
#define BGP_ERR_CANNOT_HAVE_LOCAL_AS_SAME_AS    -28
#define BGP_ERR_TCPSIG_FAILED			-29
#define BGP_ERR_NO_EBGP_MULTIHOP_WITH_TTLHACK	-30
#define BGP_ERR_NO_IBGP_WITH_TTLHACK		-31
#define BGP_ERR_MAX				-32
#define BGP_ERR_CANNOT_HAVE_LOCAL_AS_SAME_AS_REMOTE_AS    -33

extern struct bgp_master *bm;

/* Prototypes. */
extern void bgp_terminate (void);
extern void bgp_reset (void);
extern time_t bgp_clock (void);
extern void bgp_zclient_reset (void);
extern int bgp_nexthop_set (union sockunion *, union sockunion *, 
		     struct bgp_nexthop *, struct peer *);
extern struct bgp *bgp_get_default (void);
extern struct bgp *bgp_lookup (as_t, const char *);
extern struct bgp *bgp_lookup_by_name (const char *);
extern struct peer *peer_lookup (struct bgp *, union sockunion *);
extern struct peer_group *peer_group_lookup (struct bgp *, const char *);
extern struct peer_group *peer_group_get (struct bgp *, const char *);
extern struct peer *peer_lookup_with_open (union sockunion *, as_t, struct in_addr *,
				    int *);

/*
 * Peers are incredibly easy to memory leak
 * due to the various ways that they are actually used
 * Provide some functionality to debug locks and unlocks
 */
extern struct peer *peer_lock_with_caller(const char *, struct peer *);
extern struct peer *peer_unlock_with_caller(const char *, struct peer *);
#define peer_unlock(A) peer_unlock_with_caller(__FUNCTION__, (A))
#define peer_lock(B) peer_lock_with_caller(__FUNCTION__, (B))

extern bgp_peer_sort_t peer_sort (struct peer *peer);
extern int peer_active (struct peer *);
extern int peer_active_nego (struct peer *);
extern struct peer *peer_create_accept (struct bgp *);
extern char *peer_uptime (time_t, char *, size_t);
extern int bgp_config_write (struct vty *);
extern void bgp_config_write_family_header (struct vty *, afi_t, safi_t, int *);

extern void bgp_master_init (void);

extern void bgp_init (void);
extern void bgp_route_map_init (void);

extern int bgp_option_set (int);
extern int bgp_option_unset (int);
extern int bgp_option_check (int);

extern int bgp_get (struct bgp **, as_t *, const char *);
extern int bgp_delete (struct bgp *);

extern int bgp_flag_set (struct bgp *, int);
extern int bgp_flag_unset (struct bgp *, int);
extern int bgp_flag_check (struct bgp *, int);

extern void bgp_lock (struct bgp *);
extern void bgp_unlock (struct bgp *);

extern int bgp_router_id_set (struct bgp *, struct in_addr *);

extern int bgp_cluster_id_set (struct bgp *, struct in_addr *);
extern int bgp_cluster_id_unset (struct bgp *);

extern int bgp_confederation_id_set (struct bgp *, as_t);
extern int bgp_confederation_id_unset (struct bgp *);
extern int bgp_confederation_peers_check (struct bgp *, as_t);

extern int bgp_confederation_peers_add (struct bgp *, as_t);
extern int bgp_confederation_peers_remove (struct bgp *, as_t);

extern int bgp_timers_set (struct bgp *, u_int32_t, u_int32_t);
extern int bgp_timers_unset (struct bgp *);

extern int bgp_default_local_preference_set (struct bgp *, u_int32_t);
extern int bgp_default_local_preference_unset (struct bgp *);

extern int peer_rsclient_active (struct peer *);

extern int peer_remote_as (struct bgp *, union sockunion *, as_t *, afi_t, safi_t);
extern int peer_group_remote_as (struct bgp *, const char *, as_t *);
extern int peer_delete (struct peer *peer);
extern int peer_group_delete (struct peer_group *);
extern int peer_group_remote_as_delete (struct peer_group *);

extern int peer_activate (struct peer *, afi_t, safi_t);
extern int peer_deactivate (struct peer *, afi_t, safi_t);

extern int peer_group_bind (struct bgp *, union sockunion *, struct peer_group *,
		     afi_t, safi_t, as_t *);
extern int peer_group_unbind (struct bgp *, struct peer *, struct peer_group *,
		       afi_t, safi_t);

extern int peer_flag_set (struct peer *, u_int32_t);
extern int peer_flag_unset (struct peer *, u_int32_t);

extern int peer_af_flag_set (struct peer *, afi_t, safi_t, u_int32_t);
extern int peer_af_flag_unset (struct peer *, afi_t, safi_t, u_int32_t);
extern int peer_af_flag_check (struct peer *, afi_t, safi_t, u_int32_t);

extern int peer_ebgp_multihop_set (struct peer *, int);
extern int peer_ebgp_multihop_unset (struct peer *);

extern int peer_description_set (struct peer *, char *);
extern int peer_description_unset (struct peer *);

extern int peer_update_source_if_set (struct peer *, const char *);
extern int peer_update_source_addr_set (struct peer *, union sockunion *);
extern int peer_update_source_unset (struct peer *);

extern int peer_default_originate_set (struct peer *, afi_t, safi_t, const char *);
extern int peer_default_originate_unset (struct peer *, afi_t, safi_t);

extern int peer_port_set (struct peer *, u_int16_t);
extern int peer_port_unset (struct peer *);

extern int peer_weight_set (struct peer *, u_int16_t);
extern int peer_weight_unset (struct peer *);

extern int peer_timers_set (struct peer *, u_int32_t, u_int32_t);
extern int peer_timers_unset (struct peer *);

extern int peer_timers_connect_set (struct peer *, u_int32_t);
extern int peer_timers_connect_unset (struct peer *);

extern int peer_advertise_interval_set (struct peer *, u_int32_t);
extern int peer_advertise_interval_unset (struct peer *);

extern int peer_interface_set (struct peer *, const char *);
extern int peer_interface_unset (struct peer *);

extern int peer_distribute_set (struct peer *, afi_t, safi_t, int, const char *);
extern int peer_distribute_unset (struct peer *, afi_t, safi_t, int);

extern int peer_allowas_in_set (struct peer *, afi_t, safi_t, int);
extern int peer_allowas_in_unset (struct peer *, afi_t, safi_t);

extern int peer_local_as_set (struct peer *, as_t, int, int);
extern int peer_local_as_unset (struct peer *);

extern int peer_prefix_list_set (struct peer *, afi_t, safi_t, int, const char *);
extern int peer_prefix_list_unset (struct peer *, afi_t, safi_t, int);

extern int peer_aslist_set (struct peer *, afi_t, safi_t, int, const char *);
extern int peer_aslist_unset (struct peer *,afi_t, safi_t, int);

extern int peer_route_map_set (struct peer *, afi_t, safi_t, int, const char *);
extern int peer_route_map_unset (struct peer *, afi_t, safi_t, int);

extern int peer_unsuppress_map_set (struct peer *, afi_t, safi_t, const char *);

extern int peer_password_set (struct peer *, const char *);
extern int peer_password_unset (struct peer *);

extern int peer_unsuppress_map_unset (struct peer *, afi_t, safi_t);

extern int peer_maximum_prefix_set (struct peer *, afi_t, safi_t, u_int32_t, u_char, int, u_int16_t);
extern int peer_maximum_prefix_unset (struct peer *, afi_t, safi_t);

extern int peer_clear (struct peer *);
extern int peer_clear_soft (struct peer *, afi_t, safi_t, enum bgp_clear_type);

extern int peer_ttl_security_hops_set (struct peer *, int);
extern int peer_ttl_security_hops_unset (struct peer *);

#endif /* _QUAGGA_BGPD_H */<|MERGE_RESOLUTION|>--- conflicted
+++ resolved
@@ -123,12 +123,9 @@
 #define BGP_FLAG_GRACEFUL_RESTART         (1 << 12)
 #define BGP_FLAG_ASPATH_CONFED            (1 << 13)
 #define BGP_FLAG_ASPATH_MULTIPATH_RELAX   (1 << 14)
-<<<<<<< HEAD
 #define BGP_FLAG_VALIDATE_DISABLE         (1 << 15)
 #define BGP_FLAG_DISALLOW_INVALID         (1 << 16)
-=======
 #define BGP_FLAG_DELETING                 (1 << 15)
->>>>>>> e3f623be
 
   /* BGP Per AF flags */
   u_int32_t af_flags[AFI_MAX][SAFI_MAX];
