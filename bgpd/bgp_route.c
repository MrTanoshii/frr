/* BGP routing information
 * Copyright (C) 1996, 97, 98, 99 Kunihiro Ishiguro
 * Copyright (C) 2016 Job Snijders <job@instituut.net>
 *
 * This file is part of GNU Zebra.
 *
 * GNU Zebra is free software; you can redistribute it and/or modify it
 * under the terms of the GNU General Public License as published by the
 * Free Software Foundation; either version 2, or (at your option) any
 * later version.
 *
 * GNU Zebra is distributed in the hope that it will be useful, but
 * WITHOUT ANY WARRANTY; without even the implied warranty of
 * MERCHANTABILITY or FITNESS FOR A PARTICULAR PURPOSE.  See the GNU
 * General Public License for more details.
 *
 * You should have received a copy of the GNU General Public License along
 * with this program; see the file COPYING; if not, write to the Free Software
 * Foundation, Inc., 51 Franklin St, Fifth Floor, Boston, MA 02110-1301 USA
 */

#include <zebra.h>
#include <math.h>

#include "prefix.h"
#include "linklist.h"
#include "memory.h"
#include "command.h"
#include "stream.h"
#include "filter.h"
#include "log.h"
#include "routemap.h"
#include "buffer.h"
#include "sockunion.h"
#include "plist.h"
#include "thread.h"
#include "workqueue.h"
#include "queue.h"
#include "memory.h"
#include "lib/json.h"

#include "bgpd/bgpd.h"
#include "bgpd/bgp_table.h"
#include "bgpd/bgp_route.h"
#include "bgpd/bgp_attr.h"
#include "bgpd/bgp_debug.h"
#include "bgpd/bgp_aspath.h"
#include "bgpd/bgp_regex.h"
#include "bgpd/bgp_community.h"
#include "bgpd/bgp_ecommunity.h"
#include "bgpd/bgp_lcommunity.h"
#include "bgpd/bgp_clist.h"
#include "bgpd/bgp_packet.h"
#include "bgpd/bgp_filter.h"
#include "bgpd/bgp_fsm.h"
#include "bgpd/bgp_mplsvpn.h"
#include "bgpd/bgp_nexthop.h"
#include "bgpd/bgp_damp.h"
#include "bgpd/bgp_advertise.h"
#include "bgpd/bgp_zebra.h"
#include "bgpd/bgp_vty.h"
#include "bgpd/bgp_mpath.h"
#include "bgpd/bgp_nht.h"
#include "bgpd/bgp_updgrp.h"
#include "bgpd/bgp_label.h"

#if ENABLE_BGP_VNC
#include "bgpd/rfapi/rfapi_backend.h"
#include "bgpd/rfapi/vnc_import_bgp.h"
#include "bgpd/rfapi/vnc_export_bgp.h"
#endif
#include "bgpd/bgp_encap_types.h"
#include "bgpd/bgp_encap_tlv.h"
#include "bgpd/bgp_evpn.h"
#include "bgpd/bgp_evpn_vty.h"

#ifndef VTYSH_EXTRACT_PL
#include "bgpd/bgp_route_clippy.c"
#endif

/* Extern from bgp_dump.c */
extern const char *bgp_origin_str[];
extern const char *bgp_origin_long_str[];

struct bgp_node *bgp_afi_node_get(struct bgp_table *table, afi_t afi,
				  safi_t safi, struct prefix *p,
				  struct prefix_rd *prd)
{
	struct bgp_node *rn;
	struct bgp_node *prn = NULL;

	assert(table);
	if (!table)
		return NULL;

	if ((safi == SAFI_MPLS_VPN) || (safi == SAFI_ENCAP)
	    || (safi == SAFI_EVPN)) {
		prn = bgp_node_get(table, (struct prefix *)prd);

		if (prn->info == NULL)
			prn->info = bgp_table_init(afi, safi);
		else
			bgp_unlock_node(prn);
		table = prn->info;
	}

	rn = bgp_node_get(table, p);

	if ((safi == SAFI_MPLS_VPN) || (safi == SAFI_ENCAP)
	    || (safi == SAFI_EVPN))
		rn->prn = prn;

	return rn;
}

struct bgp_node *bgp_afi_node_lookup(struct bgp_table *table, afi_t afi,
				     safi_t safi, struct prefix *p,
				     struct prefix_rd *prd)
{
	struct bgp_node *rn;
	struct bgp_node *prn = NULL;

	if (!table)
		return NULL;

	if ((safi == SAFI_MPLS_VPN) || (safi == SAFI_ENCAP)
	    || (safi == SAFI_EVPN)) {
		prn = bgp_node_lookup(table, (struct prefix *)prd);
		if (!prn)
			return NULL;

		if (prn->info == NULL) {
			bgp_unlock_node(prn);
			return NULL;
		}

		table = prn->info;
	}

	rn = bgp_node_lookup(table, p);

	return rn;
}

/* Allocate bgp_info_extra */
static struct bgp_info_extra *bgp_info_extra_new(void)
{
	struct bgp_info_extra *new;
	new = XCALLOC(MTYPE_BGP_ROUTE_EXTRA, sizeof(struct bgp_info_extra));
	new->label[0] = MPLS_INVALID_LABEL;
	new->num_labels = 0;
	return new;
}

static void bgp_info_extra_free(struct bgp_info_extra **extra)
{
	if (extra && *extra) {
		if ((*extra)->damp_info)
			bgp_damp_info_free((*extra)->damp_info, 0);

		(*extra)->damp_info = NULL;

		XFREE(MTYPE_BGP_ROUTE_EXTRA, *extra);

		*extra = NULL;
	}
}

/* Get bgp_info extra information for the given bgp_info, lazy allocated
 * if required.
 */
struct bgp_info_extra *bgp_info_extra_get(struct bgp_info *ri)
{
	if (!ri->extra)
		ri->extra = bgp_info_extra_new();
	return ri->extra;
}

/* Allocate new bgp info structure. */
struct bgp_info *bgp_info_new(void)
{
	return XCALLOC(MTYPE_BGP_ROUTE, sizeof(struct bgp_info));
}

/* Free bgp route information. */
static void bgp_info_free(struct bgp_info *binfo)
{
	if (binfo->attr)
		bgp_attr_unintern(&binfo->attr);

	bgp_unlink_nexthop(binfo);
	bgp_info_extra_free(&binfo->extra);
	bgp_info_mpath_free(&binfo->mpath);

	peer_unlock(binfo->peer); /* bgp_info peer reference */

	XFREE(MTYPE_BGP_ROUTE, binfo);
}

struct bgp_info *bgp_info_lock(struct bgp_info *binfo)
{
	binfo->lock++;
	return binfo;
}

struct bgp_info *bgp_info_unlock(struct bgp_info *binfo)
{
	assert(binfo && binfo->lock > 0);
	binfo->lock--;

	if (binfo->lock == 0) {
#if 0
      zlog_debug ("%s: unlocked and freeing", __func__);
      zlog_backtrace (LOG_DEBUG);
#endif
		bgp_info_free(binfo);
		return NULL;
	}

#if 0
  if (binfo->lock == 1)
    {
      zlog_debug ("%s: unlocked to 1", __func__);
      zlog_backtrace (LOG_DEBUG);
    }
#endif

	return binfo;
}

void bgp_info_add(struct bgp_node *rn, struct bgp_info *ri)
{
	struct bgp_info *top;

	top = rn->info;

	ri->next = rn->info;
	ri->prev = NULL;
	if (top)
		top->prev = ri;
	rn->info = ri;

	bgp_info_lock(ri);
	bgp_lock_node(rn);
	peer_lock(ri->peer); /* bgp_info peer reference */
}

/* Do the actual removal of info from RIB, for use by bgp_process
   completion callback *only* */
void bgp_info_reap(struct bgp_node *rn, struct bgp_info *ri)
{
	if (ri->next)
		ri->next->prev = ri->prev;
	if (ri->prev)
		ri->prev->next = ri->next;
	else
		rn->info = ri->next;

	bgp_info_mpath_dequeue(ri);
	bgp_info_unlock(ri);
	bgp_unlock_node(rn);
}

void bgp_info_delete(struct bgp_node *rn, struct bgp_info *ri)
{
	bgp_info_set_flag(rn, ri, BGP_INFO_REMOVED);
	/* set of previous already took care of pcount */
	UNSET_FLAG(ri->flags, BGP_INFO_VALID);
}

/* undo the effects of a previous call to bgp_info_delete; typically
   called when a route is deleted and then quickly re-added before the
   deletion has been processed */
void bgp_info_restore(struct bgp_node *rn, struct bgp_info *ri)
{
	bgp_info_unset_flag(rn, ri, BGP_INFO_REMOVED);
	/* unset of previous already took care of pcount */
	SET_FLAG(ri->flags, BGP_INFO_VALID);
}

/* Adjust pcount as required */
static void bgp_pcount_adjust(struct bgp_node *rn, struct bgp_info *ri)
{
	struct bgp_table *table;

	assert(rn && bgp_node_table(rn));
	assert(ri && ri->peer && ri->peer->bgp);

	table = bgp_node_table(rn);

	if (ri->peer == ri->peer->bgp->peer_self)
		return;

	if (!BGP_INFO_COUNTABLE(ri)
	    && CHECK_FLAG(ri->flags, BGP_INFO_COUNTED)) {

		UNSET_FLAG(ri->flags, BGP_INFO_COUNTED);

		/* slight hack, but more robust against errors. */
		if (ri->peer->pcount[table->afi][table->safi])
			ri->peer->pcount[table->afi][table->safi]--;
		else {
			zlog_warn(
				"%s: Asked to decrement 0 prefix count for peer %s",
				__func__, ri->peer->host);
			zlog_backtrace(LOG_WARNING);
			zlog_warn("%s: Please report to Quagga bugzilla",
				  __func__);
		}
	} else if (BGP_INFO_COUNTABLE(ri)
		   && !CHECK_FLAG(ri->flags, BGP_INFO_COUNTED)) {
		SET_FLAG(ri->flags, BGP_INFO_COUNTED);
		ri->peer->pcount[table->afi][table->safi]++;
	}
}

static int bgp_label_index_differs(struct bgp_info *ri1, struct bgp_info *ri2)
{
	return (!(ri1->attr->label_index == ri2->attr->label_index));
}

/* Set/unset bgp_info flags, adjusting any other state as needed.
 * This is here primarily to keep prefix-count in check.
 */
void bgp_info_set_flag(struct bgp_node *rn, struct bgp_info *ri, u_int32_t flag)
{
	SET_FLAG(ri->flags, flag);

	/* early bath if we know it's not a flag that changes countability state
	 */
	if (!CHECK_FLAG(flag,
			BGP_INFO_VALID | BGP_INFO_HISTORY | BGP_INFO_REMOVED))
		return;

	bgp_pcount_adjust(rn, ri);
}

void bgp_info_unset_flag(struct bgp_node *rn, struct bgp_info *ri,
			 u_int32_t flag)
{
	UNSET_FLAG(ri->flags, flag);

	/* early bath if we know it's not a flag that changes countability state
	 */
	if (!CHECK_FLAG(flag,
			BGP_INFO_VALID | BGP_INFO_HISTORY | BGP_INFO_REMOVED))
		return;

	bgp_pcount_adjust(rn, ri);
}

/* Get MED value.  If MED value is missing and "bgp bestpath
   missing-as-worst" is specified, treat it as the worst value. */
static u_int32_t bgp_med_value(struct attr *attr, struct bgp *bgp)
{
	if (attr->flag & ATTR_FLAG_BIT(BGP_ATTR_MULTI_EXIT_DISC))
		return attr->med;
	else {
		if (bgp_flag_check(bgp, BGP_FLAG_MED_MISSING_AS_WORST))
			return BGP_MED_MAX;
		else
			return 0;
	}
}

void bgp_info_path_with_addpath_rx_str(struct bgp_info *ri, char *buf)
{
	if (ri->addpath_rx_id)
		sprintf(buf, "path %s (addpath rxid %d)", ri->peer->host,
			ri->addpath_rx_id);
	else
		sprintf(buf, "path %s", ri->peer->host);
}

/* Compare two bgp route entity.  If 'new' is preferable over 'exist' return 1.
 */
static int bgp_info_cmp(struct bgp *bgp, struct bgp_info *new,
			struct bgp_info *exist, int *paths_eq,
			struct bgp_maxpaths_cfg *mpath_cfg, int debug,
			char *pfx_buf, afi_t afi, safi_t safi)
{
	struct attr *newattr, *existattr;
	bgp_peer_sort_t new_sort;
	bgp_peer_sort_t exist_sort;
	u_int32_t new_pref;
	u_int32_t exist_pref;
	u_int32_t new_med;
	u_int32_t exist_med;
	u_int32_t new_weight;
	u_int32_t exist_weight;
	uint32_t newm, existm;
	struct in_addr new_id;
	struct in_addr exist_id;
	int new_cluster;
	int exist_cluster;
	int internal_as_route;
	int confed_as_route;
	int ret = 0;
	char new_buf[PATH_ADDPATH_STR_BUFFER];
	char exist_buf[PATH_ADDPATH_STR_BUFFER];
	u_int32_t new_mm_seq;
	u_int32_t exist_mm_seq;

	*paths_eq = 0;

	/* 0. Null check. */
	if (new == NULL) {
		if (debug)
			zlog_debug("%s: new is NULL", pfx_buf);
		return 0;
	}

	if (debug)
		bgp_info_path_with_addpath_rx_str(new, new_buf);

	if (exist == NULL) {
		if (debug)
			zlog_debug("%s: %s is the initial bestpath", pfx_buf,
				   new_buf);
		return 1;
	}

	if (debug) {
		bgp_info_path_with_addpath_rx_str(exist, exist_buf);
		zlog_debug("%s: Comparing %s flags 0x%x with %s flags 0x%x",
			   pfx_buf, new_buf, new->flags, exist_buf,
			   exist->flags);
	}

	newattr = new->attr;
	existattr = exist->attr;

	/* For EVPN routes, we cannot just go by local vs remote, we have to
	 * look at the MAC mobility sequence number, if present.
	 */
	if (safi == SAFI_EVPN) {
		/* This is an error condition described in RFC 7432 Section
		 * 15.2. The RFC
		 * states that in this scenario "the PE MUST alert the operator"
		 * but it
		 * does not state what other action to take. In order to provide
		 * some
		 * consistency in this scenario we are going to prefer the path
		 * with the
		 * sticky flag.
		 */
		if (newattr->sticky != existattr->sticky) {
			if (!debug) {
				prefix2str(&new->net->p, pfx_buf,
					   sizeof(*pfx_buf)
						   * PREFIX2STR_BUFFER);
				bgp_info_path_with_addpath_rx_str(new, new_buf);
				bgp_info_path_with_addpath_rx_str(exist,
								  exist_buf);
			}

			if (newattr->sticky && !existattr->sticky) {
				zlog_warn(
					"%s: %s wins over %s due to sticky MAC flag",
					pfx_buf, new_buf, exist_buf);
				return 1;
			}

			if (!newattr->sticky && existattr->sticky) {
				zlog_warn(
					"%s: %s loses to %s due to sticky MAC flag",
					pfx_buf, new_buf, exist_buf);
				return 0;
			}
		}

		new_mm_seq = mac_mobility_seqnum(newattr);
		exist_mm_seq = mac_mobility_seqnum(existattr);

		if (new_mm_seq > exist_mm_seq) {
			if (debug)
				zlog_debug(
					"%s: %s wins over %s due to MM seq %u > %u",
					pfx_buf, new_buf, exist_buf, new_mm_seq,
					exist_mm_seq);
			return 1;
		}

		if (new_mm_seq < exist_mm_seq) {
			if (debug)
				zlog_debug(
					"%s: %s loses to %s due to MM seq %u < %u",
					pfx_buf, new_buf, exist_buf, new_mm_seq,
					exist_mm_seq);
			return 0;
		}
	}

	/* 1. Weight check. */
	new_weight = newattr->weight;
	exist_weight = existattr->weight;

	if (new_weight > exist_weight) {
		if (debug)
			zlog_debug("%s: %s wins over %s due to weight %d > %d",
				   pfx_buf, new_buf, exist_buf, new_weight,
				   exist_weight);
		return 1;
	}

	if (new_weight < exist_weight) {
		if (debug)
			zlog_debug("%s: %s loses to %s due to weight %d < %d",
				   pfx_buf, new_buf, exist_buf, new_weight,
				   exist_weight);
		return 0;
	}

	/* 2. Local preference check. */
	new_pref = exist_pref = bgp->default_local_pref;

	if (newattr->flag & ATTR_FLAG_BIT(BGP_ATTR_LOCAL_PREF))
		new_pref = newattr->local_pref;
	if (existattr->flag & ATTR_FLAG_BIT(BGP_ATTR_LOCAL_PREF))
		exist_pref = existattr->local_pref;

	if (new_pref > exist_pref) {
		if (debug)
			zlog_debug(
				"%s: %s wins over %s due to localpref %d > %d",
				pfx_buf, new_buf, exist_buf, new_pref,
				exist_pref);
		return 1;
	}

	if (new_pref < exist_pref) {
		if (debug)
			zlog_debug(
				"%s: %s loses to %s due to localpref %d < %d",
				pfx_buf, new_buf, exist_buf, new_pref,
				exist_pref);
		return 0;
	}

	/* 3. Local route check. We prefer:
	 *  - BGP_ROUTE_STATIC
	 *  - BGP_ROUTE_AGGREGATE
	 *  - BGP_ROUTE_REDISTRIBUTE
	 */
	if (!(new->sub_type == BGP_ROUTE_NORMAL)) {
		if (debug)
			zlog_debug(
				"%s: %s wins over %s due to preferred BGP_ROUTE type",
				pfx_buf, new_buf, exist_buf);
		return 1;
	}

	if (!(exist->sub_type == BGP_ROUTE_NORMAL)) {
		if (debug)
			zlog_debug(
				"%s: %s loses to %s due to preferred BGP_ROUTE type",
				pfx_buf, new_buf, exist_buf);
		return 0;
	}

	/* 4. AS path length check. */
	if (!bgp_flag_check(bgp, BGP_FLAG_ASPATH_IGNORE)) {
		int exist_hops = aspath_count_hops(existattr->aspath);
		int exist_confeds = aspath_count_confeds(existattr->aspath);

		if (bgp_flag_check(bgp, BGP_FLAG_ASPATH_CONFED)) {
			int aspath_hops;

			aspath_hops = aspath_count_hops(newattr->aspath);
			aspath_hops += aspath_count_confeds(newattr->aspath);

			if (aspath_hops < (exist_hops + exist_confeds)) {
				if (debug)
					zlog_debug(
						"%s: %s wins over %s due to aspath (with confeds) hopcount %d < %d",
						pfx_buf, new_buf, exist_buf,
						aspath_hops,
						(exist_hops + exist_confeds));
				return 1;
			}

			if (aspath_hops > (exist_hops + exist_confeds)) {
				if (debug)
					zlog_debug(
						"%s: %s loses to %s due to aspath (with confeds) hopcount %d > %d",
						pfx_buf, new_buf, exist_buf,
						aspath_hops,
						(exist_hops + exist_confeds));
				return 0;
			}
		} else {
			int newhops = aspath_count_hops(newattr->aspath);

			if (newhops < exist_hops) {
				if (debug)
					zlog_debug(
						"%s: %s wins over %s due to aspath hopcount %d < %d",
						pfx_buf, new_buf, exist_buf,
						newhops, exist_hops);
				return 1;
			}

			if (newhops > exist_hops) {
				if (debug)
					zlog_debug(
						"%s: %s loses to %s due to aspath hopcount %d > %d",
						pfx_buf, new_buf, exist_buf,
						newhops, exist_hops);
				return 0;
			}
		}
	}

	/* 5. Origin check. */
	if (newattr->origin < existattr->origin) {
		if (debug)
			zlog_debug("%s: %s wins over %s due to ORIGIN %s < %s",
				   pfx_buf, new_buf, exist_buf,
				   bgp_origin_long_str[newattr->origin],
				   bgp_origin_long_str[existattr->origin]);
		return 1;
	}

	if (newattr->origin > existattr->origin) {
		if (debug)
			zlog_debug("%s: %s loses to %s due to ORIGIN %s > %s",
				   pfx_buf, new_buf, exist_buf,
				   bgp_origin_long_str[newattr->origin],
				   bgp_origin_long_str[existattr->origin]);
		return 0;
	}

	/* 6. MED check. */
	internal_as_route = (aspath_count_hops(newattr->aspath) == 0
			     && aspath_count_hops(existattr->aspath) == 0);
	confed_as_route = (aspath_count_confeds(newattr->aspath) > 0
			   && aspath_count_confeds(existattr->aspath) > 0
			   && aspath_count_hops(newattr->aspath) == 0
			   && aspath_count_hops(existattr->aspath) == 0);

	if (bgp_flag_check(bgp, BGP_FLAG_ALWAYS_COMPARE_MED)
	    || (bgp_flag_check(bgp, BGP_FLAG_MED_CONFED) && confed_as_route)
	    || aspath_cmp_left(newattr->aspath, existattr->aspath)
	    || aspath_cmp_left_confed(newattr->aspath, existattr->aspath)
	    || internal_as_route) {
		new_med = bgp_med_value(new->attr, bgp);
		exist_med = bgp_med_value(exist->attr, bgp);

		if (new_med < exist_med) {
			if (debug)
				zlog_debug(
					"%s: %s wins over %s due to MED %d < %d",
					pfx_buf, new_buf, exist_buf, new_med,
					exist_med);
			return 1;
		}

		if (new_med > exist_med) {
			if (debug)
				zlog_debug(
					"%s: %s loses to %s due to MED %d > %d",
					pfx_buf, new_buf, exist_buf, new_med,
					exist_med);
			return 0;
		}
	}

	/* 7. Peer type check. */
	new_sort = new->peer->sort;
	exist_sort = exist->peer->sort;

	if (new_sort == BGP_PEER_EBGP
	    && (exist_sort == BGP_PEER_IBGP || exist_sort == BGP_PEER_CONFED)) {
		if (debug)
			zlog_debug(
				"%s: %s wins over %s due to eBGP peer > iBGP peer",
				pfx_buf, new_buf, exist_buf);
		return 1;
	}

	if (exist_sort == BGP_PEER_EBGP
	    && (new_sort == BGP_PEER_IBGP || new_sort == BGP_PEER_CONFED)) {
		if (debug)
			zlog_debug(
				"%s: %s loses to %s due to iBGP peer < eBGP peer",
				pfx_buf, new_buf, exist_buf);
		return 0;
	}

	/* 8. IGP metric check. */
	newm = existm = 0;

	if (new->extra)
		newm = new->extra->igpmetric;
	if (exist->extra)
		existm = exist->extra->igpmetric;

	if (newm < existm) {
		if (debug)
			zlog_debug(
				"%s: %s wins over %s due to IGP metric %d < %d",
				pfx_buf, new_buf, exist_buf, newm, existm);
		ret = 1;
	}

	if (newm > existm) {
		if (debug)
			zlog_debug(
				"%s: %s loses to %s due to IGP metric %d > %d",
				pfx_buf, new_buf, exist_buf, newm, existm);
		ret = 0;
	}

	/* 9. Same IGP metric. Compare the cluster list length as
	   representative of IGP hops metric. Rewrite the metric value
	   pair (newm, existm) with the cluster list length. Prefer the
	   path with smaller cluster list length.                       */
	if (newm == existm) {
		if (peer_sort(new->peer) == BGP_PEER_IBGP
		    && peer_sort(exist->peer) == BGP_PEER_IBGP
		    && (mpath_cfg == NULL
			|| CHECK_FLAG(
				   mpath_cfg->ibgp_flags,
				   BGP_FLAG_IBGP_MULTIPATH_SAME_CLUSTERLEN))) {
			newm = BGP_CLUSTER_LIST_LENGTH(new->attr);
			existm = BGP_CLUSTER_LIST_LENGTH(exist->attr);

			if (newm < existm) {
				if (debug)
					zlog_debug(
						"%s: %s wins over %s due to CLUSTER_LIST length %d < %d",
						pfx_buf, new_buf, exist_buf,
						newm, existm);
				ret = 1;
			}

			if (newm > existm) {
				if (debug)
					zlog_debug(
						"%s: %s loses to %s due to CLUSTER_LIST length %d > %d",
						pfx_buf, new_buf, exist_buf,
						newm, existm);
				ret = 0;
			}
		}
	}

	/* 10. confed-external vs. confed-internal */
	if (CHECK_FLAG(bgp->config, BGP_CONFIG_CONFEDERATION)) {
		if (new_sort == BGP_PEER_CONFED
		    && exist_sort == BGP_PEER_IBGP) {
			if (debug)
				zlog_debug(
					"%s: %s wins over %s due to confed-external peer > confed-internal peer",
					pfx_buf, new_buf, exist_buf);
			return 1;
		}

		if (exist_sort == BGP_PEER_CONFED
		    && new_sort == BGP_PEER_IBGP) {
			if (debug)
				zlog_debug(
					"%s: %s loses to %s due to confed-internal peer < confed-external peer",
					pfx_buf, new_buf, exist_buf);
			return 0;
		}
	}

	/* 11. Maximum path check. */
	if (newm == existm) {
		/* If one path has a label but the other does not, do not treat
		 * them as equals for multipath
		 */
		if ((new->extra &&bgp_is_valid_label(&new->extra->label[0]))
		    != (exist->extra
			&& bgp_is_valid_label(&exist->extra->label[0]))) {
			if (debug)
				zlog_debug(
					"%s: %s and %s cannot be multipath, one has a label while the other does not",
					pfx_buf, new_buf, exist_buf);
		} else if (bgp_flag_check(bgp,
					  BGP_FLAG_ASPATH_MULTIPATH_RELAX)) {

			/*
			 * For the two paths, all comparison steps till IGP
			 * metric
			 * have succeeded - including AS_PATH hop count. Since
			 * 'bgp
			 * bestpath as-path multipath-relax' knob is on, we
			 * don't need
			 * an exact match of AS_PATH. Thus, mark the paths are
			 * equal.
			 * That will trigger both these paths to get into the
			 * multipath
			 * array.
			 */
			*paths_eq = 1;

			if (debug)
				zlog_debug(
					"%s: %s and %s are equal via multipath-relax",
					pfx_buf, new_buf, exist_buf);
		} else if (new->peer->sort == BGP_PEER_IBGP) {
			if (aspath_cmp(new->attr->aspath,
				       exist->attr->aspath)) {
				*paths_eq = 1;

				if (debug)
					zlog_debug(
						"%s: %s and %s are equal via matching aspaths",
						pfx_buf, new_buf, exist_buf);
			}
		} else if (new->peer->as == exist->peer->as) {
			*paths_eq = 1;

			if (debug)
				zlog_debug(
					"%s: %s and %s are equal via same remote-as",
					pfx_buf, new_buf, exist_buf);
		}
	} else {
		/*
		 * TODO: If unequal cost ibgp multipath is enabled we can
		 * mark the paths as equal here instead of returning
		 */
		if (debug) {
			if (ret == 1)
				zlog_debug(
					"%s: %s wins over %s after IGP metric comparison",
					pfx_buf, new_buf, exist_buf);
			else
				zlog_debug(
					"%s: %s loses to %s after IGP metric comparison",
					pfx_buf, new_buf, exist_buf);
		}
		return ret;
	}

	/* 12. If both paths are external, prefer the path that was received
	   first (the oldest one).  This step minimizes route-flap, since a
	   newer path won't displace an older one, even if it was the
	   preferred route based on the additional decision criteria below.  */
	if (!bgp_flag_check(bgp, BGP_FLAG_COMPARE_ROUTER_ID)
	    && new_sort == BGP_PEER_EBGP && exist_sort == BGP_PEER_EBGP) {
		if (CHECK_FLAG(new->flags, BGP_INFO_SELECTED)) {
			if (debug)
				zlog_debug(
					"%s: %s wins over %s due to oldest external",
					pfx_buf, new_buf, exist_buf);
			return 1;
		}

		if (CHECK_FLAG(exist->flags, BGP_INFO_SELECTED)) {
			if (debug)
				zlog_debug(
					"%s: %s loses to %s due to oldest external",
					pfx_buf, new_buf, exist_buf);
			return 0;
		}
	}

	/* 13. Router-ID comparision. */
	/* If one of the paths is "stale", the corresponding peer router-id will
	 * be 0 and would always win over the other path. If originator id is
	 * used for the comparision, it will decide which path is better.
	 */
	if (newattr->flag & ATTR_FLAG_BIT(BGP_ATTR_ORIGINATOR_ID))
		new_id.s_addr = newattr->originator_id.s_addr;
	else
		new_id.s_addr = new->peer->remote_id.s_addr;
	if (existattr->flag & ATTR_FLAG_BIT(BGP_ATTR_ORIGINATOR_ID))
		exist_id.s_addr = existattr->originator_id.s_addr;
	else
		exist_id.s_addr = exist->peer->remote_id.s_addr;

	if (ntohl(new_id.s_addr) < ntohl(exist_id.s_addr)) {
		if (debug)
			zlog_debug(
				"%s: %s wins over %s due to Router-ID comparison",
				pfx_buf, new_buf, exist_buf);
		return 1;
	}

	if (ntohl(new_id.s_addr) > ntohl(exist_id.s_addr)) {
		if (debug)
			zlog_debug(
				"%s: %s loses to %s due to Router-ID comparison",
				pfx_buf, new_buf, exist_buf);
		return 0;
	}

	/* 14. Cluster length comparision. */
	new_cluster = BGP_CLUSTER_LIST_LENGTH(new->attr);
	exist_cluster = BGP_CLUSTER_LIST_LENGTH(exist->attr);

	if (new_cluster < exist_cluster) {
		if (debug)
			zlog_debug(
				"%s: %s wins over %s due to CLUSTER_LIST length %d < %d",
				pfx_buf, new_buf, exist_buf, new_cluster,
				exist_cluster);
		return 1;
	}

	if (new_cluster > exist_cluster) {
		if (debug)
			zlog_debug(
				"%s: %s loses to %s due to CLUSTER_LIST length %d > %d",
				pfx_buf, new_buf, exist_buf, new_cluster,
				exist_cluster);
		return 0;
	}

	/* 15. Neighbor address comparision. */
	/* Do this only if neither path is "stale" as stale paths do not have
	 * valid peer information (as the connection may or may not be up).
	 */
	if (CHECK_FLAG(exist->flags, BGP_INFO_STALE)) {
		if (debug)
			zlog_debug(
				"%s: %s wins over %s due to latter path being STALE",
				pfx_buf, new_buf, exist_buf);
		return 1;
	}

	if (CHECK_FLAG(new->flags, BGP_INFO_STALE)) {
		if (debug)
			zlog_debug(
				"%s: %s loses to %s due to former path being STALE",
				pfx_buf, new_buf, exist_buf);
		return 0;
	}

	/* locally configured routes to advertise do not have su_remote */
	if (new->peer->su_remote == NULL)
		return 0;
	if (exist->peer->su_remote == NULL)
		return 1;

	ret = sockunion_cmp(new->peer->su_remote, exist->peer->su_remote);

	if (ret == 1) {
		if (debug)
			zlog_debug(
				"%s: %s loses to %s due to Neighor IP comparison",
				pfx_buf, new_buf, exist_buf);
		return 0;
	}

	if (ret == -1) {
		if (debug)
			zlog_debug(
				"%s: %s wins over %s due to Neighor IP comparison",
				pfx_buf, new_buf, exist_buf);
		return 1;
	}

	if (debug)
		zlog_debug("%s: %s wins over %s due to nothing left to compare",
			   pfx_buf, new_buf, exist_buf);

	return 1;
}

/* Compare two bgp route entity.  Return -1 if new is preferred, 1 if exist
 * is preferred, or 0 if they are the same (usually will only occur if
 * multipath is enabled
 * This version is compatible with */
int bgp_info_cmp_compatible(struct bgp *bgp, struct bgp_info *new,
			    struct bgp_info *exist, char *pfx_buf, afi_t afi,
			    safi_t safi)
{
	int paths_eq;
	int ret;
	ret = bgp_info_cmp(bgp, new, exist, &paths_eq, NULL, 0, pfx_buf, afi,
			   safi);

	if (paths_eq)
		ret = 0;
	else {
		if (ret == 1)
			ret = -1;
		else
			ret = 1;
	}
	return ret;
}

static enum filter_type bgp_input_filter(struct peer *peer, struct prefix *p,
					 struct attr *attr, afi_t afi,
					 safi_t safi)
{
	struct bgp_filter *filter;

	filter = &peer->filter[afi][safi];

#define FILTER_EXIST_WARN(F, f, filter)                                        \
	if (BGP_DEBUG(update, UPDATE_IN) && !(F##_IN(filter)))                 \
		zlog_warn("%s: Could not find configured input %s-list %s!",   \
			  peer->host, #f, F##_IN_NAME(filter));

	if (DISTRIBUTE_IN_NAME(filter)) {
		FILTER_EXIST_WARN(DISTRIBUTE, distribute, filter);

		if (access_list_apply(DISTRIBUTE_IN(filter), p) == FILTER_DENY)
			return FILTER_DENY;
	}

	if (PREFIX_LIST_IN_NAME(filter)) {
		FILTER_EXIST_WARN(PREFIX_LIST, prefix, filter);

		if (prefix_list_apply(PREFIX_LIST_IN(filter), p) == PREFIX_DENY)
			return FILTER_DENY;
	}

	if (FILTER_LIST_IN_NAME(filter)) {
		FILTER_EXIST_WARN(FILTER_LIST, as, filter);

		if (as_list_apply(FILTER_LIST_IN(filter), attr->aspath)
		    == AS_FILTER_DENY)
			return FILTER_DENY;
	}

	return FILTER_PERMIT;
#undef FILTER_EXIST_WARN
}

static enum filter_type bgp_output_filter(struct peer *peer, struct prefix *p,
					  struct attr *attr, afi_t afi,
					  safi_t safi)
{
	struct bgp_filter *filter;

	filter = &peer->filter[afi][safi];

#define FILTER_EXIST_WARN(F, f, filter)                                        \
	if (BGP_DEBUG(update, UPDATE_OUT) && !(F##_OUT(filter)))               \
		zlog_warn("%s: Could not find configured output %s-list %s!",  \
			  peer->host, #f, F##_OUT_NAME(filter));

	if (DISTRIBUTE_OUT_NAME(filter)) {
		FILTER_EXIST_WARN(DISTRIBUTE, distribute, filter);

		if (access_list_apply(DISTRIBUTE_OUT(filter), p) == FILTER_DENY)
			return FILTER_DENY;
	}

	if (PREFIX_LIST_OUT_NAME(filter)) {
		FILTER_EXIST_WARN(PREFIX_LIST, prefix, filter);

		if (prefix_list_apply(PREFIX_LIST_OUT(filter), p)
		    == PREFIX_DENY)
			return FILTER_DENY;
	}

	if (FILTER_LIST_OUT_NAME(filter)) {
		FILTER_EXIST_WARN(FILTER_LIST, as, filter);

		if (as_list_apply(FILTER_LIST_OUT(filter), attr->aspath)
		    == AS_FILTER_DENY)
			return FILTER_DENY;
	}

	return FILTER_PERMIT;
#undef FILTER_EXIST_WARN
}

/* If community attribute includes no_export then return 1. */
static int bgp_community_filter(struct peer *peer, struct attr *attr)
{
	if (attr->community) {
		/* NO_ADVERTISE check. */
		if (community_include(attr->community, COMMUNITY_NO_ADVERTISE))
			return 1;

		/* NO_EXPORT check. */
		if (peer->sort == BGP_PEER_EBGP
		    && community_include(attr->community, COMMUNITY_NO_EXPORT))
			return 1;

		/* NO_EXPORT_SUBCONFED check. */
		if (peer->sort == BGP_PEER_EBGP
		    || peer->sort == BGP_PEER_CONFED)
			if (community_include(attr->community,
					      COMMUNITY_NO_EXPORT_SUBCONFED))
				return 1;
	}
	return 0;
}

/* Route reflection loop check.  */
static int bgp_cluster_filter(struct peer *peer, struct attr *attr)
{
	struct in_addr cluster_id;

	if (attr->cluster) {
		if (peer->bgp->config & BGP_CONFIG_CLUSTER_ID)
			cluster_id = peer->bgp->cluster_id;
		else
			cluster_id = peer->bgp->router_id;

		if (cluster_loop_check(attr->cluster, cluster_id))
			return 1;
	}
	return 0;
}

static int bgp_input_modifier(struct peer *peer, struct prefix *p,
			      struct attr *attr, afi_t afi, safi_t safi,
			      const char *rmap_name)
{
	struct bgp_filter *filter;
	struct bgp_info info;
	route_map_result_t ret;
	struct route_map *rmap = NULL;

	filter = &peer->filter[afi][safi];

	/* Apply default weight value. */
	if (peer->weight[afi][safi])
		attr->weight = peer->weight[afi][safi];

	if (rmap_name) {
		rmap = route_map_lookup_by_name(rmap_name);

		if (rmap == NULL)
			return RMAP_DENY;
	} else {
		if (ROUTE_MAP_IN_NAME(filter)) {
			rmap = ROUTE_MAP_IN(filter);

			if (rmap == NULL)
				return RMAP_DENY;
		}
	}

	/* Route map apply. */
	if (rmap) {
		/* Duplicate current value to new strucutre for modification. */
		info.peer = peer;
		info.attr = attr;

		SET_FLAG(peer->rmap_type, PEER_RMAP_TYPE_IN);

		/* Apply BGP route map to the attribute. */
		ret = route_map_apply(rmap, p, RMAP_BGP, &info);

		peer->rmap_type = 0;

		if (ret == RMAP_DENYMATCH) {
			/* Free newly generated AS path and community by
			 * route-map. */
			bgp_attr_flush(attr);
			return RMAP_DENY;
		}
	}
	return RMAP_PERMIT;
}

static int bgp_output_modifier(struct peer *peer, struct prefix *p,
			       struct attr *attr, afi_t afi, safi_t safi,
			       const char *rmap_name)
{
	struct bgp_info info;
	route_map_result_t ret;
	struct route_map *rmap = NULL;
	u_char rmap_type;

	/*
	 * So if we get to this point and have no rmap_name
	 * we want to just show the output as it currently
	 * exists.
	 */
	if (!rmap_name)
		return RMAP_PERMIT;

	/* Apply default weight value. */
	if (peer->weight[afi][safi])
		attr->weight = peer->weight[afi][safi];

	rmap = route_map_lookup_by_name(rmap_name);

	/*
	 * If we have a route map name and we do not find
	 * the routemap that means we have an implicit
	 * deny.
	 */
	if (rmap == NULL)
		return RMAP_DENY;

	/* Route map apply. */
	/* Duplicate current value to new strucutre for modification. */
	info.peer = peer;
	info.attr = attr;

	rmap_type = peer->rmap_type;
	SET_FLAG(peer->rmap_type, PEER_RMAP_TYPE_OUT);

	/* Apply BGP route map to the attribute. */
	ret = route_map_apply(rmap, p, RMAP_BGP, &info);

	peer->rmap_type = rmap_type;

	if (ret == RMAP_DENYMATCH)
		/*
		 * caller has multiple error paths with bgp_attr_flush()
		 */
		return RMAP_DENY;

	return RMAP_PERMIT;
}

/* If this is an EBGP peer with remove-private-AS */
static void bgp_peer_remove_private_as(struct bgp *bgp, afi_t afi, safi_t safi,
				       struct peer *peer, struct attr *attr)
{
	if (peer->sort == BGP_PEER_EBGP
	    && (peer_af_flag_check(peer, afi, safi,
				   PEER_FLAG_REMOVE_PRIVATE_AS_ALL_REPLACE)
		|| peer_af_flag_check(peer, afi, safi,
				      PEER_FLAG_REMOVE_PRIVATE_AS_REPLACE)
		|| peer_af_flag_check(peer, afi, safi,
				      PEER_FLAG_REMOVE_PRIVATE_AS_ALL)
		|| peer_af_flag_check(peer, afi, safi,
				      PEER_FLAG_REMOVE_PRIVATE_AS))) {
		// Take action on the entire aspath
		if (peer_af_flag_check(peer, afi, safi,
				       PEER_FLAG_REMOVE_PRIVATE_AS_ALL_REPLACE)
		    || peer_af_flag_check(peer, afi, safi,
					  PEER_FLAG_REMOVE_PRIVATE_AS_ALL)) {
			if (peer_af_flag_check(
				    peer, afi, safi,
				    PEER_FLAG_REMOVE_PRIVATE_AS_ALL_REPLACE))
				attr->aspath = aspath_replace_private_asns(
					attr->aspath, bgp->as);

			// The entire aspath consists of private ASNs so create
			// an empty aspath
			else if (aspath_private_as_check(attr->aspath))
				attr->aspath = aspath_empty_get();

			// There are some public and some private ASNs, remove
			// the private ASNs
			else
				attr->aspath = aspath_remove_private_asns(
					attr->aspath);
		}

		// 'all' was not specified so the entire aspath must be private
		// ASNs
		// for us to do anything
		else if (aspath_private_as_check(attr->aspath)) {
			if (peer_af_flag_check(
				    peer, afi, safi,
				    PEER_FLAG_REMOVE_PRIVATE_AS_REPLACE))
				attr->aspath = aspath_replace_private_asns(
					attr->aspath, bgp->as);
			else
				attr->aspath = aspath_empty_get();
		}
	}
}

/* If this is an EBGP peer with as-override */
static void bgp_peer_as_override(struct bgp *bgp, afi_t afi, safi_t safi,
				 struct peer *peer, struct attr *attr)
{
	if (peer->sort == BGP_PEER_EBGP
	    && peer_af_flag_check(peer, afi, safi, PEER_FLAG_AS_OVERRIDE)) {
		if (aspath_single_asn_check(attr->aspath, peer->as))
			attr->aspath = aspath_replace_specific_asn(
				attr->aspath, peer->as, bgp->as);
	}
}

void bgp_attr_add_gshut_community(struct attr *attr)
{
	struct community *old;
	struct community *new;
	struct community *merge;
	struct community *gshut;

	old = attr->community;
	gshut = community_str2com("graceful-shutdown");

	if (old) {
		merge = community_merge(community_dup(old), gshut);

		if (old->refcnt == 0)
			community_free(old);

		new = community_uniq_sort(merge);
		community_free(merge);
	} else {
		new = community_dup(gshut);
	}

	community_free(gshut);
	attr->community = new;
	attr->flag |= ATTR_FLAG_BIT(BGP_ATTR_COMMUNITIES);

	/* When we add the graceful-shutdown community we must also
	 * lower the local-preference */
	attr->flag |= ATTR_FLAG_BIT(BGP_ATTR_LOCAL_PREF);
	attr->local_pref = BGP_GSHUT_LOCAL_PREF;
}


static void subgroup_announce_reset_nhop(u_char family, struct attr *attr)
{
	if (family == AF_INET)
		attr->nexthop.s_addr = 0;
	if (family == AF_INET6)
		memset(&attr->mp_nexthop_global, 0, IPV6_MAX_BYTELEN);
}

int subgroup_announce_check(struct bgp_node *rn, struct bgp_info *ri,
			    struct update_subgroup *subgrp, struct prefix *p,
			    struct attr *attr)
{
	struct bgp_filter *filter;
	struct peer *from;
	struct peer *peer;
	struct peer *onlypeer;
	struct bgp *bgp;
	struct attr *riattr;
	char buf[PREFIX_STRLEN];
	int ret;
	int transparent;
	int reflect;
	afi_t afi;
	safi_t safi;
	int samepeer_safe = 0; /* for synthetic mplsvpns routes */

	if (DISABLE_BGP_ANNOUNCE)
		return 0;

	afi = SUBGRP_AFI(subgrp);
	safi = SUBGRP_SAFI(subgrp);
	peer = SUBGRP_PEER(subgrp);
	onlypeer = NULL;
	if (CHECK_FLAG(peer->flags, PEER_FLAG_LONESOUL))
		onlypeer = SUBGRP_PFIRST(subgrp)->peer;

	from = ri->peer;
	filter = &peer->filter[afi][safi];
	bgp = SUBGRP_INST(subgrp);
	riattr = bgp_info_mpath_count(ri) ? bgp_info_mpath_attr(ri) : ri->attr;

#if ENABLE_BGP_VNC
	if (((afi == AFI_IP) || (afi == AFI_IP6)) && (safi == SAFI_MPLS_VPN)
	    && ((ri->type == ZEBRA_ROUTE_BGP_DIRECT)
		|| (ri->type == ZEBRA_ROUTE_BGP_DIRECT_EXT))) {

		/*
		 * direct and direct_ext type routes originate internally even
		 * though they can have peer pointers that reference other
		 * systems
		 */
		prefix2str(p, buf, PREFIX_STRLEN);
		zlog_debug("%s: pfx %s bgp_direct->vpn route peer safe",
			   __func__, buf);
		samepeer_safe = 1;
	}
#endif

	/* With addpath we may be asked to TX all kinds of paths so make sure
	 * ri is valid */
	if (!CHECK_FLAG(ri->flags, BGP_INFO_VALID)
	    || CHECK_FLAG(ri->flags, BGP_INFO_HISTORY)
	    || CHECK_FLAG(ri->flags, BGP_INFO_REMOVED)) {
		return 0;
	}

	/* If this is not the bestpath then check to see if there is an enabled
	 * addpath
	 * feature that requires us to advertise it */
	if (!CHECK_FLAG(ri->flags, BGP_INFO_SELECTED)) {
		if (!bgp_addpath_tx_path(peer, afi, safi, ri)) {
			return 0;
		}
	}

	/* Aggregate-address suppress check. */
	if (ri->extra && ri->extra->suppress)
		if (!UNSUPPRESS_MAP_NAME(filter)) {
			return 0;
		}

	/* If it's labeled safi, make sure the route has a valid label. */
	if (safi == SAFI_LABELED_UNICAST) {
		mpls_label_t label = bgp_adv_label(rn, ri, peer, afi, safi);
		if (!bgp_is_valid_label(&label)) {
			if (bgp_debug_update(NULL, p, subgrp->update_group, 0))
				zlog_debug("u%" PRIu64 ":s%" PRIu64
					   " %s/%d is filtered - no label (%p)",
					   subgrp->update_group->id, subgrp->id,
					   inet_ntop(p->family, &p->u.prefix,
						     buf, SU_ADDRSTRLEN),
					   p->prefixlen, &label);
			return 0;
		}
	}

	/* Do not send back route to sender. */
	if (onlypeer && from == onlypeer) {
		return 0;
	}

	/* Do not send the default route in the BGP table if the neighbor is
	 * configured for default-originate */
	if (CHECK_FLAG(peer->af_flags[afi][safi],
		       PEER_FLAG_DEFAULT_ORIGINATE)) {
		if (p->family == AF_INET && p->u.prefix4.s_addr == INADDR_ANY)
			return 0;
		else if (p->family == AF_INET6 && p->prefixlen == 0)
			return 0;
	}

	/* Transparency check. */
	if (CHECK_FLAG(peer->af_flags[afi][safi], PEER_FLAG_RSERVER_CLIENT)
	    && CHECK_FLAG(from->af_flags[afi][safi], PEER_FLAG_RSERVER_CLIENT))
		transparent = 1;
	else
		transparent = 0;

	/* If community is not disabled check the no-export and local. */
	if (!transparent && bgp_community_filter(peer, riattr)) {
		if (bgp_debug_update(NULL, p, subgrp->update_group, 0))
			zlog_debug(
				"subgrpannouncecheck: community filter check fail");
		return 0;
	}

	/* If the attribute has originator-id and it is same as remote
	   peer's id. */
	if (onlypeer && riattr->flag & ATTR_FLAG_BIT(BGP_ATTR_ORIGINATOR_ID)
	    && (IPV4_ADDR_SAME(&onlypeer->remote_id, &riattr->originator_id))) {
		if (bgp_debug_update(NULL, p, subgrp->update_group, 0))
			zlog_debug(
				"%s [Update:SEND] %s originator-id is same as "
				"remote router-id",
				onlypeer->host,
				prefix2str(p, buf, sizeof(buf)));
		return 0;
	}

	/* ORF prefix-list filter check */
	if (CHECK_FLAG(peer->af_cap[afi][safi], PEER_CAP_ORF_PREFIX_RM_ADV)
	    && (CHECK_FLAG(peer->af_cap[afi][safi], PEER_CAP_ORF_PREFIX_SM_RCV)
		|| CHECK_FLAG(peer->af_cap[afi][safi],
			      PEER_CAP_ORF_PREFIX_SM_OLD_RCV)))
		if (peer->orf_plist[afi][safi]) {
			if (prefix_list_apply(peer->orf_plist[afi][safi], p)
			    == PREFIX_DENY) {
				if (bgp_debug_update(NULL, p,
						     subgrp->update_group, 0))
					zlog_debug(
						"%s [Update:SEND] %s is filtered via ORF",
						peer->host,
						prefix2str(p, buf,
							   sizeof(buf)));
				return 0;
			}
		}

	/* Output filter check. */
	if (bgp_output_filter(peer, p, riattr, afi, safi) == FILTER_DENY) {
		if (bgp_debug_update(NULL, p, subgrp->update_group, 0))
			zlog_debug("%s [Update:SEND] %s is filtered",
				   peer->host, prefix2str(p, buf, sizeof(buf)));
		return 0;
	}

#ifdef BGP_SEND_ASPATH_CHECK
	/* AS path loop check. */
	if (onlypeer && aspath_loop_check(riattr->aspath, onlypeer->as)) {
		if (bgp_debug_update(NULL, p, subgrp->update_group, 0))
			zlog_debug(
				"%s [Update:SEND] suppress announcement to peer AS %u "
				"that is part of AS path.",
				onlypeer->host, onlypeer->as);
		return 0;
	}
#endif /* BGP_SEND_ASPATH_CHECK */

	/* If we're a CONFED we need to loop check the CONFED ID too */
	if (CHECK_FLAG(bgp->config, BGP_CONFIG_CONFEDERATION)) {
		if (aspath_loop_check(riattr->aspath, bgp->confed_id)) {
			if (bgp_debug_update(NULL, p, subgrp->update_group, 0))
				zlog_debug(
					"%s [Update:SEND] suppress announcement to peer AS %u"
					" is AS path.",
					peer->host, bgp->confed_id);
			return 0;
		}
	}

	/* Route-Reflect check. */
	if (from->sort == BGP_PEER_IBGP && peer->sort == BGP_PEER_IBGP)
		reflect = 1;
	else
		reflect = 0;

	/* IBGP reflection check. */
	if (reflect && !samepeer_safe) {
		/* A route from a Client peer. */
		if (CHECK_FLAG(from->af_flags[afi][safi],
			       PEER_FLAG_REFLECTOR_CLIENT)) {
			/* Reflect to all the Non-Client peers and also to the
			   Client peers other than the originator.  Originator
			   check
			   is already done.  So there is noting to do. */
			/* no bgp client-to-client reflection check. */
			if (bgp_flag_check(bgp, BGP_FLAG_NO_CLIENT_TO_CLIENT))
				if (CHECK_FLAG(peer->af_flags[afi][safi],
					       PEER_FLAG_REFLECTOR_CLIENT))
					return 0;
		} else {
			/* A route from a Non-client peer. Reflect to all other
			   clients. */
			if (!CHECK_FLAG(peer->af_flags[afi][safi],
					PEER_FLAG_REFLECTOR_CLIENT))
				return 0;
		}
	}

	/* For modify attribute, copy it to temporary structure. */
	bgp_attr_dup(attr, riattr);

	/* If local-preference is not set. */
	if ((peer->sort == BGP_PEER_IBGP || peer->sort == BGP_PEER_CONFED)
	    && (!(attr->flag & ATTR_FLAG_BIT(BGP_ATTR_LOCAL_PREF)))) {
		attr->flag |= ATTR_FLAG_BIT(BGP_ATTR_LOCAL_PREF);
		attr->local_pref = bgp->default_local_pref;
	}

	/* If originator-id is not set and the route is to be reflected,
	   set the originator id */
	if (reflect
	    && (!(attr->flag & ATTR_FLAG_BIT(BGP_ATTR_ORIGINATOR_ID)))) {
		IPV4_ADDR_COPY(&(attr->originator_id), &(from->remote_id));
		SET_FLAG(attr->flag, BGP_ATTR_ORIGINATOR_ID);
	}

	/* Remove MED if its an EBGP peer - will get overwritten by route-maps
	 */
	if (peer->sort == BGP_PEER_EBGP
	    && attr->flag & ATTR_FLAG_BIT(BGP_ATTR_MULTI_EXIT_DISC)) {
		if (from != bgp->peer_self && !transparent
		    && !CHECK_FLAG(peer->af_flags[afi][safi],
				   PEER_FLAG_MED_UNCHANGED))
			attr->flag &=
				~(ATTR_FLAG_BIT(BGP_ATTR_MULTI_EXIT_DISC));
	}

	/* Since the nexthop attribute can vary per peer, it is not explicitly
	 * set
	 * in announce check, only certain flags and length (or number of
	 * nexthops
	 * -- for IPv6/MP_REACH) are set here in order to guide the update
	 * formation
	 * code in setting the nexthop(s) on a per peer basis in
	 * reformat_peer().
	 * Typically, the source nexthop in the attribute is preserved but in
	 * the
	 * scenarios where we know it will always be overwritten, we reset the
	 * nexthop to "0" in an attempt to achieve better Update packing. An
	 * example of this is when a prefix from each of 2 IBGP peers needs to
	 * be
	 * announced to an EBGP peer (and they have the same attributes barring
	 * their nexthop).
	 */
	if (reflect)
		SET_FLAG(attr->rmap_change_flags, BATTR_REFLECTED);

#define NEXTHOP_IS_V6                                                          \
	((safi != SAFI_ENCAP && safi != SAFI_MPLS_VPN                          \
	  && (p->family == AF_INET6 || peer_cap_enhe(peer, afi, safi)))        \
	 || ((safi == SAFI_ENCAP || safi == SAFI_MPLS_VPN)                     \
	     && attr->mp_nexthop_len >= IPV6_MAX_BYTELEN))

	/* IPv6/MP starts with 1 nexthop. The link-local address is passed only
	 * if
	 * the peer (group) is configured to receive link-local nexthop
	 * unchanged
	 * and it is available in the prefix OR we're not reflecting the route
	 * and
	 * the peer (group) to whom we're going to announce is on a shared
	 * network
	 * and this is either a self-originated route or the peer is EBGP.
	 */
	if (NEXTHOP_IS_V6) {
		attr->mp_nexthop_len = BGP_ATTR_NHLEN_IPV6_GLOBAL;
		if ((CHECK_FLAG(peer->af_flags[afi][safi],
				PEER_FLAG_NEXTHOP_LOCAL_UNCHANGED)
		     && IN6_IS_ADDR_LINKLOCAL(&attr->mp_nexthop_local))
		    || (!reflect && peer->shared_network
			&& (from == bgp->peer_self
			    || peer->sort == BGP_PEER_EBGP))) {
			attr->mp_nexthop_len =
				BGP_ATTR_NHLEN_IPV6_GLOBAL_AND_LL;
		}

		/* Clear off link-local nexthop in source, whenever it is not
		 * needed to
		 * ensure more prefixes share the same attribute for
		 * announcement.
		 */
		if (!(CHECK_FLAG(peer->af_flags[afi][safi],
				 PEER_FLAG_NEXTHOP_LOCAL_UNCHANGED)))
			memset(&attr->mp_nexthop_local, 0, IPV6_MAX_BYTELEN);
	}

	bgp_peer_remove_private_as(bgp, afi, safi, peer, attr);
	bgp_peer_as_override(bgp, afi, safi, peer, attr);

	/* Route map & unsuppress-map apply. */
	if (ROUTE_MAP_OUT_NAME(filter) || (ri->extra && ri->extra->suppress)) {
		struct bgp_info info;
		struct bgp_info_extra dummy_info_extra;
		struct attr dummy_attr;

		info.peer = peer;
		info.attr = attr;

		if (ri->extra) {
			memcpy(&dummy_info_extra, ri->extra,
			       sizeof(struct bgp_info_extra));
			info.extra = &dummy_info_extra;
		}

		/* don't confuse inbound and outbound setting */
		RESET_FLAG(attr->rmap_change_flags);

		/*
		 * The route reflector is not allowed to modify the attributes
		 * of the reflected IBGP routes unless explicitly allowed.
		 */
		if ((from->sort == BGP_PEER_IBGP && peer->sort == BGP_PEER_IBGP)
		    && !bgp_flag_check(bgp,
				       BGP_FLAG_RR_ALLOW_OUTBOUND_POLICY)) {
			bgp_attr_dup(&dummy_attr, attr);
			info.attr = &dummy_attr;
		}

		SET_FLAG(peer->rmap_type, PEER_RMAP_TYPE_OUT);

		if (ri->extra && ri->extra->suppress)
			ret = route_map_apply(UNSUPPRESS_MAP(filter), p,
					      RMAP_BGP, &info);
		else
			ret = route_map_apply(ROUTE_MAP_OUT(filter), p,
					      RMAP_BGP, &info);

		peer->rmap_type = 0;

		if (ret == RMAP_DENYMATCH) {
			bgp_attr_flush(attr);
			return 0;
		}
	}

	if (bgp_flag_check(bgp, BGP_FLAG_GRACEFUL_SHUTDOWN)) {
		if (peer->sort == BGP_PEER_IBGP
		    || peer->sort == BGP_PEER_CONFED) {
			attr->flag |= ATTR_FLAG_BIT(BGP_ATTR_LOCAL_PREF);
			attr->local_pref = BGP_GSHUT_LOCAL_PREF;
		} else {
			bgp_attr_add_gshut_community(attr);
		}
	}

	/* After route-map has been applied, we check to see if the nexthop to
	 * be carried in the attribute (that is used for the announcement) can
	 * be cleared off or not. We do this in all cases where we would be
	 * setting the nexthop to "ourselves". For IPv6, we only need to
	 * consider
	 * the global nexthop here; the link-local nexthop would have been
	 * cleared
	 * already, and if not, it is required by the update formation code.
	 * Also see earlier comments in this function.
	 */
	/*
	 * If route-map has performed some operation on the nexthop or the peer
	 * configuration says to pass it unchanged, we cannot reset the nexthop
	 * here, so only attempt to do it if these aren't true. Note that the
	 * route-map handler itself might have cleared the nexthop, if for
	 * example,
	 * it is configured as 'peer-address'.
	 */
	if (!bgp_rmap_nhop_changed(attr->rmap_change_flags,
				   riattr->rmap_change_flags)
	    && !transparent
	    && !CHECK_FLAG(peer->af_flags[afi][safi],
			   PEER_FLAG_NEXTHOP_UNCHANGED)) {
		/* We can reset the nexthop, if setting (or forcing) it to
		 * 'self' */
		if (CHECK_FLAG(peer->af_flags[afi][safi],
			       PEER_FLAG_NEXTHOP_SELF)
		    || CHECK_FLAG(peer->af_flags[afi][safi],
				  PEER_FLAG_FORCE_NEXTHOP_SELF)) {
			if (!reflect
			    || CHECK_FLAG(peer->af_flags[afi][safi],
					  PEER_FLAG_FORCE_NEXTHOP_SELF))
				subgroup_announce_reset_nhop(
					(peer_cap_enhe(peer, afi, safi)
						 ? AF_INET6
						 : p->family),
					attr);
		} else if (peer->sort == BGP_PEER_EBGP) {
			/* Can also reset the nexthop if announcing to EBGP, but
			 * only if
			 * no peer in the subgroup is on a shared subnet.
			 * Note: 3rd party nexthop currently implemented for
			 * IPv4 only.
			 */
			if (!bgp_subgrp_multiaccess_check_v4(riattr->nexthop,
							     subgrp))
				subgroup_announce_reset_nhop(
					(peer_cap_enhe(peer, afi, safi)
						 ? AF_INET6
						 : p->family),
					attr);
		}
		/* If IPv6/MP and nexthop does not have any override and happens
		 * to
		 * be a link-local address, reset it so that we don't pass along
		 * the
		 * source's link-local IPv6 address to recipients who may not be
		 * on
		 * the same interface.
		 */
		if (p->family == AF_INET6 || peer_cap_enhe(peer, afi, safi)) {
			if (IN6_IS_ADDR_LINKLOCAL(&attr->mp_nexthop_global))
				subgroup_announce_reset_nhop(AF_INET6, attr);
		}
	}

	return 1;
}

void bgp_best_selection(struct bgp *bgp, struct bgp_node *rn,
			struct bgp_maxpaths_cfg *mpath_cfg,
			struct bgp_info_pair *result, afi_t afi, safi_t safi)
{
	struct bgp_info *new_select;
	struct bgp_info *old_select;
	struct bgp_info *ri;
	struct bgp_info *ri1;
	struct bgp_info *ri2;
	struct bgp_info *nextri = NULL;
	int paths_eq, do_mpath, debug;
	struct list mp_list;
	char pfx_buf[PREFIX2STR_BUFFER];
	char path_buf[PATH_ADDPATH_STR_BUFFER];

	bgp_mp_list_init(&mp_list);
	do_mpath =
		(mpath_cfg->maxpaths_ebgp > 1 || mpath_cfg->maxpaths_ibgp > 1);

	debug = bgp_debug_bestpath(&rn->p);

	if (debug)
		prefix2str(&rn->p, pfx_buf, sizeof(pfx_buf));

	/* bgp deterministic-med */
	new_select = NULL;
	if (bgp_flag_check(bgp, BGP_FLAG_DETERMINISTIC_MED)) {

		/* Clear BGP_INFO_DMED_SELECTED for all paths */
		for (ri1 = rn->info; ri1; ri1 = ri1->next)
			bgp_info_unset_flag(rn, ri1, BGP_INFO_DMED_SELECTED);

		for (ri1 = rn->info; ri1; ri1 = ri1->next) {
			if (CHECK_FLAG(ri1->flags, BGP_INFO_DMED_CHECK))
				continue;
			if (BGP_INFO_HOLDDOWN(ri1))
				continue;
			if (ri1->peer && ri1->peer != bgp->peer_self)
				if (ri1->peer->status != Established)
					continue;

			new_select = ri1;
			if (ri1->next) {
				for (ri2 = ri1->next; ri2; ri2 = ri2->next) {
					if (CHECK_FLAG(ri2->flags,
						       BGP_INFO_DMED_CHECK))
						continue;
					if (BGP_INFO_HOLDDOWN(ri2))
						continue;
					if (ri2->peer
					    && ri2->peer != bgp->peer_self
					    && !CHECK_FLAG(
						       ri2->peer->sflags,
						       PEER_STATUS_NSF_WAIT))
						if (ri2->peer->status
						    != Established)
							continue;

					if (aspath_cmp_left(ri1->attr->aspath,
							    ri2->attr->aspath)
					    || aspath_cmp_left_confed(
						       ri1->attr->aspath,
						       ri2->attr->aspath)) {
						if (bgp_info_cmp(bgp, ri2,
								 new_select,
								 &paths_eq,
								 mpath_cfg,
								 debug, pfx_buf,
								 afi, safi)) {
							bgp_info_unset_flag(
								rn, new_select,
								BGP_INFO_DMED_SELECTED);
							new_select = ri2;
						}

						bgp_info_set_flag(
							rn, ri2,
							BGP_INFO_DMED_CHECK);
					}
				}
			}
			bgp_info_set_flag(rn, new_select, BGP_INFO_DMED_CHECK);
			bgp_info_set_flag(rn, new_select,
					  BGP_INFO_DMED_SELECTED);

			if (debug) {
				bgp_info_path_with_addpath_rx_str(new_select,
								  path_buf);
				zlog_debug("%s: %s is the bestpath from AS %d",
					   pfx_buf, path_buf,
					   aspath_get_first_as(
						   new_select->attr->aspath));
			}
		}
	}

	/* Check old selected route and new selected route. */
	old_select = NULL;
	new_select = NULL;
	for (ri = rn->info; (ri != NULL) && (nextri = ri->next, 1);
	     ri = nextri) {
		if (CHECK_FLAG(ri->flags, BGP_INFO_SELECTED))
			old_select = ri;

		if (BGP_INFO_HOLDDOWN(ri)) {
			/* reap REMOVED routes, if needs be
			 * selected route must stay for a while longer though
			 */
			if (CHECK_FLAG(ri->flags, BGP_INFO_REMOVED)
			    && (ri != old_select))
				bgp_info_reap(rn, ri);

			continue;
		}

		if (ri->peer && ri->peer != bgp->peer_self
		    && !CHECK_FLAG(ri->peer->sflags, PEER_STATUS_NSF_WAIT))
			if (ri->peer->status != Established)
				continue;

		if (bgp_flag_check(bgp, BGP_FLAG_DETERMINISTIC_MED)
		    && (!CHECK_FLAG(ri->flags, BGP_INFO_DMED_SELECTED))) {
			bgp_info_unset_flag(rn, ri, BGP_INFO_DMED_CHECK);
			continue;
		}

		bgp_info_unset_flag(rn, ri, BGP_INFO_DMED_CHECK);

		if (bgp_info_cmp(bgp, ri, new_select, &paths_eq, mpath_cfg,
				 debug, pfx_buf, afi, safi)) {
			new_select = ri;
		}
	}

	/* Now that we know which path is the bestpath see if any of the other
	 * paths
	 * qualify as multipaths
	 */
	if (debug) {
		if (new_select)
			bgp_info_path_with_addpath_rx_str(new_select, path_buf);
		else
			sprintf(path_buf, "NONE");
		zlog_debug(
			"%s: After path selection, newbest is %s oldbest was %s",
			pfx_buf, path_buf,
			old_select ? old_select->peer->host : "NONE");
	}

	if (do_mpath && new_select) {
		for (ri = rn->info; (ri != NULL) && (nextri = ri->next, 1);
		     ri = nextri) {

			if (debug)
				bgp_info_path_with_addpath_rx_str(ri, path_buf);

			if (ri == new_select) {
				if (debug)
					zlog_debug(
						"%s: %s is the bestpath, add to the multipath list",
						pfx_buf, path_buf);
				bgp_mp_list_add(&mp_list, ri);
				continue;
			}

			if (BGP_INFO_HOLDDOWN(ri))
				continue;

			if (ri->peer && ri->peer != bgp->peer_self
			    && !CHECK_FLAG(ri->peer->sflags,
					   PEER_STATUS_NSF_WAIT))
				if (ri->peer->status != Established)
					continue;

			if (!bgp_info_nexthop_cmp(ri, new_select)) {
				if (debug)
					zlog_debug(
						"%s: %s has the same nexthop as the bestpath, skip it",
						pfx_buf, path_buf);
				continue;
			}

			bgp_info_cmp(bgp, ri, new_select, &paths_eq, mpath_cfg,
				     debug, pfx_buf, afi, safi);

			if (paths_eq) {
				if (debug)
					zlog_debug(
						"%s: %s is equivalent to the bestpath, add to the multipath list",
						pfx_buf, path_buf);
				bgp_mp_list_add(&mp_list, ri);
			}
		}
	}

	bgp_info_mpath_update(rn, new_select, old_select, &mp_list, mpath_cfg);
	bgp_info_mpath_aggregate_update(new_select, old_select);
	bgp_mp_list_clear(&mp_list);

	result->old = old_select;
	result->new = new_select;

	return;
}

/*
 * A new route/change in bestpath of an existing route. Evaluate the path
 * for advertisement to the subgroup.
 */
int subgroup_process_announce_selected(struct update_subgroup *subgrp,
				       struct bgp_info *selected,
				       struct bgp_node *rn,
				       u_int32_t addpath_tx_id)
{
	struct prefix *p;
	struct peer *onlypeer;
	struct attr attr;
	afi_t afi;
	safi_t safi;

	p = &rn->p;
	afi = SUBGRP_AFI(subgrp);
	safi = SUBGRP_SAFI(subgrp);
	onlypeer = ((SUBGRP_PCOUNT(subgrp) == 1) ? (SUBGRP_PFIRST(subgrp))->peer
						 : NULL);

	/* First update is deferred until ORF or ROUTE-REFRESH is received */
	if (onlypeer && CHECK_FLAG(onlypeer->af_sflags[afi][safi],
				   PEER_STATUS_ORF_WAIT_REFRESH))
		return 0;

	memset(&attr, 0, sizeof(struct attr));
	/* It's initialized in bgp_announce_check() */

	/* Announcement to the subgroup.  If the route is filtered withdraw it.
	 */
	if (selected) {
		if (subgroup_announce_check(rn, selected, subgrp, p, &attr))
			bgp_adj_out_set_subgroup(rn, subgrp, &attr, selected);
		else
			bgp_adj_out_unset_subgroup(rn, subgrp, 1,
						   selected->addpath_tx_id);
	}

	/* If selected is NULL we must withdraw the path using addpath_tx_id */
	else {
		bgp_adj_out_unset_subgroup(rn, subgrp, 1, addpath_tx_id);
	}

	return 0;
}

/*
 * Clear IGP changed flag and attribute changed flag for a route (all paths).
 * This is called at the end of route processing.
 */
void bgp_zebra_clear_route_change_flags(struct bgp_node *rn)
{
	struct bgp_info *ri;

	for (ri = rn->info; ri; ri = ri->next) {
		if (BGP_INFO_HOLDDOWN(ri))
			continue;
		UNSET_FLAG(ri->flags, BGP_INFO_IGP_CHANGED);
		UNSET_FLAG(ri->flags, BGP_INFO_ATTR_CHANGED);
	}
}

/*
 * Has the route changed from the RIB's perspective? This is invoked only
 * if the route selection returns the same best route as earlier - to
 * determine if we need to update zebra or not.
 */
int bgp_zebra_has_route_changed(struct bgp_node *rn, struct bgp_info *selected)
{
	struct bgp_info *mpinfo;

	/* If this is multipath, check all selected paths for any nexthop change
	 * or
	 * attribute change. Some attribute changes (e.g., community) aren't of
	 * relevance to the RIB, but we'll update zebra to ensure we handle the
	 * case of BGP nexthop change. This is the behavior when the best path
	 * has
	 * an attribute change anyway.
	 */
	if (CHECK_FLAG(selected->flags, BGP_INFO_IGP_CHANGED)
	    || CHECK_FLAG(selected->flags, BGP_INFO_MULTIPATH_CHG))
		return 1;

	/* If this is multipath, check all selected paths for any nexthop change
	 */
	for (mpinfo = bgp_info_mpath_first(selected); mpinfo;
	     mpinfo = bgp_info_mpath_next(mpinfo)) {
		if (CHECK_FLAG(mpinfo->flags, BGP_INFO_IGP_CHANGED)
		    || CHECK_FLAG(mpinfo->flags, BGP_INFO_ATTR_CHANGED))
			return 1;
	}

	/* Nothing has changed from the RIB's perspective. */
	return 0;
}

struct bgp_process_queue {
	struct bgp *bgp;
	STAILQ_HEAD(, bgp_node) pqueue;
#define BGP_PROCESS_QUEUE_EOIU_MARKER		(1 << 0)
	unsigned int flags;
	unsigned int queued;
};

static void bgp_process_main_one(struct bgp *bgp, struct bgp_node *rn,
				 afi_t afi, safi_t safi)
{
	struct prefix *p = &rn->p;
	struct bgp_info *new_select;
	struct bgp_info *old_select;
	struct bgp_info_pair old_and_new;

	/* Is it end of initial update? (after startup) */
	if (!rn) {
		quagga_timestamp(3, bgp->update_delay_zebra_resume_time,
				 sizeof(bgp->update_delay_zebra_resume_time));

		bgp->main_zebra_update_hold = 0;
		FOREACH_AFI_SAFI (afi, safi) {
			if (bgp_fibupd_safi(safi))
				bgp_zebra_announce_table(bgp, afi, safi);
		}
		bgp->main_peers_update_hold = 0;

		bgp_start_routeadv(bgp);
		return;
	}

	/* Best path selection. */
	bgp_best_selection(bgp, rn, &bgp->maxpaths[afi][safi], &old_and_new,
			   afi, safi);
	old_select = old_and_new.old;
	new_select = old_and_new.new;

	/* Do we need to allocate or free labels?
	 * Right now, since we only deal with per-prefix labels, it is not
	 * necessary to do this upon changes to best path except if the label
	 * index changes
	 */
	if (bgp->allocate_mpls_labels[afi][safi]) {
		if (new_select) {
			if (!old_select
			    || bgp_label_index_differs(new_select, old_select)
			    || new_select->sub_type != old_select->sub_type) {
				if (new_select->sub_type == BGP_ROUTE_STATIC
				    && new_select->attr->flag
					       & ATTR_FLAG_BIT(
							 BGP_ATTR_PREFIX_SID)
				    && new_select->attr->label_index
					       != BGP_INVALID_LABEL_INDEX) {
					if (CHECK_FLAG(
						    rn->flags,
						    BGP_NODE_REGISTERED_FOR_LABEL))
						bgp_unregister_for_label(rn);
					label_ntop(MPLS_LABEL_IMPLICIT_NULL, 1,
						   &rn->local_label);
					bgp_set_valid_label(&rn->local_label);
				} else
					bgp_register_for_label(rn, new_select);
			}
		} else if (CHECK_FLAG(rn->flags,
				      BGP_NODE_REGISTERED_FOR_LABEL)) {
			bgp_unregister_for_label(rn);
		}
	} else if (CHECK_FLAG(rn->flags, BGP_NODE_REGISTERED_FOR_LABEL)) {
		bgp_unregister_for_label(rn);
	}

	/* If best route remains the same and this is not due to user-initiated
	 * clear, see exactly what needs to be done.
	 */

	if (old_select && old_select == new_select
	    && !CHECK_FLAG(rn->flags, BGP_NODE_USER_CLEAR)
	    && !CHECK_FLAG(old_select->flags, BGP_INFO_ATTR_CHANGED)
	    && !bgp->addpath_tx_used[afi][safi]) {
		if (bgp_zebra_has_route_changed(rn, old_select)) {
#if ENABLE_BGP_VNC
			vnc_import_bgp_add_route(bgp, p, old_select);
			vnc_import_bgp_exterior_add_route(bgp, p, old_select);
#endif
			if (bgp_fibupd_safi(safi)
			    && !bgp_option_check(BGP_OPT_NO_FIB)
			    && new_select->type == ZEBRA_ROUTE_BGP
			    && new_select->sub_type == BGP_ROUTE_NORMAL)
				bgp_zebra_announce(rn, p, old_select, bgp, afi,
						   safi);
		}
		UNSET_FLAG(old_select->flags, BGP_INFO_MULTIPATH_CHG);
		bgp_zebra_clear_route_change_flags(rn);

		/* If there is a change of interest to peers, reannounce the
		 * route. */
		if (CHECK_FLAG(old_select->flags, BGP_INFO_ATTR_CHANGED)
		    || CHECK_FLAG(rn->flags, BGP_NODE_LABEL_CHANGED)) {
			group_announce_route(bgp, afi, safi, rn, new_select);

			/* unicast routes must also be annouced to
			 * labeled-unicast update-groups */
			if (safi == SAFI_UNICAST)
				group_announce_route(bgp, afi,
						     SAFI_LABELED_UNICAST, rn,
						     new_select);

			UNSET_FLAG(old_select->flags, BGP_INFO_ATTR_CHANGED);
			UNSET_FLAG(rn->flags, BGP_NODE_LABEL_CHANGED);
		}

		UNSET_FLAG(rn->flags, BGP_NODE_PROCESS_SCHEDULED);
		return;
	}

	/* If the user did "clear ip bgp prefix x.x.x.x" this flag will be set
	 */
	UNSET_FLAG(rn->flags, BGP_NODE_USER_CLEAR);

	/* bestpath has changed; bump version */
	if (old_select || new_select) {
		bgp_bump_version(rn);

		if (!bgp->t_rmap_def_originate_eval) {
			bgp_lock(bgp);
			thread_add_timer(
				bm->master,
				update_group_refresh_default_originate_route_map,
				bgp, RMAP_DEFAULT_ORIGINATE_EVAL_TIMER,
				&bgp->t_rmap_def_originate_eval);
		}
	}

	if (old_select)
		bgp_info_unset_flag(rn, old_select, BGP_INFO_SELECTED);
	if (new_select) {
		bgp_info_set_flag(rn, new_select, BGP_INFO_SELECTED);
		bgp_info_unset_flag(rn, new_select, BGP_INFO_ATTR_CHANGED);
		UNSET_FLAG(new_select->flags, BGP_INFO_MULTIPATH_CHG);
	}

#if ENABLE_BGP_VNC
	if ((afi == AFI_IP || afi == AFI_IP6) && (safi == SAFI_UNICAST)) {
		if (old_select != new_select) {
			if (old_select) {
				vnc_import_bgp_exterior_del_route(bgp, p,
								  old_select);
				vnc_import_bgp_del_route(bgp, p, old_select);
			}
			if (new_select) {
				vnc_import_bgp_exterior_add_route(bgp, p,
								  new_select);
				vnc_import_bgp_add_route(bgp, p, new_select);
			}
		}
	}
#endif

	group_announce_route(bgp, afi, safi, rn, new_select);

	/* unicast routes must also be annouced to labeled-unicast update-groups
	 */
	if (safi == SAFI_UNICAST)
		group_announce_route(bgp, afi, SAFI_LABELED_UNICAST, rn,
				     new_select);

	/* FIB update. */
	if (bgp_fibupd_safi(safi) && (bgp->inst_type != BGP_INSTANCE_TYPE_VIEW)
	    && !bgp_option_check(BGP_OPT_NO_FIB)) {
		if (new_select && new_select->type == ZEBRA_ROUTE_BGP
		    && (new_select->sub_type == BGP_ROUTE_NORMAL
			|| new_select->sub_type == BGP_ROUTE_AGGREGATE))
			bgp_zebra_announce(rn, p, new_select, bgp, afi, safi);
		else {
			/* Withdraw the route from the kernel. */
			if (old_select && old_select->type == ZEBRA_ROUTE_BGP
			    && (old_select->sub_type == BGP_ROUTE_NORMAL
				|| old_select->sub_type == BGP_ROUTE_AGGREGATE))
				bgp_zebra_withdraw(p, old_select, safi);
		}
	}

	/* advertise/withdraw type-5 routes */
	if ((afi == AFI_IP || afi == AFI_IP6) && (safi == SAFI_UNICAST)) {
<<<<<<< HEAD
		if (advertise_type5_routes(bgp, afi) && new_select &&
		    (!new_select->extra || !new_select->extra->parent))
			bgp_evpn_advertise_type5_route(bgp, &rn->p,
						       new_select->attr,
						       afi, safi);
		else if (advertise_type5_routes(bgp, afi) && old_select &&
		         (!old_select->extra || !old_select->extra->parent))
=======
		if (new_select
		    && (!new_select->extra || !new_select->extra->parent))
			bgp_evpn_advertise_type5_route(
				bgp, &rn->p, new_select->attr, afi, safi);
		else if (old_select
			 && (!old_select->extra || !old_select->extra->parent))
>>>>>>> 9d16566b
			bgp_evpn_withdraw_type5_route(bgp, &rn->p, afi, safi);
	}

	/* Clear any route change flags. */
	bgp_zebra_clear_route_change_flags(rn);

	/* Reap old select bgp_info, if it has been removed */
	if (old_select && CHECK_FLAG(old_select->flags, BGP_INFO_REMOVED))
		bgp_info_reap(rn, old_select);

	UNSET_FLAG(rn->flags, BGP_NODE_PROCESS_SCHEDULED);
	return;
}

static wq_item_status bgp_process_wq(struct work_queue *wq, void *data)
{
	struct bgp_process_queue *pqnode = data;
	struct bgp *bgp = pqnode->bgp;
	struct bgp_table *table;
	struct bgp_node *rn;

	/* eoiu marker */
	if (CHECK_FLAG(pqnode->flags, BGP_PROCESS_QUEUE_EOIU_MARKER)) {
		bgp_process_main_one(bgp, NULL, 0, 0);
		/* should always have dedicated wq call */
		assert(STAILQ_FIRST(&pqnode->pqueue) == NULL);
		return WQ_SUCCESS;
	}

	while (!STAILQ_EMPTY(&pqnode->pqueue)) {
		rn = STAILQ_FIRST(&pqnode->pqueue);
		STAILQ_REMOVE_HEAD(&pqnode->pqueue, pq);
		STAILQ_NEXT(rn, pq) = NULL; /* complete unlink */
		table = bgp_node_table(rn);
		/* note, new RNs may be added as part of processing */
		bgp_process_main_one(bgp, rn, table->afi, table->safi);

		bgp_unlock_node(rn);
		bgp_table_unlock(table);
	}

	return WQ_SUCCESS;
}

static void bgp_processq_del(struct work_queue *wq, void *data)
{
	struct bgp_process_queue *pqnode = data;

	bgp_unlock(pqnode->bgp);

	XFREE(MTYPE_BGP_PROCESS_QUEUE, pqnode);
}

void bgp_process_queue_init(void)
{
	if (!bm->process_main_queue) {
		bm->process_main_queue =
			work_queue_new(bm->master, "process_main_queue");

		if (!bm->process_main_queue) {
			zlog_err("%s: Failed to allocate work queue", __func__);
			exit(1);
		}
	}

	bm->process_main_queue->spec.workfunc = &bgp_process_wq;
	bm->process_main_queue->spec.del_item_data = &bgp_processq_del;
	bm->process_main_queue->spec.max_retries = 0;
	bm->process_main_queue->spec.hold = 50;
	/* Use a higher yield value of 50ms for main queue processing */
	bm->process_main_queue->spec.yield = 50 * 1000L;
}

static struct bgp_process_queue *bgp_processq_alloc(struct bgp *bgp)
{
	struct bgp_process_queue *pqnode;

	pqnode = XCALLOC(MTYPE_BGP_PROCESS_QUEUE,
			 sizeof(struct bgp_process_queue));

	/* unlocked in bgp_processq_del */
	pqnode->bgp = bgp_lock(bgp);
	STAILQ_INIT(&pqnode->pqueue);

	return pqnode;
}

void bgp_process(struct bgp *bgp, struct bgp_node *rn, afi_t afi, safi_t safi)
{
#define ARBITRARY_PROCESS_QLEN		10000
	struct work_queue *wq = bm->process_main_queue;
	struct bgp_process_queue *pqnode;
	int pqnode_reuse = 0;

	/* already scheduled for processing? */
	if (CHECK_FLAG(rn->flags, BGP_NODE_PROCESS_SCHEDULED))
		return;

	if (wq == NULL)
		return;

	/* Add route nodes to an existing work queue item until reaching the
	   limit only if is from the same BGP view and it's not an EOIU marker
	 */
	if (work_queue_item_count(wq)) {
		struct work_queue_item *item = work_queue_last_item(wq);
		pqnode = item->data;

		if (CHECK_FLAG(pqnode->flags, BGP_PROCESS_QUEUE_EOIU_MARKER)
		    || pqnode->bgp != bgp
		    || pqnode->queued >= ARBITRARY_PROCESS_QLEN)
			pqnode = bgp_processq_alloc(bgp);
		else
			pqnode_reuse = 1;
	} else
		pqnode = bgp_processq_alloc(bgp);
	/* all unlocked in bgp_process_wq */
	bgp_table_lock(bgp_node_table(rn));

	SET_FLAG(rn->flags, BGP_NODE_PROCESS_SCHEDULED);
	bgp_lock_node(rn);

	/* can't be enqueued twice */
	assert(STAILQ_NEXT(rn, pq) == NULL);
	STAILQ_INSERT_TAIL(&pqnode->pqueue, rn, pq);
	pqnode->queued++;

	if (!pqnode_reuse)
		work_queue_add(wq, pqnode);

	return;
}

void bgp_add_eoiu_mark(struct bgp *bgp)
{
	struct bgp_process_queue *pqnode;

	if (bm->process_main_queue == NULL)
		return;

	pqnode = bgp_processq_alloc(bgp);

	SET_FLAG(pqnode->flags, BGP_PROCESS_QUEUE_EOIU_MARKER);
	work_queue_add(bm->process_main_queue, pqnode);
}

static int bgp_maximum_prefix_restart_timer(struct thread *thread)
{
	struct peer *peer;

	peer = THREAD_ARG(thread);
	peer->t_pmax_restart = NULL;

	if (bgp_debug_neighbor_events(peer))
		zlog_debug(
			"%s Maximum-prefix restart timer expired, restore peering",
			peer->host);

	peer_clear(peer, NULL);

	return 0;
}

int bgp_maximum_prefix_overflow(struct peer *peer, afi_t afi, safi_t safi,
				int always)
{
	iana_afi_t pkt_afi;
	iana_safi_t pkt_safi;

	if (!CHECK_FLAG(peer->af_flags[afi][safi], PEER_FLAG_MAX_PREFIX))
		return 0;

	if (peer->pcount[afi][safi] > peer->pmax[afi][safi]) {
		if (CHECK_FLAG(peer->af_sflags[afi][safi],
			       PEER_STATUS_PREFIX_LIMIT)
		    && !always)
			return 0;

		zlog_info(
			"%%MAXPFXEXCEED: No. of %s prefix received from %s %ld exceed, "
			"limit %ld",
			afi_safi_print(afi, safi), peer->host,
			peer->pcount[afi][safi], peer->pmax[afi][safi]);
		SET_FLAG(peer->af_sflags[afi][safi], PEER_STATUS_PREFIX_LIMIT);

		if (CHECK_FLAG(peer->af_flags[afi][safi],
			       PEER_FLAG_MAX_PREFIX_WARNING))
			return 0;

		/* Convert AFI, SAFI to values for packet. */
		pkt_afi = afi_int2iana(afi);
		pkt_safi = safi_int2iana(safi);
		{
			u_int8_t ndata[7];

			ndata[0] = (pkt_afi >> 8);
			ndata[1] = pkt_afi;
			ndata[2] = pkt_safi;
			ndata[3] = (peer->pmax[afi][safi] >> 24);
			ndata[4] = (peer->pmax[afi][safi] >> 16);
			ndata[5] = (peer->pmax[afi][safi] >> 8);
			ndata[6] = (peer->pmax[afi][safi]);

			SET_FLAG(peer->sflags, PEER_STATUS_PREFIX_OVERFLOW);
			bgp_notify_send_with_data(peer, BGP_NOTIFY_CEASE,
						  BGP_NOTIFY_CEASE_MAX_PREFIX,
						  ndata, 7);
		}

		/* Dynamic peers will just close their connection. */
		if (peer_dynamic_neighbor(peer))
			return 1;

		/* restart timer start */
		if (peer->pmax_restart[afi][safi]) {
			peer->v_pmax_restart =
				peer->pmax_restart[afi][safi] * 60;

			if (bgp_debug_neighbor_events(peer))
				zlog_debug(
					"%s Maximum-prefix restart timer started for %d secs",
					peer->host, peer->v_pmax_restart);

			BGP_TIMER_ON(peer->t_pmax_restart,
				     bgp_maximum_prefix_restart_timer,
				     peer->v_pmax_restart);
		}

		return 1;
	} else
		UNSET_FLAG(peer->af_sflags[afi][safi],
			   PEER_STATUS_PREFIX_LIMIT);

	if (peer->pcount[afi][safi]
	    > (peer->pmax[afi][safi] * peer->pmax_threshold[afi][safi] / 100)) {
		if (CHECK_FLAG(peer->af_sflags[afi][safi],
			       PEER_STATUS_PREFIX_THRESHOLD)
		    && !always)
			return 0;

		zlog_info(
			"%%MAXPFX: No. of %s prefix received from %s reaches %ld, max %ld",
			afi_safi_print(afi, safi), peer->host,
			peer->pcount[afi][safi], peer->pmax[afi][safi]);
		SET_FLAG(peer->af_sflags[afi][safi],
			 PEER_STATUS_PREFIX_THRESHOLD);
	} else
		UNSET_FLAG(peer->af_sflags[afi][safi],
			   PEER_STATUS_PREFIX_THRESHOLD);
	return 0;
}

/* Unconditionally remove the route from the RIB, without taking
 * damping into consideration (eg, because the session went down)
 */
void bgp_rib_remove(struct bgp_node *rn, struct bgp_info *ri, struct peer *peer,
		    afi_t afi, safi_t safi)
{
	bgp_aggregate_decrement(peer->bgp, &rn->p, ri, afi, safi);

	if (!CHECK_FLAG(ri->flags, BGP_INFO_HISTORY))
		bgp_info_delete(rn, ri); /* keep historical info */

	bgp_process(peer->bgp, rn, afi, safi);
}

static void bgp_rib_withdraw(struct bgp_node *rn, struct bgp_info *ri,
			     struct peer *peer, afi_t afi, safi_t safi,
			     struct prefix_rd *prd)
{
	int status = BGP_DAMP_NONE;

	/* apply dampening, if result is suppressed, we'll be retaining
	 * the bgp_info in the RIB for historical reference.
	 */
	if (CHECK_FLAG(peer->bgp->af_flags[afi][safi], BGP_CONFIG_DAMPENING)
	    && peer->sort == BGP_PEER_EBGP)
		if ((status = bgp_damp_withdraw(ri, rn, afi, safi, 0))
		    == BGP_DAMP_SUPPRESSED) {
			bgp_aggregate_decrement(peer->bgp, &rn->p, ri, afi,
						safi);
			return;
		}

#if ENABLE_BGP_VNC
	if (safi == SAFI_MPLS_VPN) {
		struct bgp_node *prn = NULL;
		struct bgp_table *table = NULL;

		prn = bgp_node_get(peer->bgp->rib[afi][safi],
				   (struct prefix *)prd);
		if (prn->info) {
			table = (struct bgp_table *)(prn->info);

			vnc_import_bgp_del_vnc_host_route_mode_resolve_nve(
				peer->bgp, prd, table, &rn->p, ri);
		}
		bgp_unlock_node(prn);
	}
	if ((afi == AFI_IP || afi == AFI_IP6) && (safi == SAFI_UNICAST)) {
		if (CHECK_FLAG(ri->flags, BGP_INFO_SELECTED)) {

			vnc_import_bgp_del_route(peer->bgp, &rn->p, ri);
			vnc_import_bgp_exterior_del_route(peer->bgp, &rn->p,
							  ri);
		}
	}
#endif

	/* If this is an EVPN route, process for un-import. */
	if (safi == SAFI_EVPN)
		bgp_evpn_unimport_route(peer->bgp, afi, safi, &rn->p, ri);

	bgp_rib_remove(rn, ri, peer, afi, safi);
}

struct bgp_info *info_make(int type, int sub_type, u_short instance,
			   struct peer *peer, struct attr *attr,
			   struct bgp_node *rn)
{
	struct bgp_info *new;

	/* Make new BGP info. */
	new = XCALLOC(MTYPE_BGP_ROUTE, sizeof(struct bgp_info));
	new->type = type;
	new->instance = instance;
	new->sub_type = sub_type;
	new->peer = peer;
	new->attr = attr;
	new->uptime = bgp_clock();
	new->net = rn;
	new->addpath_tx_id = ++peer->bgp->addpath_tx_id;
	return new;
}

static void overlay_index_update(struct attr *attr,
				 struct eth_segment_id *eth_s_id,
				 union gw_addr *gw_ip)
{
	if (!attr)
		return;

	if (eth_s_id == NULL) {
		memset(&(attr->evpn_overlay.eth_s_id), 0,
		       sizeof(struct eth_segment_id));
	} else {
		memcpy(&(attr->evpn_overlay.eth_s_id), eth_s_id,
		       sizeof(struct eth_segment_id));
	}
	if (gw_ip == NULL) {
		memset(&(attr->evpn_overlay.gw_ip), 0, sizeof(union gw_addr));
	} else {
		memcpy(&(attr->evpn_overlay.gw_ip), gw_ip,
		       sizeof(union gw_addr));
	}
}

static bool overlay_index_equal(afi_t afi, struct bgp_info *info,
				struct eth_segment_id *eth_s_id,
				union gw_addr *gw_ip)
{
	struct eth_segment_id *info_eth_s_id, *info_eth_s_id_remote;
	union gw_addr *info_gw_ip, *info_gw_ip_remote;
	char temp[16];

	if (afi != AFI_L2VPN)
		return true;
	if (!info->attr) {
		memset(&temp, 0, 16);
		info_eth_s_id = (struct eth_segment_id *)&temp;
		info_gw_ip = (union gw_addr *)&temp;
		if (eth_s_id == NULL && gw_ip == NULL)
			return true;
	} else {
		info_eth_s_id = &(info->attr->evpn_overlay.eth_s_id);
		info_gw_ip = &(info->attr->evpn_overlay.gw_ip);
	}
	if (gw_ip == NULL)
		info_gw_ip_remote = (union gw_addr *)&temp;
	else
		info_gw_ip_remote = gw_ip;
	if (eth_s_id == NULL)
		info_eth_s_id_remote = (struct eth_segment_id *)&temp;
	else
		info_eth_s_id_remote = eth_s_id;
	if (!memcmp(info_gw_ip, info_gw_ip_remote, sizeof(union gw_addr)))
		return false;
	return !memcmp(info_eth_s_id, info_eth_s_id_remote,
		       sizeof(struct eth_segment_id));
}

/* Check if received nexthop is valid or not. */
static int bgp_update_martian_nexthop(struct bgp *bgp, afi_t afi, safi_t safi,
				      struct attr *attr)
{
	int ret = 0;

	/* Only validated for unicast and multicast currently. */
	/* Also valid for EVPN where the nexthop is an IP address. */
	if (safi != SAFI_UNICAST && safi != SAFI_MULTICAST && safi != SAFI_EVPN)
		return 0;

	/* If NEXT_HOP is present, validate it. */
	if (attr->flag & ATTR_FLAG_BIT(BGP_ATTR_NEXT_HOP)) {
		if (attr->nexthop.s_addr == 0
		    || IPV4_CLASS_DE(ntohl(attr->nexthop.s_addr))
		    || bgp_nexthop_self(bgp, attr->nexthop))
			return 1;
	}

	/* If MP_NEXTHOP is present, validate it. */
	/* Note: For IPv6 nexthops, we only validate the global (1st) nexthop;
	 * there is code in bgp_attr.c to ignore the link-local (2nd) nexthop if
	 * it is not an IPv6 link-local address.
	 */
	if (attr->mp_nexthop_len) {
		switch (attr->mp_nexthop_len) {
		case BGP_ATTR_NHLEN_IPV4:
		case BGP_ATTR_NHLEN_VPNV4:
			ret = (attr->mp_nexthop_global_in.s_addr == 0
			       || IPV4_CLASS_DE(ntohl(
					  attr->mp_nexthop_global_in.s_addr))
			       || bgp_nexthop_self(bgp,
						   attr->mp_nexthop_global_in));
			break;

		case BGP_ATTR_NHLEN_IPV6_GLOBAL:
		case BGP_ATTR_NHLEN_IPV6_GLOBAL_AND_LL:
		case BGP_ATTR_NHLEN_VPNV6_GLOBAL:
			ret = (IN6_IS_ADDR_UNSPECIFIED(&attr->mp_nexthop_global)
			       || IN6_IS_ADDR_LOOPBACK(&attr->mp_nexthop_global)
			       || IN6_IS_ADDR_MULTICAST(
					  &attr->mp_nexthop_global));
			break;

		default:
			ret = 1;
			break;
		}
	}

	return ret;
}

int bgp_update(struct peer *peer, struct prefix *p, u_int32_t addpath_id,
	       struct attr *attr, afi_t afi, safi_t safi, int type,
	       int sub_type, struct prefix_rd *prd, mpls_label_t *label,
	       u_int32_t num_labels, int soft_reconfig,
	       struct bgp_route_evpn *evpn)
{
	int ret;
	int aspath_loop_count = 0;
	struct bgp_node *rn;
	struct bgp *bgp;
	struct attr new_attr;
	struct attr *attr_new;
	struct bgp_info *ri;
	struct bgp_info *new;
	struct bgp_info_extra *extra;
	const char *reason;
	char pfx_buf[BGP_PRD_PATH_STRLEN];
	int connected = 0;
	int do_loop_check = 1;
	int has_valid_label = 0;
#if ENABLE_BGP_VNC
	int vnc_implicit_withdraw = 0;
#endif
	int same_attr = 0;

	memset(&new_attr, 0, sizeof(struct attr));
	new_attr.label_index = BGP_INVALID_LABEL_INDEX;
	new_attr.label = MPLS_INVALID_LABEL;

	bgp = peer->bgp;
	rn = bgp_afi_node_get(bgp->rib[afi][safi], afi, safi, p, prd);
	/* TODO: Check to see if we can get rid of "is_valid_label" */
	if (afi == AFI_L2VPN && safi == SAFI_EVPN)
		has_valid_label = (num_labels > 0) ? 1 : 0;
	else
		has_valid_label = bgp_is_valid_label(label);

	/* When peer's soft reconfiguration enabled.  Record input packet in
	   Adj-RIBs-In.  */
	if (!soft_reconfig
	    && CHECK_FLAG(peer->af_flags[afi][safi], PEER_FLAG_SOFT_RECONFIG)
	    && peer != bgp->peer_self)
		bgp_adj_in_set(rn, peer, attr, addpath_id);

	/* Check previously received route. */
	for (ri = rn->info; ri; ri = ri->next)
		if (ri->peer == peer && ri->type == type
		    && ri->sub_type == sub_type
		    && ri->addpath_rx_id == addpath_id)
			break;

	/* AS path local-as loop check. */
	if (peer->change_local_as) {
		if (peer->allowas_in[afi][safi])
			aspath_loop_count = peer->allowas_in[afi][safi];
		else if (!CHECK_FLAG(peer->flags,
				     PEER_FLAG_LOCAL_AS_NO_PREPEND))
			aspath_loop_count = 1;

		if (aspath_loop_check(attr->aspath, peer->change_local_as)
		    > aspath_loop_count) {
			reason = "as-path contains our own AS;";
			goto filtered;
		}
	}

	/* If the peer is configured for "allowas-in origin" and the last ASN in
	 * the
	 * as-path is our ASN then we do not need to call aspath_loop_check
	 */
	if (CHECK_FLAG(peer->af_flags[afi][safi], PEER_FLAG_ALLOWAS_IN_ORIGIN))
		if (aspath_get_last_as(attr->aspath) == bgp->as)
			do_loop_check = 0;

	/* AS path loop check. */
	if (do_loop_check) {
		if (aspath_loop_check(attr->aspath, bgp->as)
			    > peer->allowas_in[afi][safi]
		    || (CHECK_FLAG(bgp->config, BGP_CONFIG_CONFEDERATION)
			&& aspath_loop_check(attr->aspath, bgp->confed_id)
				   > peer->allowas_in[afi][safi])) {
			reason = "as-path contains our own AS;";
			goto filtered;
		}
	}

	/* Route reflector originator ID check.  */
	if (attr->flag & ATTR_FLAG_BIT(BGP_ATTR_ORIGINATOR_ID)
	    && IPV4_ADDR_SAME(&bgp->router_id, &attr->originator_id)) {
		reason = "originator is us;";
		goto filtered;
	}

	/* Route reflector cluster ID check.  */
	if (bgp_cluster_filter(peer, attr)) {
		reason = "reflected from the same cluster;";
		goto filtered;
	}

	/* Apply incoming filter.  */
	if (bgp_input_filter(peer, p, attr, afi, safi) == FILTER_DENY) {
		reason = "filter;";
		goto filtered;
	}

	bgp_attr_dup(&new_attr, attr);

	/* Apply incoming route-map.
	 * NB: new_attr may now contain newly allocated values from route-map
	 * "set"
	 * commands, so we need bgp_attr_flush in the error paths, until we
	 * intern
	 * the attr (which takes over the memory references) */
	if (bgp_input_modifier(peer, p, &new_attr, afi, safi, NULL)
	    == RMAP_DENY) {
		reason = "route-map;";
		bgp_attr_flush(&new_attr);
		goto filtered;
	}

	if (peer->sort == BGP_PEER_EBGP) {

		/* If we receive the graceful-shutdown community from an eBGP
		 * peer we must lower local-preference */
		if (new_attr.community
		    && community_include(new_attr.community, COMMUNITY_GSHUT)) {
			new_attr.flag |= ATTR_FLAG_BIT(BGP_ATTR_LOCAL_PREF);
			new_attr.local_pref = BGP_GSHUT_LOCAL_PREF;

			/* If graceful-shutdown is configured then add the GSHUT
			 * community to all paths received from eBGP peers */
		} else if (bgp_flag_check(peer->bgp,
					  BGP_FLAG_GRACEFUL_SHUTDOWN)) {
			bgp_attr_add_gshut_community(&new_attr);
		}
	}

	/* next hop check.  */
	if (!CHECK_FLAG(peer->flags, PEER_FLAG_IS_RFAPI_HD)
	    && bgp_update_martian_nexthop(bgp, afi, safi, &new_attr)) {
		reason = "martian or self next-hop;";
		bgp_attr_flush(&new_attr);
		goto filtered;
	}

	attr_new = bgp_attr_intern(&new_attr);

	/* If the update is implicit withdraw. */
	if (ri) {
		ri->uptime = bgp_clock();
		same_attr = attrhash_cmp(ri->attr, attr_new);

		/* Same attribute comes in. */
		if (!CHECK_FLAG(ri->flags, BGP_INFO_REMOVED)
		    && attrhash_cmp(ri->attr, attr_new)
		    && (!has_valid_label
			|| memcmp(&(bgp_info_extra_get(ri))->label, label,
				  num_labels * sizeof(mpls_label_t))
				   == 0)
		    && (overlay_index_equal(
			       afi, ri, evpn == NULL ? NULL : &evpn->eth_s_id,
			       evpn == NULL ? NULL : &evpn->gw_ip))) {
			if (CHECK_FLAG(bgp->af_flags[afi][safi],
				       BGP_CONFIG_DAMPENING)
			    && peer->sort == BGP_PEER_EBGP
			    && CHECK_FLAG(ri->flags, BGP_INFO_HISTORY)) {
				if (bgp_debug_update(peer, p, NULL, 1)) {
					bgp_debug_rdpfxpath2str(
						afi, safi, prd, p, label,
						num_labels, addpath_id ? 1 : 0,
						addpath_id, pfx_buf,
						sizeof(pfx_buf));
					zlog_debug("%s rcvd %s", peer->host,
						   pfx_buf);
				}

				if (bgp_damp_update(ri, rn, afi, safi)
				    != BGP_DAMP_SUPPRESSED) {
					bgp_aggregate_increment(bgp, p, ri, afi,
								safi);
					bgp_process(bgp, rn, afi, safi);
				}
			} else /* Duplicate - odd */
			{
				if (bgp_debug_update(peer, p, NULL, 1)) {
					if (!peer->rcvd_attr_printed) {
						zlog_debug(
							"%s rcvd UPDATE w/ attr: %s",
							peer->host,
							peer->rcvd_attr_str);
						peer->rcvd_attr_printed = 1;
					}

					bgp_debug_rdpfxpath2str(
						afi, safi, prd, p, label,
						num_labels, addpath_id ? 1 : 0,
						addpath_id, pfx_buf,
						sizeof(pfx_buf));
					zlog_debug(
						"%s rcvd %s...duplicate ignored",
						peer->host, pfx_buf);
				}

				/* graceful restart STALE flag unset. */
				if (CHECK_FLAG(ri->flags, BGP_INFO_STALE)) {
					bgp_info_unset_flag(rn, ri,
							    BGP_INFO_STALE);
					bgp_process(bgp, rn, afi, safi);
				}
			}

			bgp_unlock_node(rn);
			bgp_attr_unintern(&attr_new);

			return 0;
		}

		/* Withdraw/Announce before we fully processed the withdraw */
		if (CHECK_FLAG(ri->flags, BGP_INFO_REMOVED)) {
			if (bgp_debug_update(peer, p, NULL, 1)) {
				bgp_debug_rdpfxpath2str(
					afi, safi, prd, p, label, num_labels,
					addpath_id ? 1 : 0, addpath_id, pfx_buf,
					sizeof(pfx_buf));
				zlog_debug(
					"%s rcvd %s, flapped quicker than processing",
					peer->host, pfx_buf);
			}

			bgp_info_restore(rn, ri);
		}

		/* Received Logging. */
		if (bgp_debug_update(peer, p, NULL, 1)) {
			bgp_debug_rdpfxpath2str(afi, safi, prd, p, label,
						num_labels, addpath_id ? 1 : 0,
						addpath_id, pfx_buf,
						sizeof(pfx_buf));
			zlog_debug("%s rcvd %s", peer->host, pfx_buf);
		}

		/* graceful restart STALE flag unset. */
		if (CHECK_FLAG(ri->flags, BGP_INFO_STALE))
			bgp_info_unset_flag(rn, ri, BGP_INFO_STALE);

		/* The attribute is changed. */
		bgp_info_set_flag(rn, ri, BGP_INFO_ATTR_CHANGED);

		/* implicit withdraw, decrement aggregate and pcount here.
		 * only if update is accepted, they'll increment below.
		 */
		bgp_aggregate_decrement(bgp, p, ri, afi, safi);

		/* Update bgp route dampening information.  */
		if (CHECK_FLAG(bgp->af_flags[afi][safi], BGP_CONFIG_DAMPENING)
		    && peer->sort == BGP_PEER_EBGP) {
			/* This is implicit withdraw so we should update
			   dampening
			   information.  */
			if (!CHECK_FLAG(ri->flags, BGP_INFO_HISTORY))
				bgp_damp_withdraw(ri, rn, afi, safi, 1);
		}
#if ENABLE_BGP_VNC
		if (safi == SAFI_MPLS_VPN) {
			struct bgp_node *prn = NULL;
			struct bgp_table *table = NULL;

			prn = bgp_node_get(bgp->rib[afi][safi],
					   (struct prefix *)prd);
			if (prn->info) {
				table = (struct bgp_table *)(prn->info);

				vnc_import_bgp_del_vnc_host_route_mode_resolve_nve(
					bgp, prd, table, p, ri);
			}
			bgp_unlock_node(prn);
		}
		if ((afi == AFI_IP || afi == AFI_IP6)
		    && (safi == SAFI_UNICAST)) {
			if (CHECK_FLAG(ri->flags, BGP_INFO_SELECTED)) {
				/*
				 * Implicit withdraw case.
				 */
				++vnc_implicit_withdraw;
				vnc_import_bgp_del_route(bgp, p, ri);
				vnc_import_bgp_exterior_del_route(bgp, p, ri);
			}
		}
#endif

		/* Special handling for EVPN update of an existing route. If the
		 * extended community attribute has changed, we need to
		 * un-import
		 * the route using its existing extended community. It will be
		 * subsequently processed for import with the new extended
		 * community.
		 */
		if (safi == SAFI_EVPN && !same_attr) {
			if ((ri->attr->flag
			     & ATTR_FLAG_BIT(BGP_ATTR_EXT_COMMUNITIES))
			    && (attr_new->flag
				& ATTR_FLAG_BIT(BGP_ATTR_EXT_COMMUNITIES))) {
				int cmp;

				cmp = ecommunity_cmp(ri->attr->ecommunity,
						     attr_new->ecommunity);
				if (!cmp) {
					if (bgp_debug_update(peer, p, NULL, 1))
						zlog_debug(
							"Change in EXT-COMM, existing %s new %s",
							ecommunity_str(
								ri->attr->ecommunity),
							ecommunity_str(
								attr_new->ecommunity));
					bgp_evpn_unimport_route(bgp, afi, safi,
								p, ri);
				}
			}
		}

		/* Update to new attribute.  */
		bgp_attr_unintern(&ri->attr);
		ri->attr = attr_new;

		/* Update MPLS label */
		if (has_valid_label) {
			extra = bgp_info_extra_get(ri);
			memcpy(&extra->label, label,
			       num_labels * sizeof(mpls_label_t));
			extra->num_labels = num_labels;
			if (!(afi == AFI_L2VPN && safi == SAFI_EVPN))
				bgp_set_valid_label(&extra->label[0]);
		}

#if ENABLE_BGP_VNC
		if ((afi == AFI_IP || afi == AFI_IP6)
		    && (safi == SAFI_UNICAST)) {
			if (vnc_implicit_withdraw) {
				/*
				 * Add back the route with its new attributes
				 * (e.g., nexthop).
				 * The route is still selected, until the route
				 * selection
				 * queued by bgp_process actually runs. We have
				 * to make this
				 * update to the VNC side immediately to avoid
				 * racing against
				 * configuration changes (e.g., route-map
				 * changes) which
				 * trigger re-importation of the entire RIB.
				 */
				vnc_import_bgp_add_route(bgp, p, ri);
				vnc_import_bgp_exterior_add_route(bgp, p, ri);
			}
		}
#endif
		/* Update Overlay Index */
		if (afi == AFI_L2VPN) {
			overlay_index_update(
				ri->attr, evpn == NULL ? NULL : &evpn->eth_s_id,
				evpn == NULL ? NULL : &evpn->gw_ip);
		}

		/* Update bgp route dampening information.  */
		if (CHECK_FLAG(bgp->af_flags[afi][safi], BGP_CONFIG_DAMPENING)
		    && peer->sort == BGP_PEER_EBGP) {
			/* Now we do normal update dampening.  */
			ret = bgp_damp_update(ri, rn, afi, safi);
			if (ret == BGP_DAMP_SUPPRESSED) {
				bgp_unlock_node(rn);
				return 0;
			}
		}

		/* Nexthop reachability check - for unicast and
		 * labeled-unicast.. */
		if ((afi == AFI_IP || afi == AFI_IP6)
		    && (safi == SAFI_UNICAST || safi == SAFI_LABELED_UNICAST)) {
			if (peer->sort == BGP_PEER_EBGP && peer->ttl == 1
			    && !CHECK_FLAG(peer->flags,
					   PEER_FLAG_DISABLE_CONNECTED_CHECK)
			    && !bgp_flag_check(
				       bgp, BGP_FLAG_DISABLE_NH_CONNECTED_CHK))
				connected = 1;
			else
				connected = 0;

			if (bgp_find_or_add_nexthop(bgp, afi, ri, NULL,
						    connected)
			    || CHECK_FLAG(peer->flags, PEER_FLAG_IS_RFAPI_HD))
				bgp_info_set_flag(rn, ri, BGP_INFO_VALID);
			else {
				if (BGP_DEBUG(nht, NHT)) {
					char buf1[INET6_ADDRSTRLEN];
					inet_ntop(AF_INET,
						  (const void *)&attr_new
							  ->nexthop,
						  buf1, INET6_ADDRSTRLEN);
					zlog_debug("%s(%s): NH unresolved",
						   __FUNCTION__, buf1);
				}
				bgp_info_unset_flag(rn, ri, BGP_INFO_VALID);
			}
		} else
			bgp_info_set_flag(rn, ri, BGP_INFO_VALID);

#if ENABLE_BGP_VNC
		if (safi == SAFI_MPLS_VPN) {
			struct bgp_node *prn = NULL;
			struct bgp_table *table = NULL;

			prn = bgp_node_get(bgp->rib[afi][safi],
					   (struct prefix *)prd);
			if (prn->info) {
				table = (struct bgp_table *)(prn->info);

				vnc_import_bgp_add_vnc_host_route_mode_resolve_nve(
					bgp, prd, table, p, ri);
			}
			bgp_unlock_node(prn);
		}
#endif

		/* If this is an EVPN route and some attribute has changed,
		 * process
		 * route for import. If the extended community has changed, we
		 * would
		 * have done the un-import earlier and the import would result
		 * in the
		 * route getting injected into appropriate L2 VNIs. If it is
		 * just
		 * some other attribute change, the import will result in
		 * updating
		 * the attributes for the route in the VNI(s).
		 */
		if (safi == SAFI_EVPN && !same_attr)
			bgp_evpn_import_route(bgp, afi, safi, p, ri);

		/* Process change. */
		bgp_aggregate_increment(bgp, p, ri, afi, safi);

		bgp_process(bgp, rn, afi, safi);
		bgp_unlock_node(rn);

#if ENABLE_BGP_VNC
		if (SAFI_MPLS_VPN == safi) {
			mpls_label_t label_decoded = decode_label(label);

			rfapiProcessUpdate(peer, NULL, p, prd, attr, afi, safi,
					   type, sub_type, &label_decoded);
		}
		if (SAFI_ENCAP == safi) {
			rfapiProcessUpdate(peer, NULL, p, prd, attr, afi, safi,
					   type, sub_type, NULL);
		}
#endif

		return 0;
	} // End of implicit withdraw

	/* Received Logging. */
	if (bgp_debug_update(peer, p, NULL, 1)) {
		if (!peer->rcvd_attr_printed) {
			zlog_debug("%s rcvd UPDATE w/ attr: %s", peer->host,
				   peer->rcvd_attr_str);
			peer->rcvd_attr_printed = 1;
		}

		bgp_debug_rdpfxpath2str(afi, safi, prd, p, label, num_labels,
					addpath_id ? 1 : 0, addpath_id, pfx_buf,
					sizeof(pfx_buf));
		zlog_debug("%s rcvd %s", peer->host, pfx_buf);
	}

	/* Make new BGP info. */
	new = info_make(type, sub_type, 0, peer, attr_new, rn);

	/* Update MPLS label */
	if (has_valid_label) {
		extra = bgp_info_extra_get(new);
		memcpy(&extra->label, label, num_labels * sizeof(mpls_label_t));
		extra->num_labels = num_labels;
		if (!(afi == AFI_L2VPN && safi == SAFI_EVPN))
			bgp_set_valid_label(&extra->label[0]);
	}

	/* Update Overlay Index */
	if (afi == AFI_L2VPN) {
		overlay_index_update(new->attr,
				     evpn == NULL ? NULL : &evpn->eth_s_id,
				     evpn == NULL ? NULL : &evpn->gw_ip);
	}
	/* Nexthop reachability check. */
	if ((afi == AFI_IP || afi == AFI_IP6)
	    && (safi == SAFI_UNICAST || safi == SAFI_LABELED_UNICAST)) {
		if (peer->sort == BGP_PEER_EBGP && peer->ttl == 1
		    && !CHECK_FLAG(peer->flags,
				   PEER_FLAG_DISABLE_CONNECTED_CHECK)
		    && !bgp_flag_check(bgp, BGP_FLAG_DISABLE_NH_CONNECTED_CHK))
			connected = 1;
		else
			connected = 0;

		if (bgp_find_or_add_nexthop(bgp, afi, new, NULL, connected)
		    || CHECK_FLAG(peer->flags, PEER_FLAG_IS_RFAPI_HD))
			bgp_info_set_flag(rn, new, BGP_INFO_VALID);
		else {
			if (BGP_DEBUG(nht, NHT)) {
				char buf1[INET6_ADDRSTRLEN];
				inet_ntop(AF_INET,
					  (const void *)&attr_new->nexthop,
					  buf1, INET6_ADDRSTRLEN);
				zlog_debug("%s(%s): NH unresolved",
					   __FUNCTION__, buf1);
			}
			bgp_info_unset_flag(rn, new, BGP_INFO_VALID);
		}
	} else
		bgp_info_set_flag(rn, new, BGP_INFO_VALID);

	/* Addpath ID */
	new->addpath_rx_id = addpath_id;

	/* Increment prefix */
	bgp_aggregate_increment(bgp, p, new, afi, safi);

	/* Register new BGP information. */
	bgp_info_add(rn, new);

	/* route_node_get lock */
	bgp_unlock_node(rn);

#if ENABLE_BGP_VNC
	if (safi == SAFI_MPLS_VPN) {
		struct bgp_node *prn = NULL;
		struct bgp_table *table = NULL;

		prn = bgp_node_get(bgp->rib[afi][safi], (struct prefix *)prd);
		if (prn->info) {
			table = (struct bgp_table *)(prn->info);

			vnc_import_bgp_add_vnc_host_route_mode_resolve_nve(
				bgp, prd, table, p, new);
		}
		bgp_unlock_node(prn);
	}
#endif

	/* If maximum prefix count is configured and current prefix
	   count exeed it. */
	if (bgp_maximum_prefix_overflow(peer, afi, safi, 0))
		return -1;

	/* If this is an EVPN route, process for import. */
	if (safi == SAFI_EVPN)
		bgp_evpn_import_route(bgp, afi, safi, p, new);

	/* Process change. */
	bgp_process(bgp, rn, afi, safi);

#if ENABLE_BGP_VNC
	if (SAFI_MPLS_VPN == safi) {
		mpls_label_t label_decoded = decode_label(label);

		rfapiProcessUpdate(peer, NULL, p, prd, attr, afi, safi, type,
				   sub_type, &label_decoded);
	}
	if (SAFI_ENCAP == safi) {
		rfapiProcessUpdate(peer, NULL, p, prd, attr, afi, safi, type,
				   sub_type, NULL);
	}
#endif

	return 0;

/* This BGP update is filtered.  Log the reason then update BGP
   entry.  */
filtered:
	if (bgp_debug_update(peer, p, NULL, 1)) {
		if (!peer->rcvd_attr_printed) {
			zlog_debug("%s rcvd UPDATE w/ attr: %s", peer->host,
				   peer->rcvd_attr_str);
			peer->rcvd_attr_printed = 1;
		}

		bgp_debug_rdpfxpath2str(afi, safi, prd, p, label, num_labels,
					addpath_id ? 1 : 0, addpath_id, pfx_buf,
					sizeof(pfx_buf));
		zlog_debug("%s rcvd UPDATE about %s -- DENIED due to: %s",
			   peer->host, pfx_buf, reason);
	}

	if (ri) {
		/* If this is an EVPN route, un-import it as it is now filtered.
		 */
		if (safi == SAFI_EVPN)
			bgp_evpn_unimport_route(bgp, afi, safi, p, ri);

		bgp_rib_remove(rn, ri, peer, afi, safi);
	}

	bgp_unlock_node(rn);

#if ENABLE_BGP_VNC
	/*
	 * Filtered update is treated as an implicit withdrawal (see
	 * bgp_rib_remove()
	 * a few lines above)
	 */
	if ((SAFI_MPLS_VPN == safi) || (SAFI_ENCAP == safi)) {
		rfapiProcessWithdraw(peer, NULL, p, prd, NULL, afi, safi, type,
				     0);
	}
#endif

	return 0;
}

int bgp_withdraw(struct peer *peer, struct prefix *p, u_int32_t addpath_id,
		 struct attr *attr, afi_t afi, safi_t safi, int type,
		 int sub_type, struct prefix_rd *prd, mpls_label_t *label,
		 u_int32_t num_labels, struct bgp_route_evpn *evpn)
{
	struct bgp *bgp;
	char pfx_buf[BGP_PRD_PATH_STRLEN];
	struct bgp_node *rn;
	struct bgp_info *ri;

#if ENABLE_BGP_VNC
	if ((SAFI_MPLS_VPN == safi) || (SAFI_ENCAP == safi)) {
		rfapiProcessWithdraw(peer, NULL, p, prd, NULL, afi, safi, type,
				     0);
	}
#endif

	bgp = peer->bgp;

	/* Lookup node. */
	rn = bgp_afi_node_get(bgp->rib[afi][safi], afi, safi, p, prd);

	/* If peer is soft reconfiguration enabled.  Record input packet for
	 * further calculation.
	 *
	 * Cisco IOS 12.4(24)T4 on session establishment sends withdraws for all
	 * routes that are filtered.  This tanks out Quagga RS pretty badly due
	 * to
	 * the iteration over all RS clients.
	 * Since we need to remove the entry from adj_in anyway, do that first
	 * and
	 * if there was no entry, we don't need to do anything more.
	 */
	if (CHECK_FLAG(peer->af_flags[afi][safi], PEER_FLAG_SOFT_RECONFIG)
	    && peer != bgp->peer_self)
		if (!bgp_adj_in_unset(rn, peer, addpath_id)) {
			if (bgp_debug_update(peer, p, NULL, 1)) {
				bgp_debug_rdpfxpath2str(
					afi, safi, prd, p, label, num_labels,
					addpath_id ? 1 : 0, addpath_id, pfx_buf,
					sizeof(pfx_buf));
				zlog_debug(
					"%s withdrawing route %s not in adj-in",
					peer->host, pfx_buf);
			}
			bgp_unlock_node(rn);
			return 0;
		}

	/* Lookup withdrawn route. */
	for (ri = rn->info; ri; ri = ri->next)
		if (ri->peer == peer && ri->type == type
		    && ri->sub_type == sub_type
		    && ri->addpath_rx_id == addpath_id)
			break;

	/* Logging. */
	if (bgp_debug_update(peer, p, NULL, 1)) {
		bgp_debug_rdpfxpath2str(afi, safi, prd, p, label, num_labels,
					addpath_id ? 1 : 0, addpath_id, pfx_buf,
					sizeof(pfx_buf));
		zlog_debug("%s rcvd UPDATE about %s -- withdrawn", peer->host,
			   pfx_buf);
	}

	/* Withdraw specified route from routing table. */
	if (ri && !CHECK_FLAG(ri->flags, BGP_INFO_HISTORY))
		bgp_rib_withdraw(rn, ri, peer, afi, safi, prd);
	else if (bgp_debug_update(peer, p, NULL, 1)) {
		bgp_debug_rdpfxpath2str(afi, safi, prd, p, label, num_labels,
					addpath_id ? 1 : 0, addpath_id, pfx_buf,
					sizeof(pfx_buf));
		zlog_debug("%s Can't find the route %s", peer->host, pfx_buf);
	}

	/* Unlock bgp_node_get() lock. */
	bgp_unlock_node(rn);

	return 0;
}

void bgp_default_originate(struct peer *peer, afi_t afi, safi_t safi,
			   int withdraw)
{
	struct update_subgroup *subgrp;
	subgrp = peer_subgroup(peer, afi, safi);
	subgroup_default_originate(subgrp, withdraw);
}


/*
 * bgp_stop_announce_route_timer
 */
void bgp_stop_announce_route_timer(struct peer_af *paf)
{
	if (!paf->t_announce_route)
		return;

	THREAD_TIMER_OFF(paf->t_announce_route);
}

/*
 * bgp_announce_route_timer_expired
 *
 * Callback that is invoked when the route announcement timer for a
 * peer_af expires.
 */
static int bgp_announce_route_timer_expired(struct thread *t)
{
	struct peer_af *paf;
	struct peer *peer;

	paf = THREAD_ARG(t);
	peer = paf->peer;

	if (peer->status != Established)
		return 0;

	if (!peer->afc_nego[paf->afi][paf->safi])
		return 0;

	peer_af_announce_route(paf, 1);
	return 0;
}

/*
 * bgp_announce_route
 *
 * *Triggers* announcement of routes of a given AFI/SAFI to a peer.
 */
void bgp_announce_route(struct peer *peer, afi_t afi, safi_t safi)
{
	struct peer_af *paf;
	struct update_subgroup *subgrp;

	paf = peer_af_find(peer, afi, safi);
	if (!paf)
		return;
	subgrp = PAF_SUBGRP(paf);

	/*
	 * Ignore if subgroup doesn't exist (implies AF is not negotiated)
	 * or a refresh has already been triggered.
	 */
	if (!subgrp || paf->t_announce_route)
		return;

	/*
	 * Start a timer to stagger/delay the announce. This serves
	 * two purposes - announcement can potentially be combined for
	 * multiple peers and the announcement doesn't happen in the
	 * vty context.
	 */
	thread_add_timer_msec(bm->master, bgp_announce_route_timer_expired, paf,
			      (subgrp->peer_count == 1)
				      ? BGP_ANNOUNCE_ROUTE_SHORT_DELAY_MS
				      : BGP_ANNOUNCE_ROUTE_DELAY_MS,
			      &paf->t_announce_route);
}

/*
 * Announce routes from all AF tables to a peer.
 *
 * This should ONLY be called when there is a need to refresh the
 * routes to the peer based on a policy change for this peer alone
 * or a route refresh request received from the peer.
 * The operation will result in splitting the peer from its existing
 * subgroups and putting it in new subgroups.
 */
void bgp_announce_route_all(struct peer *peer)
{
	afi_t afi;
	safi_t safi;

	FOREACH_AFI_SAFI (afi, safi)
		bgp_announce_route(peer, afi, safi);
}

static void bgp_soft_reconfig_table(struct peer *peer, afi_t afi, safi_t safi,
				    struct bgp_table *table,
				    struct prefix_rd *prd)
{
	int ret;
	struct bgp_node *rn;
	struct bgp_adj_in *ain;

	if (!table)
		table = peer->bgp->rib[afi][safi];

	for (rn = bgp_table_top(table); rn; rn = bgp_route_next(rn))
		for (ain = rn->adj_in; ain; ain = ain->next) {
			if (ain->peer != peer)
				continue;

			struct bgp_info *ri = rn->info;
			u_int32_t num_labels = 0;
			mpls_label_t *label_pnt = NULL;

			if (ri && ri->extra)
				num_labels = ri->extra->num_labels;
			if (num_labels)
				label_pnt = &ri->extra->label[0];

			ret = bgp_update(peer, &rn->p, ain->addpath_rx_id,
					 ain->attr, afi, safi, ZEBRA_ROUTE_BGP,
					 BGP_ROUTE_NORMAL, prd, label_pnt,
					 num_labels, 1, NULL);

			if (ret < 0) {
				bgp_unlock_node(rn);
				return;
			}
		}
}

void bgp_soft_reconfig_in(struct peer *peer, afi_t afi, safi_t safi)
{
	struct bgp_node *rn;
	struct bgp_table *table;

	if (peer->status != Established)
		return;

	if ((safi != SAFI_MPLS_VPN) && (safi != SAFI_ENCAP)
	    && (safi != SAFI_EVPN))
		bgp_soft_reconfig_table(peer, afi, safi, NULL, NULL);
	else
		for (rn = bgp_table_top(peer->bgp->rib[afi][safi]); rn;
		     rn = bgp_route_next(rn))
			if ((table = rn->info) != NULL) {
				struct prefix_rd prd;
				prd.family = AF_UNSPEC;
				prd.prefixlen = 64;
				memcpy(&prd.val, rn->p.u.val, 8);

				bgp_soft_reconfig_table(peer, afi, safi, table,
							&prd);
			}
}


struct bgp_clear_node_queue {
	struct bgp_node *rn;
};

static wq_item_status bgp_clear_route_node(struct work_queue *wq, void *data)
{
	struct bgp_clear_node_queue *cnq = data;
	struct bgp_node *rn = cnq->rn;
	struct peer *peer = wq->spec.data;
	struct bgp_info *ri;
	afi_t afi = bgp_node_table(rn)->afi;
	safi_t safi = bgp_node_table(rn)->safi;

	assert(rn && peer);

	/* It is possible that we have multiple paths for a prefix from a peer
	 * if that peer is using AddPath.
	 */
	for (ri = rn->info; ri; ri = ri->next) {
		if (ri->peer != peer)
			continue;

		/* graceful restart STALE flag set. */
		if (CHECK_FLAG(peer->sflags, PEER_STATUS_NSF_WAIT)
		    && peer->nsf[afi][safi]
		    && !CHECK_FLAG(ri->flags, BGP_INFO_STALE)
		    && !CHECK_FLAG(ri->flags, BGP_INFO_UNUSEABLE))
			bgp_info_set_flag(rn, ri, BGP_INFO_STALE);
		else {
			/* If this is an EVPN route, process for
			 * un-import. */
			if (safi == SAFI_EVPN)
				bgp_evpn_unimport_route(peer->bgp, afi, safi,
							&rn->p, ri);
			bgp_rib_remove(rn, ri, peer, afi, safi);
		}
	}
	return WQ_SUCCESS;
}

static void bgp_clear_node_queue_del(struct work_queue *wq, void *data)
{
	struct bgp_clear_node_queue *cnq = data;
	struct bgp_node *rn = cnq->rn;
	struct bgp_table *table = bgp_node_table(rn);

	bgp_unlock_node(rn);
	bgp_table_unlock(table);
	XFREE(MTYPE_BGP_CLEAR_NODE_QUEUE, cnq);
}

static void bgp_clear_node_complete(struct work_queue *wq)
{
	struct peer *peer = wq->spec.data;

	/* Tickle FSM to start moving again */
	BGP_EVENT_ADD(peer, Clearing_Completed);

	peer_unlock(peer); /* bgp_clear_route */
}

static void bgp_clear_node_queue_init(struct peer *peer)
{
	char wname[sizeof("clear xxxx:xxxx:xxxx:xxxx:xxxx:xxxx:xxxx:xxxx")];

	snprintf(wname, sizeof(wname), "clear %s", peer->host);
#undef CLEAR_QUEUE_NAME_LEN

	if ((peer->clear_node_queue = work_queue_new(bm->master, wname))
	    == NULL) {
		zlog_err("%s: Failed to allocate work queue", __func__);
		exit(1);
	}
	peer->clear_node_queue->spec.hold = 10;
	peer->clear_node_queue->spec.workfunc = &bgp_clear_route_node;
	peer->clear_node_queue->spec.del_item_data = &bgp_clear_node_queue_del;
	peer->clear_node_queue->spec.completion_func = &bgp_clear_node_complete;
	peer->clear_node_queue->spec.max_retries = 0;

	/* we only 'lock' this peer reference when the queue is actually active
	 */
	peer->clear_node_queue->spec.data = peer;
}

static void bgp_clear_route_table(struct peer *peer, afi_t afi, safi_t safi,
				  struct bgp_table *table)
{
	struct bgp_node *rn;
	int force = bm->process_main_queue ? 0 : 1;

	if (!table)
		table = peer->bgp->rib[afi][safi];

	/* If still no table => afi/safi isn't configured at all or smth. */
	if (!table)
		return;

	for (rn = bgp_table_top(table); rn; rn = bgp_route_next(rn)) {
		struct bgp_info *ri, *next;
		struct bgp_adj_in *ain;
		struct bgp_adj_in *ain_next;

		/* XXX:TODO: This is suboptimal, every non-empty route_node is
		 * queued for every clearing peer, regardless of whether it is
		 * relevant to the peer at hand.
		 *
		 * Overview: There are 3 different indices which need to be
		 * scrubbed, potentially, when a peer is removed:
		 *
		 * 1 peer's routes visible via the RIB (ie accepted routes)
		 * 2 peer's routes visible by the (optional) peer's adj-in index
		 * 3 other routes visible by the peer's adj-out index
		 *
		 * 3 there is no hurry in scrubbing, once the struct peer is
		 * removed from bgp->peer, we could just GC such deleted peer's
		 * adj-outs at our leisure.
		 *
		 * 1 and 2 must be 'scrubbed' in some way, at least made
		 * invisible via RIB index before peer session is allowed to be
		 * brought back up. So one needs to know when such a 'search' is
		 * complete.
		 *
		 * Ideally:
		 *
		 * - there'd be a single global queue or a single RIB walker
		 * - rather than tracking which route_nodes still need to be
		 *   examined on a peer basis, we'd track which peers still
		 *   aren't cleared
		 *
		 * Given that our per-peer prefix-counts now should be reliable,
		 * this may actually be achievable. It doesn't seem to be a huge
		 * problem at this time,
		 *
		 * It is possible that we have multiple paths for a prefix from
		 * a peer
		 * if that peer is using AddPath.
		 */
		ain = rn->adj_in;
		while (ain) {
			ain_next = ain->next;

			if (ain->peer == peer) {
				bgp_adj_in_remove(rn, ain);
				bgp_unlock_node(rn);
			}

			ain = ain_next;
		}

		for (ri = rn->info; ri; ri = next) {
			next = ri->next;
			if (ri->peer != peer)
				continue;

			if (force)
				bgp_info_reap(rn, ri);
			else {
				struct bgp_clear_node_queue *cnq;

				/* both unlocked in bgp_clear_node_queue_del */
				bgp_table_lock(bgp_node_table(rn));
				bgp_lock_node(rn);
				cnq = XCALLOC(
					MTYPE_BGP_CLEAR_NODE_QUEUE,
					sizeof(struct bgp_clear_node_queue));
				cnq->rn = rn;
				work_queue_add(peer->clear_node_queue, cnq);
				break;
			}
		}
	}
	return;
}

void bgp_clear_route(struct peer *peer, afi_t afi, safi_t safi)
{
	struct bgp_node *rn;
	struct bgp_table *table;

	if (peer->clear_node_queue == NULL)
		bgp_clear_node_queue_init(peer);

	/* bgp_fsm.c keeps sessions in state Clearing, not transitioning to
	 * Idle until it receives a Clearing_Completed event. This protects
	 * against peers which flap faster than we can we clear, which could
	 * lead to:
	 *
	 * a) race with routes from the new session being installed before
	 *    clear_route_node visits the node (to delete the route of that
	 *    peer)
	 * b) resource exhaustion, clear_route_node likely leads to an entry
	 *    on the process_main queue. Fast-flapping could cause that queue
	 *    to grow and grow.
	 */

	/* lock peer in assumption that clear-node-queue will get nodes; if so,
	 * the unlock will happen upon work-queue completion; other wise, the
	 * unlock happens at the end of this function.
	 */
	if (!peer->clear_node_queue->thread)
		peer_lock(peer);

	if (safi != SAFI_MPLS_VPN && safi != SAFI_ENCAP && safi != SAFI_EVPN)
		bgp_clear_route_table(peer, afi, safi, NULL);
	else
		for (rn = bgp_table_top(peer->bgp->rib[afi][safi]); rn;
		     rn = bgp_route_next(rn))
			if ((table = rn->info) != NULL)
				bgp_clear_route_table(peer, afi, safi, table);

	/* unlock if no nodes got added to the clear-node-queue. */
	if (!peer->clear_node_queue->thread)
		peer_unlock(peer);
}

void bgp_clear_route_all(struct peer *peer)
{
	afi_t afi;
	safi_t safi;

	FOREACH_AFI_SAFI (afi, safi)
		bgp_clear_route(peer, afi, safi);

#if ENABLE_BGP_VNC
	rfapiProcessPeerDown(peer);
#endif
}

void bgp_clear_adj_in(struct peer *peer, afi_t afi, safi_t safi)
{
	struct bgp_table *table;
	struct bgp_node *rn;
	struct bgp_adj_in *ain;
	struct bgp_adj_in *ain_next;

	table = peer->bgp->rib[afi][safi];

	/* It is possible that we have multiple paths for a prefix from a peer
	 * if that peer is using AddPath.
	 */
	for (rn = bgp_table_top(table); rn; rn = bgp_route_next(rn)) {
		ain = rn->adj_in;

		while (ain) {
			ain_next = ain->next;

			if (ain->peer == peer) {
				bgp_adj_in_remove(rn, ain);
				bgp_unlock_node(rn);
			}

			ain = ain_next;
		}
	}
}

void bgp_clear_stale_route(struct peer *peer, afi_t afi, safi_t safi)
{
	struct bgp_node *rn;
	struct bgp_info *ri;
	struct bgp_table *table;

	if (safi == SAFI_MPLS_VPN) {
		for (rn = bgp_table_top(peer->bgp->rib[afi][safi]); rn;
		     rn = bgp_route_next(rn)) {
			struct bgp_node *rm;
			struct bgp_info *ri;

			/* look for neighbor in tables */
			if ((table = rn->info) == NULL)
				continue;

			for (rm = bgp_table_top(table); rm;
			     rm = bgp_route_next(rm))
				for (ri = rm->info; ri; ri = ri->next) {
					if (ri->peer != peer)
						continue;
					if (!CHECK_FLAG(ri->flags,
							BGP_INFO_STALE))
						break;

					bgp_rib_remove(rm, ri, peer, afi, safi);
					break;
				}
		}
	} else {
		for (rn = bgp_table_top(peer->bgp->rib[afi][safi]); rn;
		     rn = bgp_route_next(rn))
			for (ri = rn->info; ri; ri = ri->next) {
				if (ri->peer != peer)
					continue;
				if (!CHECK_FLAG(ri->flags, BGP_INFO_STALE))
					break;
				bgp_rib_remove(rn, ri, peer, afi, safi);
				break;
			}
	}
}

static void bgp_cleanup_table(struct bgp_table *table, safi_t safi)
{
	struct bgp_node *rn;
	struct bgp_info *ri;
	struct bgp_info *next;

	for (rn = bgp_table_top(table); rn; rn = bgp_route_next(rn))
		for (ri = rn->info; ri; ri = next) {
			next = ri->next;
			if (CHECK_FLAG(ri->flags, BGP_INFO_SELECTED)
			    && ri->type == ZEBRA_ROUTE_BGP
			    && (ri->sub_type == BGP_ROUTE_NORMAL
				|| ri->sub_type == BGP_ROUTE_AGGREGATE)) {
				if (bgp_fibupd_safi(safi))
					bgp_zebra_withdraw(&rn->p, ri, safi);
				bgp_info_reap(rn, ri);
			}
		}
}

/* Delete all kernel routes. */
void bgp_cleanup_routes(struct bgp *bgp)
{
	afi_t afi;
	struct bgp_node *rn;

	for (afi = AFI_IP; afi < AFI_MAX; ++afi) {
		if (afi == AFI_L2VPN)
			continue;
		bgp_cleanup_table(bgp->rib[afi][SAFI_UNICAST], SAFI_UNICAST);
		/*
		 * VPN and ENCAP and EVPN tables are two-level (RD is top level)
		 */
		if (afi != AFI_L2VPN) {
			safi_t safi;
			safi = SAFI_MPLS_VPN;
			for (rn = bgp_table_top(bgp->rib[afi][safi]); rn;
			     rn = bgp_route_next(rn)) {
				if (rn->info) {
					bgp_cleanup_table(
						(struct bgp_table *)(rn->info),
						safi);
					bgp_table_finish((struct bgp_table **)&(
						rn->info));
					rn->info = NULL;
					bgp_unlock_node(rn);
				}
			}
			safi = SAFI_ENCAP;
			for (rn = bgp_table_top(bgp->rib[afi][safi]); rn;
			     rn = bgp_route_next(rn)) {
				if (rn->info) {
					bgp_cleanup_table(
						(struct bgp_table *)(rn->info),
						safi);
					bgp_table_finish((struct bgp_table **)&(
						rn->info));
					rn->info = NULL;
					bgp_unlock_node(rn);
				}
			}
		}
	}
	for (rn = bgp_table_top(bgp->rib[AFI_L2VPN][SAFI_EVPN]); rn;
	     rn = bgp_route_next(rn)) {
		if (rn->info) {
			bgp_cleanup_table((struct bgp_table *)(rn->info),
					  SAFI_EVPN);
			bgp_table_finish((struct bgp_table **)&(rn->info));
			rn->info = NULL;
			bgp_unlock_node(rn);
		}
	}
}

void bgp_reset(void)
{
	vty_reset();
	bgp_zclient_reset();
	access_list_reset();
	prefix_list_reset();
}

static int bgp_addpath_encode_rx(struct peer *peer, afi_t afi, safi_t safi)
{
	return (CHECK_FLAG(peer->af_cap[afi][safi], PEER_CAP_ADDPATH_AF_RX_ADV)
		&& CHECK_FLAG(peer->af_cap[afi][safi],
			      PEER_CAP_ADDPATH_AF_TX_RCV));
}

/* Parse NLRI stream.  Withdraw NLRI is recognized by NULL attr
   value. */
int bgp_nlri_parse_ip(struct peer *peer, struct attr *attr,
		      struct bgp_nlri *packet)
{
	u_char *pnt;
	u_char *lim;
	struct prefix p;
	int psize;
	int ret;
	afi_t afi;
	safi_t safi;
	int addpath_encoded;
	u_int32_t addpath_id;

	/* Check peer status. */
	if (peer->status != Established)
		return 0;

	pnt = packet->nlri;
	lim = pnt + packet->length;
	afi = packet->afi;
	safi = packet->safi;
	addpath_id = 0;
	addpath_encoded = bgp_addpath_encode_rx(peer, afi, safi);

	/* RFC4771 6.3 The NLRI field in the UPDATE message is checked for
	   syntactic validity.  If the field is syntactically incorrect,
	   then the Error Subcode is set to Invalid Network Field. */
	for (; pnt < lim; pnt += psize) {
		/* Clear prefix structure. */
		memset(&p, 0, sizeof(struct prefix));

		if (addpath_encoded) {

			/* When packet overflow occurs return immediately. */
			if (pnt + BGP_ADDPATH_ID_LEN > lim)
				return -1;

			addpath_id = ntohl(*((uint32_t *)pnt));
			pnt += BGP_ADDPATH_ID_LEN;
		}

		/* Fetch prefix length. */
		p.prefixlen = *pnt++;
		/* afi/safi validity already verified by caller,
		 * bgp_update_receive */
		p.family = afi2family(afi);

		/* Prefix length check. */
		if (p.prefixlen > prefix_blen(&p) * 8) {
			zlog_err(
				"%s [Error] Update packet error (wrong perfix length %d for afi %u)",
				peer->host, p.prefixlen, packet->afi);
			return -1;
		}

		/* Packet size overflow check. */
		psize = PSIZE(p.prefixlen);

		/* When packet overflow occur return immediately. */
		if (pnt + psize > lim) {
			zlog_err(
				"%s [Error] Update packet error (prefix length %d overflows packet)",
				peer->host, p.prefixlen);
			return -1;
		}

		/* Defensive coding, double-check the psize fits in a struct
		 * prefix */
		if (psize > (ssize_t)sizeof(p.u)) {
			zlog_err(
				"%s [Error] Update packet error (prefix length %d too large for prefix storage %zu)",
				peer->host, p.prefixlen, sizeof(p.u));
			return -1;
		}

		/* Fetch prefix from NLRI packet. */
		memcpy(&p.u.prefix, pnt, psize);

		/* Check address. */
		if (afi == AFI_IP && safi == SAFI_UNICAST) {
			if (IN_CLASSD(ntohl(p.u.prefix4.s_addr))) {
				/* From RFC4271 Section 6.3:
				 *
				 * If a prefix in the NLRI field is semantically
				 * incorrect
				 * (e.g., an unexpected multicast IP address),
				 * an error SHOULD
				 * be logged locally, and the prefix SHOULD be
				 * ignored.
				 */
				zlog_err(
					"%s: IPv4 unicast NLRI is multicast address %s, ignoring",
					peer->host, inet_ntoa(p.u.prefix4));
				continue;
			}
		}

		/* Check address. */
		if (afi == AFI_IP6 && safi == SAFI_UNICAST) {
			if (IN6_IS_ADDR_LINKLOCAL(&p.u.prefix6)) {
				char buf[BUFSIZ];

				zlog_err(
					"%s: IPv6 unicast NLRI is link-local address %s, ignoring",
					peer->host,
					inet_ntop(AF_INET6, &p.u.prefix6, buf,
						  BUFSIZ));

				continue;
			}
			if (IN6_IS_ADDR_MULTICAST(&p.u.prefix6)) {
				char buf[BUFSIZ];

				zlog_err(
					"%s: IPv6 unicast NLRI is multicast address %s, ignoring",
					peer->host,
					inet_ntop(AF_INET6, &p.u.prefix6, buf,
						  BUFSIZ));

				continue;
			}
		}

		/* Normal process. */
		if (attr)
			ret = bgp_update(peer, &p, addpath_id, attr, afi, safi,
					 ZEBRA_ROUTE_BGP, BGP_ROUTE_NORMAL,
					 NULL, NULL, 0, 0, NULL);
		else
			ret = bgp_withdraw(peer, &p, addpath_id, attr, afi,
					   safi, ZEBRA_ROUTE_BGP,
					   BGP_ROUTE_NORMAL, NULL, NULL, 0,
					   NULL);

		/* Address family configuration mismatch or maximum-prefix count
		   overflow. */
		if (ret < 0)
			return -1;
	}

	/* Packet length consistency check. */
	if (pnt != lim) {
		zlog_err(
			"%s [Error] Update packet error (prefix length mismatch with total length)",
			peer->host);
		return -1;
	}

	return 0;
}

static struct bgp_static *bgp_static_new(void)
{
	return XCALLOC(MTYPE_BGP_STATIC, sizeof(struct bgp_static));
}

static void bgp_static_free(struct bgp_static *bgp_static)
{
	if (bgp_static->rmap.name)
		XFREE(MTYPE_ROUTE_MAP_NAME, bgp_static->rmap.name);
	if (bgp_static->eth_s_id)
		XFREE(MTYPE_ATTR, bgp_static->eth_s_id);
	XFREE(MTYPE_BGP_STATIC, bgp_static);
}

void bgp_static_update(struct bgp *bgp, struct prefix *p,
		       struct bgp_static *bgp_static, afi_t afi, safi_t safi)
{
	struct bgp_node *rn;
	struct bgp_info *ri;
	struct bgp_info *new;
	struct bgp_info info;
	struct attr attr;
	struct attr *attr_new;
	int ret;
#if ENABLE_BGP_VNC
	int vnc_implicit_withdraw = 0;
#endif

	assert(bgp_static);
	if (!bgp_static)
		return;

	rn = bgp_afi_node_get(bgp->rib[afi][safi], afi, safi, p, NULL);

	bgp_attr_default_set(&attr, BGP_ORIGIN_IGP);

	attr.nexthop = bgp_static->igpnexthop;
	attr.med = bgp_static->igpmetric;
	attr.flag |= ATTR_FLAG_BIT(BGP_ATTR_MULTI_EXIT_DISC);

	if (bgp_static->atomic)
		attr.flag |= ATTR_FLAG_BIT(BGP_ATTR_ATOMIC_AGGREGATE);

	/* Store label index, if required. */
	if (bgp_static->label_index != BGP_INVALID_LABEL_INDEX) {
		attr.label_index = bgp_static->label_index;
		attr.flag |= ATTR_FLAG_BIT(BGP_ATTR_PREFIX_SID);
	}

	/* Apply route-map. */
	if (bgp_static->rmap.name) {
		struct attr attr_tmp = attr;
		info.peer = bgp->peer_self;
		info.attr = &attr_tmp;

		SET_FLAG(bgp->peer_self->rmap_type, PEER_RMAP_TYPE_NETWORK);

		ret = route_map_apply(bgp_static->rmap.map, p, RMAP_BGP, &info);

		bgp->peer_self->rmap_type = 0;

		if (ret == RMAP_DENYMATCH) {
			/* Free uninterned attribute. */
			bgp_attr_flush(&attr_tmp);

			/* Unintern original. */
			aspath_unintern(&attr.aspath);
			bgp_static_withdraw(bgp, p, afi, safi);
			return;
		}

		if (bgp_flag_check(bgp, BGP_FLAG_GRACEFUL_SHUTDOWN))
			bgp_attr_add_gshut_community(&attr_tmp);

		attr_new = bgp_attr_intern(&attr_tmp);
	} else {

		if (bgp_flag_check(bgp, BGP_FLAG_GRACEFUL_SHUTDOWN))
			bgp_attr_add_gshut_community(&attr);

		attr_new = bgp_attr_intern(&attr);
	}

	for (ri = rn->info; ri; ri = ri->next)
		if (ri->peer == bgp->peer_self && ri->type == ZEBRA_ROUTE_BGP
		    && ri->sub_type == BGP_ROUTE_STATIC)
			break;

	if (ri) {
		if (attrhash_cmp(ri->attr, attr_new)
		    && !CHECK_FLAG(ri->flags, BGP_INFO_REMOVED)
		    && !bgp_flag_check(bgp, BGP_FLAG_FORCE_STATIC_PROCESS)) {
			bgp_unlock_node(rn);
			bgp_attr_unintern(&attr_new);
			aspath_unintern(&attr.aspath);
			return;
		} else {
			/* The attribute is changed. */
			bgp_info_set_flag(rn, ri, BGP_INFO_ATTR_CHANGED);

			/* Rewrite BGP route information. */
			if (CHECK_FLAG(ri->flags, BGP_INFO_REMOVED))
				bgp_info_restore(rn, ri);
			else
				bgp_aggregate_decrement(bgp, p, ri, afi, safi);
#if ENABLE_BGP_VNC
			if ((afi == AFI_IP || afi == AFI_IP6)
			    && (safi == SAFI_UNICAST)) {
				if (CHECK_FLAG(ri->flags, BGP_INFO_SELECTED)) {
					/*
					 * Implicit withdraw case.
					 * We have to do this before ri is
					 * changed
					 */
					++vnc_implicit_withdraw;
					vnc_import_bgp_del_route(bgp, p, ri);
					vnc_import_bgp_exterior_del_route(
						bgp, p, ri);
				}
			}
#endif
			bgp_attr_unintern(&ri->attr);
			ri->attr = attr_new;
			ri->uptime = bgp_clock();
#if ENABLE_BGP_VNC
			if ((afi == AFI_IP || afi == AFI_IP6)
			    && (safi == SAFI_UNICAST)) {
				if (vnc_implicit_withdraw) {
					vnc_import_bgp_add_route(bgp, p, ri);
					vnc_import_bgp_exterior_add_route(
						bgp, p, ri);
				}
			}
#endif

			/* Nexthop reachability check. */
			if (bgp_flag_check(bgp, BGP_FLAG_IMPORT_CHECK)
			    && (safi == SAFI_UNICAST
				|| safi == SAFI_LABELED_UNICAST)) {
				if (bgp_find_or_add_nexthop(bgp, afi, ri, NULL,
							    0))
					bgp_info_set_flag(rn, ri,
							  BGP_INFO_VALID);
				else {
					if (BGP_DEBUG(nht, NHT)) {
						char buf1[INET6_ADDRSTRLEN];
						inet_ntop(p->family,
							  &p->u.prefix, buf1,
							  INET6_ADDRSTRLEN);
						zlog_debug(
							"%s(%s): Route not in table, not advertising",
							__FUNCTION__, buf1);
					}
					bgp_info_unset_flag(rn, ri,
							    BGP_INFO_VALID);
				}
			} else {
				/* Delete the NHT structure if any, if we're
				 * toggling between
				 * enabling/disabling import check. We
				 * deregister the route
				 * from NHT to avoid overloading NHT and the
				 * process interaction
				 */
				bgp_unlink_nexthop(ri);
				bgp_info_set_flag(rn, ri, BGP_INFO_VALID);
			}
			/* Process change. */
			bgp_aggregate_increment(bgp, p, ri, afi, safi);
			bgp_process(bgp, rn, afi, safi);
			bgp_unlock_node(rn);
			aspath_unintern(&attr.aspath);
			return;
		}
	}

	/* Make new BGP info. */
	new = info_make(ZEBRA_ROUTE_BGP, BGP_ROUTE_STATIC, 0, bgp->peer_self,
			attr_new, rn);
	/* Nexthop reachability check. */
	if (bgp_flag_check(bgp, BGP_FLAG_IMPORT_CHECK)
	    && (safi == SAFI_UNICAST || safi == SAFI_LABELED_UNICAST)) {
		if (bgp_find_or_add_nexthop(bgp, afi, new, NULL, 0))
			bgp_info_set_flag(rn, new, BGP_INFO_VALID);
		else {
			if (BGP_DEBUG(nht, NHT)) {
				char buf1[INET6_ADDRSTRLEN];
				inet_ntop(p->family, &p->u.prefix, buf1,
					  INET6_ADDRSTRLEN);
				zlog_debug(
					"%s(%s): Route not in table, not advertising",
					__FUNCTION__, buf1);
			}
			bgp_info_unset_flag(rn, new, BGP_INFO_VALID);
		}
	} else {
		/* Delete the NHT structure if any, if we're toggling between
		 * enabling/disabling import check. We deregister the route
		 * from NHT to avoid overloading NHT and the process interaction
		 */
		bgp_unlink_nexthop(new);

		bgp_info_set_flag(rn, new, BGP_INFO_VALID);
	}

	/* Aggregate address increment. */
	bgp_aggregate_increment(bgp, p, new, afi, safi);

	/* Register new BGP information. */
	bgp_info_add(rn, new);

	/* route_node_get lock */
	bgp_unlock_node(rn);

	/* Process change. */
	bgp_process(bgp, rn, afi, safi);

	/* Unintern original. */
	aspath_unintern(&attr.aspath);
}

void bgp_static_withdraw(struct bgp *bgp, struct prefix *p, afi_t afi,
			 safi_t safi)
{
	struct bgp_node *rn;
	struct bgp_info *ri;

	rn = bgp_afi_node_get(bgp->rib[afi][safi], afi, safi, p, NULL);

	/* Check selected route and self inserted route. */
	for (ri = rn->info; ri; ri = ri->next)
		if (ri->peer == bgp->peer_self && ri->type == ZEBRA_ROUTE_BGP
		    && ri->sub_type == BGP_ROUTE_STATIC)
			break;

	/* Withdraw static BGP route from routing table. */
	if (ri) {
		bgp_aggregate_decrement(bgp, p, ri, afi, safi);
		bgp_unlink_nexthop(ri);
		bgp_info_delete(rn, ri);
		bgp_process(bgp, rn, afi, safi);
	}

	/* Unlock bgp_node_lookup. */
	bgp_unlock_node(rn);
}

/*
 * Used for SAFI_MPLS_VPN and SAFI_ENCAP
 */
static void bgp_static_withdraw_safi(struct bgp *bgp, struct prefix *p,
				     afi_t afi, safi_t safi,
				     struct prefix_rd *prd)
{
	struct bgp_node *rn;
	struct bgp_info *ri;

	rn = bgp_afi_node_get(bgp->rib[afi][safi], afi, safi, p, prd);

	/* Check selected route and self inserted route. */
	for (ri = rn->info; ri; ri = ri->next)
		if (ri->peer == bgp->peer_self && ri->type == ZEBRA_ROUTE_BGP
		    && ri->sub_type == BGP_ROUTE_STATIC)
			break;

	/* Withdraw static BGP route from routing table. */
	if (ri) {
#if ENABLE_BGP_VNC
		rfapiProcessWithdraw(
			ri->peer, NULL, p, prd, ri->attr, afi, safi, ri->type,
			1); /* Kill, since it is an administrative change */
#endif
		bgp_aggregate_decrement(bgp, p, ri, afi, safi);
		bgp_info_delete(rn, ri);
		bgp_process(bgp, rn, afi, safi);
	}

	/* Unlock bgp_node_lookup. */
	bgp_unlock_node(rn);
}

static void bgp_static_update_safi(struct bgp *bgp, struct prefix *p,
				   struct bgp_static *bgp_static, afi_t afi,
				   safi_t safi)
{
	struct bgp_node *rn;
	struct bgp_info *new;
	struct attr *attr_new;
	struct attr attr = {0};
	struct bgp_info *ri;
#if ENABLE_BGP_VNC
	mpls_label_t label = 0;
#endif
	u_int32_t num_labels = 0;
	union gw_addr add;

	assert(bgp_static);

	if (bgp_static->label != MPLS_INVALID_LABEL)
		num_labels = 1;
	rn = bgp_afi_node_get(bgp->rib[afi][safi], afi, safi, p,
			      &bgp_static->prd);

	bgp_attr_default_set(&attr, BGP_ORIGIN_IGP);

	attr.nexthop = bgp_static->igpnexthop;
	attr.med = bgp_static->igpmetric;
	attr.flag |= ATTR_FLAG_BIT(BGP_ATTR_MULTI_EXIT_DISC);

	if ((safi == SAFI_EVPN) || (safi == SAFI_MPLS_VPN)
	    || (safi == SAFI_ENCAP)) {
		if (afi == AFI_IP) {
			attr.mp_nexthop_global_in = bgp_static->igpnexthop;
			attr.mp_nexthop_len = IPV4_MAX_BYTELEN;
		}
	}
	if (afi == AFI_L2VPN) {
		if (bgp_static->gatewayIp.family == AF_INET)
			add.ipv4.s_addr =
				bgp_static->gatewayIp.u.prefix4.s_addr;
		else if (bgp_static->gatewayIp.family == AF_INET6)
			memcpy(&(add.ipv6), &(bgp_static->gatewayIp.u.prefix6),
			       sizeof(struct in6_addr));
		overlay_index_update(&attr, bgp_static->eth_s_id, &add);
		if (bgp_static->encap_tunneltype == BGP_ENCAP_TYPE_VXLAN) {
			struct bgp_encap_type_vxlan bet;
			memset(&bet, 0, sizeof(struct bgp_encap_type_vxlan));
			bet.vnid = p->u.prefix_evpn.eth_tag;
			bgp_encap_type_vxlan_to_tlv(&bet, &attr);
		}
		if (bgp_static->router_mac) {
			bgp_add_routermac_ecom(&attr, bgp_static->router_mac);
		}
	}
	/* Apply route-map. */
	if (bgp_static->rmap.name) {
		struct attr attr_tmp = attr;
		struct bgp_info info;
		int ret;

		info.peer = bgp->peer_self;
		info.attr = &attr_tmp;

		SET_FLAG(bgp->peer_self->rmap_type, PEER_RMAP_TYPE_NETWORK);

		ret = route_map_apply(bgp_static->rmap.map, p, RMAP_BGP, &info);

		bgp->peer_self->rmap_type = 0;

		if (ret == RMAP_DENYMATCH) {
			/* Free uninterned attribute. */
			bgp_attr_flush(&attr_tmp);

			/* Unintern original. */
			aspath_unintern(&attr.aspath);
			bgp_static_withdraw_safi(bgp, p, afi, safi,
						 &bgp_static->prd);
			return;
		}

		attr_new = bgp_attr_intern(&attr_tmp);
	} else {
		attr_new = bgp_attr_intern(&attr);
	}

	for (ri = rn->info; ri; ri = ri->next)
		if (ri->peer == bgp->peer_self && ri->type == ZEBRA_ROUTE_BGP
		    && ri->sub_type == BGP_ROUTE_STATIC)
			break;

	if (ri) {
		union gw_addr add;
		memset(&add, 0, sizeof(union gw_addr));
		if (attrhash_cmp(ri->attr, attr_new)
		    && overlay_index_equal(afi, ri, bgp_static->eth_s_id, &add)
		    && !CHECK_FLAG(ri->flags, BGP_INFO_REMOVED)) {
			bgp_unlock_node(rn);
			bgp_attr_unintern(&attr_new);
			aspath_unintern(&attr.aspath);
			return;
		} else {
			/* The attribute is changed. */
			bgp_info_set_flag(rn, ri, BGP_INFO_ATTR_CHANGED);

			/* Rewrite BGP route information. */
			if (CHECK_FLAG(ri->flags, BGP_INFO_REMOVED))
				bgp_info_restore(rn, ri);
			else
				bgp_aggregate_decrement(bgp, p, ri, afi, safi);
			bgp_attr_unintern(&ri->attr);
			ri->attr = attr_new;
			ri->uptime = bgp_clock();
#if ENABLE_BGP_VNC
			if (ri->extra)
				label = decode_label(&ri->extra->label[0]);
#endif

			/* Process change. */
			bgp_aggregate_increment(bgp, p, ri, afi, safi);
			bgp_process(bgp, rn, afi, safi);
#if ENABLE_BGP_VNC
			rfapiProcessUpdate(ri->peer, NULL, p, &bgp_static->prd,
					   ri->attr, afi, safi, ri->type,
					   ri->sub_type, &label);
#endif
			bgp_unlock_node(rn);
			aspath_unintern(&attr.aspath);
			return;
		}
	}


	/* Make new BGP info. */
	new = info_make(ZEBRA_ROUTE_BGP, BGP_ROUTE_STATIC, 0, bgp->peer_self,
			attr_new, rn);
	SET_FLAG(new->flags, BGP_INFO_VALID);
	new->extra = bgp_info_extra_new();
	if (num_labels) {
		new->extra->label[0] = bgp_static->label;
		new->extra->num_labels = num_labels;
	}
#if ENABLE_BGP_VNC
	label = decode_label(&bgp_static->label);
#endif

	/* Aggregate address increment. */
	bgp_aggregate_increment(bgp, p, new, afi, safi);

	/* Register new BGP information. */
	bgp_info_add(rn, new);
	/* route_node_get lock */
	bgp_unlock_node(rn);

	/* Process change. */
	bgp_process(bgp, rn, afi, safi);

#if ENABLE_BGP_VNC
	rfapiProcessUpdate(new->peer, NULL, p, &bgp_static->prd, new->attr, afi,
			   safi, new->type, new->sub_type, &label);
#endif

	/* Unintern original. */
	aspath_unintern(&attr.aspath);
}

/* Configure static BGP network.  When user don't run zebra, static
   route should be installed as valid.  */
static int bgp_static_set(struct vty *vty, const char *negate,
			  const char *ip_str, afi_t afi, safi_t safi,
			  const char *rmap, int backdoor, u_int32_t label_index)
{
	VTY_DECLVAR_CONTEXT(bgp, bgp);
	int ret;
	struct prefix p;
	struct bgp_static *bgp_static;
	struct bgp_node *rn;
	u_char need_update = 0;

	/* Convert IP prefix string to struct prefix. */
	ret = str2prefix(ip_str, &p);
	if (!ret) {
		vty_out(vty, "%% Malformed prefix\n");
		return CMD_WARNING_CONFIG_FAILED;
	}
	if (afi == AFI_IP6 && IN6_IS_ADDR_LINKLOCAL(&p.u.prefix6)) {
		vty_out(vty, "%% Malformed prefix (link-local address)\n");
		return CMD_WARNING_CONFIG_FAILED;
	}

	apply_mask(&p);

	if (negate) {

		/* Set BGP static route configuration. */
		rn = bgp_node_lookup(bgp->route[afi][safi], &p);

		if (!rn) {
			vty_out(vty, "%% Can't find static route specified\n");
			return CMD_WARNING_CONFIG_FAILED;
		}

		bgp_static = rn->info;

		if ((label_index != BGP_INVALID_LABEL_INDEX)
		    && (label_index != bgp_static->label_index)) {
			vty_out(vty,
				"%% label-index doesn't match static route\n");
			return CMD_WARNING_CONFIG_FAILED;
		}

		if ((rmap && bgp_static->rmap.name)
		    && strcmp(rmap, bgp_static->rmap.name)) {
			vty_out(vty,
				"%% route-map name doesn't match static route\n");
			return CMD_WARNING_CONFIG_FAILED;
		}

		/* Update BGP RIB. */
		if (!bgp_static->backdoor)
			bgp_static_withdraw(bgp, &p, afi, safi);

		/* Clear configuration. */
		bgp_static_free(bgp_static);
		rn->info = NULL;
		bgp_unlock_node(rn);
		bgp_unlock_node(rn);
	} else {

		/* Set BGP static route configuration. */
		rn = bgp_node_get(bgp->route[afi][safi], &p);

		if (rn->info) {
			/* Configuration change. */
			bgp_static = rn->info;

			/* Label index cannot be changed. */
			if (bgp_static->label_index != label_index) {
				vty_out(vty, "%% cannot change label-index\n");
				return CMD_WARNING_CONFIG_FAILED;
			}

			/* Check previous routes are installed into BGP.  */
			if (bgp_static->valid
			    && bgp_static->backdoor != backdoor)
				need_update = 1;

			bgp_static->backdoor = backdoor;

			if (rmap) {
				if (bgp_static->rmap.name)
					XFREE(MTYPE_ROUTE_MAP_NAME,
					      bgp_static->rmap.name);
				bgp_static->rmap.name =
					XSTRDUP(MTYPE_ROUTE_MAP_NAME, rmap);
				bgp_static->rmap.map =
					route_map_lookup_by_name(rmap);
			} else {
				if (bgp_static->rmap.name)
					XFREE(MTYPE_ROUTE_MAP_NAME,
					      bgp_static->rmap.name);
				bgp_static->rmap.name = NULL;
				bgp_static->rmap.map = NULL;
				bgp_static->valid = 0;
			}
			bgp_unlock_node(rn);
		} else {
			/* New configuration. */
			bgp_static = bgp_static_new();
			bgp_static->backdoor = backdoor;
			bgp_static->valid = 0;
			bgp_static->igpmetric = 0;
			bgp_static->igpnexthop.s_addr = 0;
			bgp_static->label_index = label_index;

			if (rmap) {
				if (bgp_static->rmap.name)
					XFREE(MTYPE_ROUTE_MAP_NAME,
					      bgp_static->rmap.name);
				bgp_static->rmap.name =
					XSTRDUP(MTYPE_ROUTE_MAP_NAME, rmap);
				bgp_static->rmap.map =
					route_map_lookup_by_name(rmap);
			}
			rn->info = bgp_static;
		}

		bgp_static->valid = 1;
		if (need_update)
			bgp_static_withdraw(bgp, &p, afi, safi);

		if (!bgp_static->backdoor)
			bgp_static_update(bgp, &p, bgp_static, afi, safi);
	}

	return CMD_SUCCESS;
}

void bgp_static_add(struct bgp *bgp)
{
	afi_t afi;
	safi_t safi;
	struct bgp_node *rn;
	struct bgp_node *rm;
	struct bgp_table *table;
	struct bgp_static *bgp_static;

	FOREACH_AFI_SAFI (afi, safi)
		for (rn = bgp_table_top(bgp->route[afi][safi]); rn;
		     rn = bgp_route_next(rn)) {
			if (rn->info == NULL)
				continue;

			if ((safi == SAFI_MPLS_VPN) || (safi == SAFI_ENCAP)
			    || (safi == SAFI_EVPN)) {
				table = rn->info;

				for (rm = bgp_table_top(table); rm;
				     rm = bgp_route_next(rm)) {
					bgp_static = rm->info;
					bgp_static_update_safi(bgp, &rm->p,
							       bgp_static, afi,
							       safi);
				}
			} else {
				bgp_static_update(bgp, &rn->p, rn->info, afi,
						  safi);
			}
		}
}

/* Called from bgp_delete().  Delete all static routes from the BGP
   instance. */
void bgp_static_delete(struct bgp *bgp)
{
	afi_t afi;
	safi_t safi;
	struct bgp_node *rn;
	struct bgp_node *rm;
	struct bgp_table *table;
	struct bgp_static *bgp_static;

	FOREACH_AFI_SAFI (afi, safi)
		for (rn = bgp_table_top(bgp->route[afi][safi]); rn;
		     rn = bgp_route_next(rn)) {
			if (rn->info == NULL)
				continue;

			if ((safi == SAFI_MPLS_VPN) || (safi == SAFI_ENCAP)
			    || (safi == SAFI_EVPN)) {
				table = rn->info;

				for (rm = bgp_table_top(table); rm;
				     rm = bgp_route_next(rm)) {
					bgp_static = rm->info;
					bgp_static_withdraw_safi(
						bgp, &rm->p, AFI_IP, safi,
						(struct prefix_rd *)&rn->p);
					bgp_static_free(bgp_static);
					rn->info = NULL;
					bgp_unlock_node(rn);
				}
			} else {
				bgp_static = rn->info;
				bgp_static_withdraw(bgp, &rn->p, afi, safi);
				bgp_static_free(bgp_static);
				rn->info = NULL;
				bgp_unlock_node(rn);
			}
		}
}

void bgp_static_redo_import_check(struct bgp *bgp)
{
	afi_t afi;
	safi_t safi;
	struct bgp_node *rn;
	struct bgp_node *rm;
	struct bgp_table *table;
	struct bgp_static *bgp_static;

	/* Use this flag to force reprocessing of the route */
	bgp_flag_set(bgp, BGP_FLAG_FORCE_STATIC_PROCESS);
	FOREACH_AFI_SAFI (afi, safi) {
		for (rn = bgp_table_top(bgp->route[afi][safi]); rn;
		     rn = bgp_route_next(rn)) {
			if (rn->info == NULL)
				continue;

			if ((safi == SAFI_MPLS_VPN) || (safi == SAFI_ENCAP)
			    || (safi == SAFI_EVPN)) {
				table = rn->info;

				for (rm = bgp_table_top(table); rm;
				     rm = bgp_route_next(rm)) {
					bgp_static = rm->info;
					bgp_static_update_safi(bgp, &rm->p,
							       bgp_static, afi,
							       safi);
				}
			} else {
				bgp_static = rn->info;
				bgp_static_update(bgp, &rn->p, bgp_static, afi,
						  safi);
			}
		}
	}
	bgp_flag_unset(bgp, BGP_FLAG_FORCE_STATIC_PROCESS);
}

static void bgp_purge_af_static_redist_routes(struct bgp *bgp, afi_t afi,
					      safi_t safi)
{
	struct bgp_table *table;
	struct bgp_node *rn;
	struct bgp_info *ri;

	table = bgp->rib[afi][safi];
	for (rn = bgp_table_top(table); rn; rn = bgp_route_next(rn)) {
		for (ri = rn->info; ri; ri = ri->next) {
			if (ri->peer == bgp->peer_self
			    && ((ri->type == ZEBRA_ROUTE_BGP
				 && ri->sub_type == BGP_ROUTE_STATIC)
				|| (ri->type != ZEBRA_ROUTE_BGP
				    && ri->sub_type
					       == BGP_ROUTE_REDISTRIBUTE))) {
				bgp_aggregate_decrement(bgp, &rn->p, ri, afi,
							safi);
				bgp_unlink_nexthop(ri);
				bgp_info_delete(rn, ri);
				bgp_process(bgp, rn, afi, safi);
			}
		}
	}
}

/*
 * Purge all networks and redistributed routes from routing table.
 * Invoked upon the instance going down.
 */
void bgp_purge_static_redist_routes(struct bgp *bgp)
{
	afi_t afi;
	safi_t safi;

	FOREACH_AFI_SAFI (afi, safi)
		bgp_purge_af_static_redist_routes(bgp, afi, safi);
}

/*
 * gpz 110624
 * Currently this is used to set static routes for VPN and ENCAP.
 * I think it can probably be factored with bgp_static_set.
 */
int bgp_static_set_safi(afi_t afi, safi_t safi, struct vty *vty,
			const char *ip_str, const char *rd_str,
			const char *label_str, const char *rmap_str,
			int evpn_type, const char *esi, const char *gwip,
			const char *ethtag, const char *routermac)
{
	VTY_DECLVAR_CONTEXT(bgp, bgp);
	int ret;
	struct prefix p;
	struct prefix_rd prd;
	struct bgp_node *prn;
	struct bgp_node *rn;
	struct bgp_table *table;
	struct bgp_static *bgp_static;
	mpls_label_t label = MPLS_INVALID_LABEL;
	struct prefix gw_ip;

	/* validate ip prefix */
	ret = str2prefix(ip_str, &p);
	if (!ret) {
		vty_out(vty, "%% Malformed prefix\n");
		return CMD_WARNING_CONFIG_FAILED;
	}
	apply_mask(&p);
	if ((afi == AFI_L2VPN)
	    && (bgp_build_evpn_prefix(evpn_type,
				      ethtag != NULL ? atol(ethtag) : 0, &p))) {
		vty_out(vty, "%% L2VPN prefix could not be forged\n");
		return CMD_WARNING_CONFIG_FAILED;
	}

	ret = str2prefix_rd(rd_str, &prd);
	if (!ret) {
		vty_out(vty, "%% Malformed rd\n");
		return CMD_WARNING_CONFIG_FAILED;
	}

	if (label_str) {
		unsigned long label_val;
		label_val = strtoul(label_str, NULL, 10);
		encode_label(label_val, &label);
	}

	if (safi == SAFI_EVPN) {
		if (esi && str2esi(esi, NULL) == 0) {
			vty_out(vty, "%% Malformed ESI\n");
			return CMD_WARNING_CONFIG_FAILED;
		}
		if (routermac && prefix_str2mac(routermac, NULL) == 0) {
			vty_out(vty, "%% Malformed Router MAC\n");
			return CMD_WARNING_CONFIG_FAILED;
		}
		if (gwip) {
			memset(&gw_ip, 0, sizeof(struct prefix));
			ret = str2prefix(gwip, &gw_ip);
			if (!ret) {
				vty_out(vty, "%% Malformed GatewayIp\n");
				return CMD_WARNING_CONFIG_FAILED;
			}
			if ((gw_ip.family == AF_INET
			     && IS_EVPN_PREFIX_IPADDR_V6(
					(struct prefix_evpn *)&p))
			    || (gw_ip.family == AF_INET6
				&& IS_EVPN_PREFIX_IPADDR_V4(
					   (struct prefix_evpn *)&p))) {
				vty_out(vty,
					"%% GatewayIp family differs with IP prefix\n");
				return CMD_WARNING_CONFIG_FAILED;
			}
		}
	}
	prn = bgp_node_get(bgp->route[afi][safi], (struct prefix *)&prd);
	if (prn->info == NULL)
		prn->info = bgp_table_init(afi, safi);
	else
		bgp_unlock_node(prn);
	table = prn->info;

	rn = bgp_node_get(table, &p);

	if (rn->info) {
		vty_out(vty, "%% Same network configuration exists\n");
		bgp_unlock_node(rn);
	} else {
		/* New configuration. */
		bgp_static = bgp_static_new();
		bgp_static->backdoor = 0;
		bgp_static->valid = 0;
		bgp_static->igpmetric = 0;
		bgp_static->igpnexthop.s_addr = 0;
		bgp_static->label = label;
		bgp_static->prd = prd;

		if (rmap_str) {
			if (bgp_static->rmap.name)
				XFREE(MTYPE_ROUTE_MAP_NAME,
				      bgp_static->rmap.name);
			bgp_static->rmap.name =
				XSTRDUP(MTYPE_ROUTE_MAP_NAME, rmap_str);
			bgp_static->rmap.map =
				route_map_lookup_by_name(rmap_str);
		}

		if (safi == SAFI_EVPN) {
			if (esi) {
				bgp_static->eth_s_id =
					XCALLOC(MTYPE_ATTR,
						sizeof(struct eth_segment_id));
				str2esi(esi, bgp_static->eth_s_id);
			}
			if (routermac) {
				bgp_static->router_mac =
					XCALLOC(MTYPE_ATTR, ETH_ALEN + 1);
				prefix_str2mac(routermac,
					       bgp_static->router_mac);
			}
			if (gwip)
				prefix_copy(&bgp_static->gatewayIp, &gw_ip);
		}
		rn->info = bgp_static;

		bgp_static->valid = 1;
		bgp_static_update_safi(bgp, &p, bgp_static, afi, safi);
	}

	return CMD_SUCCESS;
}

/* Configure static BGP network. */
int bgp_static_unset_safi(afi_t afi, safi_t safi, struct vty *vty,
			  const char *ip_str, const char *rd_str,
			  const char *label_str, int evpn_type, const char *esi,
			  const char *gwip, const char *ethtag)
{
	VTY_DECLVAR_CONTEXT(bgp, bgp);
	int ret;
	struct prefix p;
	struct prefix_rd prd;
	struct bgp_node *prn;
	struct bgp_node *rn;
	struct bgp_table *table;
	struct bgp_static *bgp_static;
	mpls_label_t label = MPLS_INVALID_LABEL;

	/* Convert IP prefix string to struct prefix. */
	ret = str2prefix(ip_str, &p);
	if (!ret) {
		vty_out(vty, "%% Malformed prefix\n");
		return CMD_WARNING_CONFIG_FAILED;
	}
	apply_mask(&p);
	if ((afi == AFI_L2VPN)
	    && (bgp_build_evpn_prefix(evpn_type,
				      ethtag != NULL ? atol(ethtag) : 0, &p))) {
		vty_out(vty, "%% L2VPN prefix could not be forged\n");
		return CMD_WARNING_CONFIG_FAILED;
	}
	ret = str2prefix_rd(rd_str, &prd);
	if (!ret) {
		vty_out(vty, "%% Malformed rd\n");
		return CMD_WARNING_CONFIG_FAILED;
	}

	if (label_str) {
		unsigned long label_val;
		label_val = strtoul(label_str, NULL, 10);
		encode_label(label_val, &label);
	}

	prn = bgp_node_get(bgp->route[afi][safi], (struct prefix *)&prd);
	if (prn->info == NULL)
		prn->info = bgp_table_init(afi, safi);
	else
		bgp_unlock_node(prn);
	table = prn->info;

	rn = bgp_node_lookup(table, &p);

	if (rn) {
		bgp_static_withdraw_safi(bgp, &p, afi, safi, &prd);

		bgp_static = rn->info;
		bgp_static_free(bgp_static);
		rn->info = NULL;
		bgp_unlock_node(rn);
		bgp_unlock_node(rn);
	} else
		vty_out(vty, "%% Can't find the route\n");

	return CMD_SUCCESS;
}

static int bgp_table_map_set(struct vty *vty, afi_t afi, safi_t safi,
			     const char *rmap_name)
{
	VTY_DECLVAR_CONTEXT(bgp, bgp);
	struct bgp_rmap *rmap;

	rmap = &bgp->table_map[afi][safi];
	if (rmap_name) {
		if (rmap->name)
			XFREE(MTYPE_ROUTE_MAP_NAME, rmap->name);
		rmap->name = XSTRDUP(MTYPE_ROUTE_MAP_NAME, rmap_name);
		rmap->map = route_map_lookup_by_name(rmap_name);
	} else {
		if (rmap->name)
			XFREE(MTYPE_ROUTE_MAP_NAME, rmap->name);
		rmap->name = NULL;
		rmap->map = NULL;
	}

	if (bgp_fibupd_safi(safi))
		bgp_zebra_announce_table(bgp, afi, safi);

	return CMD_SUCCESS;
}

static int bgp_table_map_unset(struct vty *vty, afi_t afi, safi_t safi,
			       const char *rmap_name)
{
	VTY_DECLVAR_CONTEXT(bgp, bgp);
	struct bgp_rmap *rmap;

	rmap = &bgp->table_map[afi][safi];
	if (rmap->name)
		XFREE(MTYPE_ROUTE_MAP_NAME, rmap->name);
	rmap->name = NULL;
	rmap->map = NULL;

	if (bgp_fibupd_safi(safi))
		bgp_zebra_announce_table(bgp, afi, safi);

	return CMD_SUCCESS;
}

void bgp_config_write_table_map(struct vty *vty, struct bgp *bgp, afi_t afi,
				safi_t safi)
{
	if (bgp->table_map[afi][safi].name) {
		vty_out(vty, "  table-map %s\n",
			bgp->table_map[afi][safi].name);
	}
}

DEFUN (bgp_table_map,
       bgp_table_map_cmd,
       "table-map WORD",
       "BGP table to RIB route download filter\n"
       "Name of the route map\n")
{
	int idx_word = 1;
	return bgp_table_map_set(vty, bgp_node_afi(vty), bgp_node_safi(vty),
				 argv[idx_word]->arg);
}
DEFUN (no_bgp_table_map,
       no_bgp_table_map_cmd,
       "no table-map WORD",
       NO_STR
       "BGP table to RIB route download filter\n"
       "Name of the route map\n")
{
	int idx_word = 2;
	return bgp_table_map_unset(vty, bgp_node_afi(vty), bgp_node_safi(vty),
				   argv[idx_word]->arg);
}

DEFPY(bgp_network,
	bgp_network_cmd,
	"[no] network \
	<A.B.C.D/M$prefix|A.B.C.D$address [mask A.B.C.D$netmask]> \
	[{route-map WORD$map_name|label-index (0-1048560)$label_index| \
	backdoor$backdoor}]",
	NO_STR
	"Specify a network to announce via BGP\n"
	"IPv4 prefix\n"
	"Network number\n"
	"Network mask\n"
	"Network mask\n"
	"Route-map to modify the attributes\n"
	"Name of the route map\n"
	"Label index to associate with the prefix\n"
	"Label index value\n"
	"Specify a BGP backdoor route\n")
{
	char addr_prefix_str[BUFSIZ];

	if (address_str) {
		int ret;

		ret = netmask_str2prefix_str(address_str, netmask_str,
					     addr_prefix_str);
		if (!ret) {
			vty_out(vty, "%% Inconsistent address and mask\n");
			return CMD_WARNING_CONFIG_FAILED;
		}
	}

	return bgp_static_set(
		vty, no, address_str ? addr_prefix_str : prefix_str, AFI_IP,
		bgp_node_safi(vty), map_name, backdoor ? 1 : 0,
		label_index ? (uint32_t)label_index : BGP_INVALID_LABEL_INDEX);
}

DEFPY(ipv6_bgp_network,
	ipv6_bgp_network_cmd,
	"[no] network X:X::X:X/M$prefix \
	[{route-map WORD$map_name|label-index (0-1048560)$label_index}]",
	NO_STR
	"Specify a network to announce via BGP\n"
	"IPv6 prefix\n"
	"Route-map to modify the attributes\n"
	"Name of the route map\n"
	"Label index to associate with the prefix\n"
	"Label index value\n")
{
	return bgp_static_set(
		vty, no, prefix_str, AFI_IP6, bgp_node_safi(vty), map_name, 0,
		label_index ? (uint32_t)label_index : BGP_INVALID_LABEL_INDEX);
}

/* Aggreagete address:

  advertise-map  Set condition to advertise attribute
  as-set         Generate AS set path information
  attribute-map  Set attributes of aggregate
  route-map      Set parameters of aggregate
  summary-only   Filter more specific routes from updates
  suppress-map   Conditionally filter more specific routes from updates
  <cr>
 */
struct bgp_aggregate {
	/* Summary-only flag. */
	u_char summary_only;

	/* AS set generation. */
	u_char as_set;

	/* Route-map for aggregated route. */
	struct route_map *map;

	/* Suppress-count. */
	unsigned long count;

	/* SAFI configuration. */
	safi_t safi;
};

static struct bgp_aggregate *bgp_aggregate_new(void)
{
	return XCALLOC(MTYPE_BGP_AGGREGATE, sizeof(struct bgp_aggregate));
}

static void bgp_aggregate_free(struct bgp_aggregate *aggregate)
{
	XFREE(MTYPE_BGP_AGGREGATE, aggregate);
}

/* Update an aggregate as routes are added/removed from the BGP table */
static void bgp_aggregate_route(struct bgp *bgp, struct prefix *p,
				struct bgp_info *rinew, afi_t afi, safi_t safi,
				struct bgp_info *del,
				struct bgp_aggregate *aggregate)
{
	struct bgp_table *table;
	struct bgp_node *top;
	struct bgp_node *rn;
	u_char origin;
	struct aspath *aspath = NULL;
	struct aspath *asmerge = NULL;
	struct community *community = NULL;
	struct community *commerge = NULL;
#if defined(AGGREGATE_NEXTHOP_CHECK)
	struct in_addr nexthop;
	u_int32_t med = 0;
#endif
	struct bgp_info *ri;
	struct bgp_info *new;
	int first = 1;
	unsigned long match = 0;
	u_char atomic_aggregate = 0;

	/* Record adding route's nexthop and med. */
	if (rinew) {
#if defined(AGGREGATE_NEXTHOP_CHECK)
		nexthop = rinew->attr->nexthop;
		med = rinew->attr->med;
#endif
	}

	/* ORIGIN attribute: If at least one route among routes that are
	   aggregated has ORIGIN with the value INCOMPLETE, then the
	   aggregated route must have the ORIGIN attribute with the value
	   INCOMPLETE. Otherwise, if at least one route among routes that
	   are aggregated has ORIGIN with the value EGP, then the aggregated
	   route must have the origin attribute with the value EGP. In all
	   other case the value of the ORIGIN attribute of the aggregated
	   route is INTERNAL. */
	origin = BGP_ORIGIN_IGP;

	table = bgp->rib[afi][safi];

	top = bgp_node_get(table, p);
	for (rn = bgp_node_get(table, p); rn;
	     rn = bgp_route_next_until(rn, top))
		if (rn->p.prefixlen > p->prefixlen) {
			match = 0;

			for (ri = rn->info; ri; ri = ri->next) {
				if (BGP_INFO_HOLDDOWN(ri))
					continue;

				if (del && ri == del)
					continue;

				if (!rinew && first) {
#if defined(AGGREGATE_NEXTHOP_CHECK)
					nexthop = ri->attr->nexthop;
					med = ri->attr->med;
#endif
					first = 0;
				}

#ifdef AGGREGATE_NEXTHOP_CHECK
				if (!IPV4_ADDR_SAME(&ri->attr->nexthop,
						    &nexthop)
				    || ri->attr->med != med) {
					if (aspath)
						aspath_free(aspath);
					if (community)
						community_free(community);
					bgp_unlock_node(rn);
					bgp_unlock_node(top);
					return;
				}
#endif /* AGGREGATE_NEXTHOP_CHECK */

				if (ri->attr->flag
				    & ATTR_FLAG_BIT(BGP_ATTR_ATOMIC_AGGREGATE))
					atomic_aggregate = 1;

				if (ri->sub_type != BGP_ROUTE_AGGREGATE) {
					if (aggregate->summary_only) {
						(bgp_info_extra_get(ri))
							->suppress++;
						bgp_info_set_flag(
							rn, ri,
							BGP_INFO_ATTR_CHANGED);
						match++;
					}

					aggregate->count++;

					if (origin < ri->attr->origin)
						origin = ri->attr->origin;

					if (aggregate->as_set) {
						if (aspath) {
							asmerge = aspath_aggregate(
								aspath,
								ri->attr->aspath);
							aspath_free(aspath);
							aspath = asmerge;
						} else
							aspath = aspath_dup(
								ri->attr->aspath);

						if (ri->attr->community) {
							if (community) {
								commerge = community_merge(
									community,
									ri->attr->community);
								community = community_uniq_sort(
									commerge);
								community_free(
									commerge);
							} else
								community = community_dup(
									ri->attr->community);
						}
					}
				}
			}
			if (match)
				bgp_process(bgp, rn, afi, safi);
		}
	bgp_unlock_node(top);

	if (rinew) {
		aggregate->count++;

		if (aggregate->summary_only)
			(bgp_info_extra_get(rinew))->suppress++;

		if (origin < rinew->attr->origin)
			origin = rinew->attr->origin;

		if (aggregate->as_set) {
			if (aspath) {
				asmerge = aspath_aggregate(aspath,
							   rinew->attr->aspath);
				aspath_free(aspath);
				aspath = asmerge;
			} else
				aspath = aspath_dup(rinew->attr->aspath);

			if (rinew->attr->community) {
				if (community) {
					commerge = community_merge(
						community,
						rinew->attr->community);
					community =
						community_uniq_sort(commerge);
					community_free(commerge);
				} else
					community = community_dup(
						rinew->attr->community);
			}
		}
	}

	if (aggregate->count > 0) {
		rn = bgp_node_get(table, p);
		new = info_make(
			ZEBRA_ROUTE_BGP, BGP_ROUTE_AGGREGATE, 0, bgp->peer_self,
			bgp_attr_aggregate_intern(bgp, origin, aspath,
						  community, aggregate->as_set,
						  atomic_aggregate),
			rn);
		SET_FLAG(new->flags, BGP_INFO_VALID);

		bgp_info_add(rn, new);
		bgp_unlock_node(rn);
		bgp_process(bgp, rn, afi, safi);
	} else {
		if (aspath)
			aspath_free(aspath);
		if (community)
			community_free(community);
	}
}

void bgp_aggregate_delete(struct bgp *, struct prefix *, afi_t, safi_t,
			  struct bgp_aggregate *);

void bgp_aggregate_increment(struct bgp *bgp, struct prefix *p,
			     struct bgp_info *ri, afi_t afi, safi_t safi)
{
	struct bgp_node *child;
	struct bgp_node *rn;
	struct bgp_aggregate *aggregate;
	struct bgp_table *table;

	/* MPLS-VPN aggregation is not yet supported. */
	if ((safi == SAFI_MPLS_VPN) || (safi == SAFI_ENCAP)
	    || (safi == SAFI_EVPN))
		return;

	table = bgp->aggregate[afi][safi];

	/* No aggregates configured. */
	if (bgp_table_top_nolock(table) == NULL)
		return;

	if (p->prefixlen == 0)
		return;

	if (BGP_INFO_HOLDDOWN(ri))
		return;

	child = bgp_node_get(table, p);

	/* Aggregate address configuration check. */
	for (rn = child; rn; rn = bgp_node_parent_nolock(rn))
		if ((aggregate = rn->info) != NULL
		    && rn->p.prefixlen < p->prefixlen) {
			bgp_aggregate_delete(bgp, &rn->p, afi, safi, aggregate);
			bgp_aggregate_route(bgp, &rn->p, ri, afi, safi, NULL,
					    aggregate);
		}
	bgp_unlock_node(child);
}

void bgp_aggregate_decrement(struct bgp *bgp, struct prefix *p,
			     struct bgp_info *del, afi_t afi, safi_t safi)
{
	struct bgp_node *child;
	struct bgp_node *rn;
	struct bgp_aggregate *aggregate;
	struct bgp_table *table;

	/* MPLS-VPN aggregation is not yet supported. */
	if ((safi == SAFI_MPLS_VPN) || (safi == SAFI_ENCAP)
	    || (safi == SAFI_EVPN))
		return;

	table = bgp->aggregate[afi][safi];

	/* No aggregates configured. */
	if (bgp_table_top_nolock(table) == NULL)
		return;

	if (p->prefixlen == 0)
		return;

	child = bgp_node_get(table, p);

	/* Aggregate address configuration check. */
	for (rn = child; rn; rn = bgp_node_parent_nolock(rn))
		if ((aggregate = rn->info) != NULL
		    && rn->p.prefixlen < p->prefixlen) {
			bgp_aggregate_delete(bgp, &rn->p, afi, safi, aggregate);
			bgp_aggregate_route(bgp, &rn->p, NULL, afi, safi, del,
					    aggregate);
		}
	bgp_unlock_node(child);
}

/* Called via bgp_aggregate_set when the user configures aggregate-address */
static void bgp_aggregate_add(struct bgp *bgp, struct prefix *p, afi_t afi,
			      safi_t safi, struct bgp_aggregate *aggregate)
{
	struct bgp_table *table;
	struct bgp_node *top;
	struct bgp_node *rn;
	struct bgp_info *new;
	struct bgp_info *ri;
	unsigned long match;
	u_char origin = BGP_ORIGIN_IGP;
	struct aspath *aspath = NULL;
	struct aspath *asmerge = NULL;
	struct community *community = NULL;
	struct community *commerge = NULL;
	u_char atomic_aggregate = 0;

	table = bgp->rib[afi][safi];

	/* Sanity check. */
	if (afi == AFI_IP && p->prefixlen == IPV4_MAX_BITLEN)
		return;
	if (afi == AFI_IP6 && p->prefixlen == IPV6_MAX_BITLEN)
		return;

	/* If routes exists below this node, generate aggregate routes. */
	top = bgp_node_get(table, p);
	for (rn = bgp_node_get(table, p); rn;
	     rn = bgp_route_next_until(rn, top)) {
		if (rn->p.prefixlen <= p->prefixlen)
			continue;

		match = 0;

		for (ri = rn->info; ri; ri = ri->next) {
			if (BGP_INFO_HOLDDOWN(ri))
				continue;

			if (ri->attr->flag
			    & ATTR_FLAG_BIT(BGP_ATTR_ATOMIC_AGGREGATE))
				atomic_aggregate = 1;

			if (ri->sub_type == BGP_ROUTE_AGGREGATE)
				continue;

			/* summary-only aggregate route suppress
			 * aggregated route announcement.  */
			if (aggregate->summary_only) {
				(bgp_info_extra_get(ri))->suppress++;
				bgp_info_set_flag(rn, ri,
						  BGP_INFO_ATTR_CHANGED);
				match++;
			}

			/* If at least one route among routes that are
			 * aggregated has ORIGIN with the value INCOMPLETE,
			 * then the aggregated route MUST have the ORIGIN
			 * attribute with the value INCOMPLETE.  Otherwise, if
			 * at least one route among routes that are aggregated
			 * has ORIGIN with the value EGP, then the aggregated
			 * route MUST have the ORIGIN attribute with the value
			 * EGP.
			 */
			if (origin < ri->attr->origin)
				origin = ri->attr->origin;

			/* as-set aggregate route generate origin, as path,
			 * community aggregation.  */
			if (aggregate->as_set) {
				if (aspath) {
					asmerge = aspath_aggregate(
						aspath, ri->attr->aspath);
					aspath_free(aspath);
					aspath = asmerge;
				} else
					aspath = aspath_dup(ri->attr->aspath);

				if (ri->attr->community) {
					if (community) {
						commerge = community_merge(
							community,
							ri->attr->community);
						community = community_uniq_sort(
							commerge);
						community_free(commerge);
					} else
						community = community_dup(
							ri->attr->community);
				}
			}
			aggregate->count++;
		}

		/* If this node is suppressed, process the change. */
		if (match)
			bgp_process(bgp, rn, afi, safi);
	}
	bgp_unlock_node(top);

	/* Add aggregate route to BGP table. */
	if (aggregate->count) {
		rn = bgp_node_get(table, p);
		new = info_make(
			ZEBRA_ROUTE_BGP, BGP_ROUTE_AGGREGATE, 0, bgp->peer_self,
			bgp_attr_aggregate_intern(bgp, origin, aspath,
						  community, aggregate->as_set,
						  atomic_aggregate),
			rn);
		SET_FLAG(new->flags, BGP_INFO_VALID);

		bgp_info_add(rn, new);
		bgp_unlock_node(rn);

		/* Process change. */
		bgp_process(bgp, rn, afi, safi);
	} else {
		if (aspath)
			aspath_free(aspath);
		if (community)
			community_free(community);
	}
}

void bgp_aggregate_delete(struct bgp *bgp, struct prefix *p, afi_t afi,
			  safi_t safi, struct bgp_aggregate *aggregate)
{
	struct bgp_table *table;
	struct bgp_node *top;
	struct bgp_node *rn;
	struct bgp_info *ri;
	unsigned long match;

	table = bgp->rib[afi][safi];

	if (afi == AFI_IP && p->prefixlen == IPV4_MAX_BITLEN)
		return;
	if (afi == AFI_IP6 && p->prefixlen == IPV6_MAX_BITLEN)
		return;

	/* If routes exists below this node, generate aggregate routes. */
	top = bgp_node_get(table, p);
	for (rn = bgp_node_get(table, p); rn;
	     rn = bgp_route_next_until(rn, top)) {
		if (rn->p.prefixlen <= p->prefixlen)
			continue;
		match = 0;

		for (ri = rn->info; ri; ri = ri->next) {
			if (BGP_INFO_HOLDDOWN(ri))
				continue;

			if (ri->sub_type == BGP_ROUTE_AGGREGATE)
				continue;

			if (aggregate->summary_only && ri->extra) {
				ri->extra->suppress--;

				if (ri->extra->suppress == 0) {
					bgp_info_set_flag(
						rn, ri, BGP_INFO_ATTR_CHANGED);
					match++;
				}
			}
			aggregate->count--;
		}

		/* If this node was suppressed, process the change. */
		if (match)
			bgp_process(bgp, rn, afi, safi);
	}
	bgp_unlock_node(top);

	/* Delete aggregate route from BGP table. */
	rn = bgp_node_get(table, p);

	for (ri = rn->info; ri; ri = ri->next)
		if (ri->peer == bgp->peer_self && ri->type == ZEBRA_ROUTE_BGP
		    && ri->sub_type == BGP_ROUTE_AGGREGATE)
			break;

	/* Withdraw static BGP route from routing table. */
	if (ri) {
		bgp_info_delete(rn, ri);
		bgp_process(bgp, rn, afi, safi);
	}

	/* Unlock bgp_node_lookup. */
	bgp_unlock_node(rn);
}

/* Aggregate route attribute. */
#define AGGREGATE_SUMMARY_ONLY 1
#define AGGREGATE_AS_SET       1

static int bgp_aggregate_unset(struct vty *vty, const char *prefix_str,
			       afi_t afi, safi_t safi)
{
	VTY_DECLVAR_CONTEXT(bgp, bgp);
	int ret;
	struct prefix p;
	struct bgp_node *rn;
	struct bgp_aggregate *aggregate;

	/* Convert string to prefix structure. */
	ret = str2prefix(prefix_str, &p);
	if (!ret) {
		vty_out(vty, "Malformed prefix\n");
		return CMD_WARNING_CONFIG_FAILED;
	}
	apply_mask(&p);

	/* Old configuration check. */
	rn = bgp_node_lookup(bgp->aggregate[afi][safi], &p);
	if (!rn) {
		vty_out(vty,
			"%% There is no aggregate-address configuration.\n");
		return CMD_WARNING_CONFIG_FAILED;
	}

	aggregate = rn->info;
	if (aggregate->safi == SAFI_UNICAST)
		bgp_aggregate_delete(bgp, &p, afi, SAFI_UNICAST, aggregate);
	if (aggregate->safi == SAFI_LABELED_UNICAST)
		bgp_aggregate_delete(bgp, &p, afi, SAFI_LABELED_UNICAST,
				     aggregate);
	if (aggregate->safi == SAFI_MULTICAST)
		bgp_aggregate_delete(bgp, &p, afi, SAFI_MULTICAST, aggregate);

	/* Unlock aggregate address configuration. */
	rn->info = NULL;
	bgp_aggregate_free(aggregate);
	bgp_unlock_node(rn);
	bgp_unlock_node(rn);

	return CMD_SUCCESS;
}

static int bgp_aggregate_set(struct vty *vty, const char *prefix_str, afi_t afi,
			     safi_t safi, u_char summary_only, u_char as_set)
{
	VTY_DECLVAR_CONTEXT(bgp, bgp);
	int ret;
	struct prefix p;
	struct bgp_node *rn;
	struct bgp_aggregate *aggregate;

	/* Convert string to prefix structure. */
	ret = str2prefix(prefix_str, &p);
	if (!ret) {
		vty_out(vty, "Malformed prefix\n");
		return CMD_WARNING_CONFIG_FAILED;
	}
	apply_mask(&p);

	/* Old configuration check. */
	rn = bgp_node_get(bgp->aggregate[afi][safi], &p);

	if (rn->info) {
		vty_out(vty, "There is already same aggregate network.\n");
		/* try to remove the old entry */
		ret = bgp_aggregate_unset(vty, prefix_str, afi, safi);
		if (ret) {
			vty_out(vty, "Error deleting aggregate.\n");
			bgp_unlock_node(rn);
			return CMD_WARNING_CONFIG_FAILED;
		}
	}

	/* Make aggregate address structure. */
	aggregate = bgp_aggregate_new();
	aggregate->summary_only = summary_only;
	aggregate->as_set = as_set;
	aggregate->safi = safi;
	rn->info = aggregate;

	/* Aggregate address insert into BGP routing table. */
	if (safi == SAFI_UNICAST)
		bgp_aggregate_add(bgp, &p, afi, SAFI_UNICAST, aggregate);
	if (safi == SAFI_LABELED_UNICAST)
		bgp_aggregate_add(bgp, &p, afi, SAFI_LABELED_UNICAST,
				  aggregate);
	if (safi == SAFI_MULTICAST)
		bgp_aggregate_add(bgp, &p, afi, SAFI_MULTICAST, aggregate);

	return CMD_SUCCESS;
}

DEFUN (aggregate_address,
       aggregate_address_cmd,
       "aggregate-address A.B.C.D/M [<as-set [summary-only]|summary-only [as-set]>]",
       "Configure BGP aggregate entries\n"
       "Aggregate prefix\n"
       "Generate AS set path information\n"
       "Filter more specific routes from updates\n"
       "Filter more specific routes from updates\n"
       "Generate AS set path information\n")
{
	int idx = 0;
	argv_find(argv, argc, "A.B.C.D/M", &idx);
	char *prefix = argv[idx]->arg;
	int as_set =
		argv_find(argv, argc, "as-set", &idx) ? AGGREGATE_AS_SET : 0;
	idx = 0;
	int summary_only = argv_find(argv, argc, "summary-only", &idx)
				   ? AGGREGATE_SUMMARY_ONLY
				   : 0;

	return bgp_aggregate_set(vty, prefix, AFI_IP, bgp_node_safi(vty),
				 summary_only, as_set);
}

DEFUN (aggregate_address_mask,
       aggregate_address_mask_cmd,
       "aggregate-address A.B.C.D A.B.C.D [<as-set [summary-only]|summary-only [as-set]>]",
       "Configure BGP aggregate entries\n"
       "Aggregate address\n"
       "Aggregate mask\n"
       "Generate AS set path information\n"
       "Filter more specific routes from updates\n"
       "Filter more specific routes from updates\n"
       "Generate AS set path information\n")
{
	int idx = 0;
	argv_find(argv, argc, "A.B.C.D", &idx);
	char *prefix = argv[idx]->arg;
	char *mask = argv[idx + 1]->arg;
	int as_set =
		argv_find(argv, argc, "as-set", &idx) ? AGGREGATE_AS_SET : 0;
	idx = 0;
	int summary_only = argv_find(argv, argc, "summary-only", &idx)
				   ? AGGREGATE_SUMMARY_ONLY
				   : 0;

	char prefix_str[BUFSIZ];
	int ret = netmask_str2prefix_str(prefix, mask, prefix_str);

	if (!ret) {
		vty_out(vty, "%% Inconsistent address and mask\n");
		return CMD_WARNING_CONFIG_FAILED;
	}

	return bgp_aggregate_set(vty, prefix_str, AFI_IP, bgp_node_safi(vty),
				 summary_only, as_set);
}

DEFUN (no_aggregate_address,
       no_aggregate_address_cmd,
       "no aggregate-address A.B.C.D/M [<as-set [summary-only]|summary-only [as-set]>]",
       NO_STR
       "Configure BGP aggregate entries\n"
       "Aggregate prefix\n"
       "Generate AS set path information\n"
       "Filter more specific routes from updates\n"
       "Filter more specific routes from updates\n"
       "Generate AS set path information\n")
{
	int idx = 0;
	argv_find(argv, argc, "A.B.C.D/M", &idx);
	char *prefix = argv[idx]->arg;
	return bgp_aggregate_unset(vty, prefix, AFI_IP, bgp_node_safi(vty));
}

DEFUN (no_aggregate_address_mask,
       no_aggregate_address_mask_cmd,
       "no aggregate-address A.B.C.D A.B.C.D [<as-set [summary-only]|summary-only [as-set]>]",
       NO_STR
       "Configure BGP aggregate entries\n"
       "Aggregate address\n"
       "Aggregate mask\n"
       "Generate AS set path information\n"
       "Filter more specific routes from updates\n"
       "Filter more specific routes from updates\n"
       "Generate AS set path information\n")
{
	int idx = 0;
	argv_find(argv, argc, "A.B.C.D", &idx);
	char *prefix = argv[idx]->arg;
	char *mask = argv[idx + 1]->arg;

	char prefix_str[BUFSIZ];
	int ret = netmask_str2prefix_str(prefix, mask, prefix_str);

	if (!ret) {
		vty_out(vty, "%% Inconsistent address and mask\n");
		return CMD_WARNING_CONFIG_FAILED;
	}

	return bgp_aggregate_unset(vty, prefix_str, AFI_IP, bgp_node_safi(vty));
}

DEFUN (ipv6_aggregate_address,
       ipv6_aggregate_address_cmd,
       "aggregate-address X:X::X:X/M [summary-only]",
       "Configure BGP aggregate entries\n"
       "Aggregate prefix\n"
       "Filter more specific routes from updates\n")
{
	int idx = 0;
	argv_find(argv, argc, "X:X::X:X/M", &idx);
	char *prefix = argv[idx]->arg;
	int sum_only = argv_find(argv, argc, "summary-only", &idx)
			       ? AGGREGATE_SUMMARY_ONLY
			       : 0;
	return bgp_aggregate_set(vty, prefix, AFI_IP6, SAFI_UNICAST, sum_only,
				 0);
}

DEFUN (no_ipv6_aggregate_address,
       no_ipv6_aggregate_address_cmd,
       "no aggregate-address X:X::X:X/M [summary-only]",
       NO_STR
       "Configure BGP aggregate entries\n"
       "Aggregate prefix\n"
       "Filter more specific routes from updates\n")
{
	int idx = 0;
	argv_find(argv, argc, "X:X::X:X/M", &idx);
	char *prefix = argv[idx]->arg;
	return bgp_aggregate_unset(vty, prefix, AFI_IP6, SAFI_UNICAST);
}

/* Redistribute route treatment. */
void bgp_redistribute_add(struct bgp *bgp, struct prefix *p,
			  const union g_addr *nexthop, ifindex_t ifindex,
			  enum nexthop_types_t nhtype, uint32_t metric,
			  u_char type, u_short instance, route_tag_t tag)
{
	struct bgp_info *new;
	struct bgp_info *bi;
	struct bgp_info info;
	struct bgp_node *bn;
	struct attr attr;
	struct attr *new_attr;
	afi_t afi;
	int ret;
	struct bgp_redist *red;

	/* Make default attribute. */
	bgp_attr_default_set(&attr, BGP_ORIGIN_INCOMPLETE);

	switch (nhtype) {
	case NEXTHOP_TYPE_IFINDEX:
		break;
	case NEXTHOP_TYPE_IPV4:
	case NEXTHOP_TYPE_IPV4_IFINDEX:
		attr.nexthop = nexthop->ipv4;
		break;
	case NEXTHOP_TYPE_IPV6:
	case NEXTHOP_TYPE_IPV6_IFINDEX:
		attr.mp_nexthop_global = nexthop->ipv6;
		attr.mp_nexthop_len = BGP_ATTR_NHLEN_IPV6_GLOBAL;
		break;
	case NEXTHOP_TYPE_BLACKHOLE:
		switch (p->family) {
		case AF_INET:
			attr.nexthop.s_addr = INADDR_ANY;
			break;
		case AF_INET6:
			memset(&attr.mp_nexthop_global, 0,
			       sizeof(attr.mp_nexthop_global));
			attr.mp_nexthop_len = BGP_ATTR_NHLEN_IPV6_GLOBAL;
			break;
		}
		break;
	}
	attr.nh_ifindex = ifindex;

	attr.med = metric;
	attr.flag |= ATTR_FLAG_BIT(BGP_ATTR_MULTI_EXIT_DISC);
	attr.tag = tag;

	afi = family2afi(p->family);

	red = bgp_redist_lookup(bgp, afi, type, instance);
	if (red) {
		struct attr attr_new;

		/* Copy attribute for modification. */
		bgp_attr_dup(&attr_new, &attr);

		if (red->redist_metric_flag)
			attr_new.med = red->redist_metric;

		/* Apply route-map. */
		if (red->rmap.name) {
			info.peer = bgp->peer_self;
			info.attr = &attr_new;

			SET_FLAG(bgp->peer_self->rmap_type,
				 PEER_RMAP_TYPE_REDISTRIBUTE);

			ret = route_map_apply(red->rmap.map, p, RMAP_BGP,
					      &info);

			bgp->peer_self->rmap_type = 0;

			if (ret == RMAP_DENYMATCH) {
				/* Free uninterned attribute. */
				bgp_attr_flush(&attr_new);

				/* Unintern original. */
				aspath_unintern(&attr.aspath);
				bgp_redistribute_delete(bgp, p, type, instance);
				return;
			}
		}

		if (bgp_flag_check(bgp, BGP_FLAG_GRACEFUL_SHUTDOWN))
			bgp_attr_add_gshut_community(&attr_new);

		bn = bgp_afi_node_get(bgp->rib[afi][SAFI_UNICAST], afi,
				      SAFI_UNICAST, p, NULL);

		new_attr = bgp_attr_intern(&attr_new);

		for (bi = bn->info; bi; bi = bi->next)
			if (bi->peer == bgp->peer_self
			    && bi->sub_type == BGP_ROUTE_REDISTRIBUTE)
				break;

		if (bi) {
			/* Ensure the (source route) type is updated. */
			bi->type = type;
			if (attrhash_cmp(bi->attr, new_attr)
			    && !CHECK_FLAG(bi->flags, BGP_INFO_REMOVED)) {
				bgp_attr_unintern(&new_attr);
				aspath_unintern(&attr.aspath);
				bgp_unlock_node(bn);
				return;
			} else {
				/* The attribute is changed. */
				bgp_info_set_flag(bn, bi,
						  BGP_INFO_ATTR_CHANGED);

				/* Rewrite BGP route information. */
				if (CHECK_FLAG(bi->flags, BGP_INFO_REMOVED))
					bgp_info_restore(bn, bi);
				else
					bgp_aggregate_decrement(bgp, p, bi, afi,
								SAFI_UNICAST);
				bgp_attr_unintern(&bi->attr);
				bi->attr = new_attr;
				bi->uptime = bgp_clock();

				/* Process change. */
				bgp_aggregate_increment(bgp, p, bi, afi,
							SAFI_UNICAST);
				bgp_process(bgp, bn, afi, SAFI_UNICAST);
				bgp_unlock_node(bn);
				aspath_unintern(&attr.aspath);
				return;
			}
		}

		new = info_make(type, BGP_ROUTE_REDISTRIBUTE, instance,
				bgp->peer_self, new_attr, bn);
		SET_FLAG(new->flags, BGP_INFO_VALID);

		bgp_aggregate_increment(bgp, p, new, afi, SAFI_UNICAST);
		bgp_info_add(bn, new);
		bgp_unlock_node(bn);
		bgp_process(bgp, bn, afi, SAFI_UNICAST);
	}

	/* Unintern original. */
	aspath_unintern(&attr.aspath);
}

void bgp_redistribute_delete(struct bgp *bgp, struct prefix *p, u_char type,
			     u_short instance)
{
	afi_t afi;
	struct bgp_node *rn;
	struct bgp_info *ri;
	struct bgp_redist *red;

	afi = family2afi(p->family);

	red = bgp_redist_lookup(bgp, afi, type, instance);
	if (red) {
		rn = bgp_afi_node_get(bgp->rib[afi][SAFI_UNICAST], afi,
				      SAFI_UNICAST, p, NULL);

		for (ri = rn->info; ri; ri = ri->next)
			if (ri->peer == bgp->peer_self && ri->type == type)
				break;

		if (ri) {
			bgp_aggregate_decrement(bgp, p, ri, afi, SAFI_UNICAST);
			bgp_info_delete(rn, ri);
			bgp_process(bgp, rn, afi, SAFI_UNICAST);
		}
		bgp_unlock_node(rn);
	}
}

/* Withdraw specified route type's route. */
void bgp_redistribute_withdraw(struct bgp *bgp, afi_t afi, int type,
			       u_short instance)
{
	struct bgp_node *rn;
	struct bgp_info *ri;
	struct bgp_table *table;

	table = bgp->rib[afi][SAFI_UNICAST];

	for (rn = bgp_table_top(table); rn; rn = bgp_route_next(rn)) {
		for (ri = rn->info; ri; ri = ri->next)
			if (ri->peer == bgp->peer_self && ri->type == type
			    && ri->instance == instance)
				break;

		if (ri) {
			bgp_aggregate_decrement(bgp, &rn->p, ri, afi,
						SAFI_UNICAST);
			bgp_info_delete(rn, ri);
			bgp_process(bgp, rn, afi, SAFI_UNICAST);
		}
	}
}

/* Static function to display route. */
static void route_vty_out_route(struct prefix *p, struct vty *vty,
				json_object *json)
{
	int len = 0;
	u_int32_t destination;
	char buf[BUFSIZ];

	if (p->family == AF_INET) {
		if (!json) {
			len = vty_out(vty, "%s",
				      inet_ntop(p->family, &p->u.prefix, buf,
						BUFSIZ));
			destination = ntohl(p->u.prefix4.s_addr);

			if ((IN_CLASSC(destination) && p->prefixlen == 24)
			    || (IN_CLASSB(destination) && p->prefixlen == 16)
			    || (IN_CLASSA(destination) && p->prefixlen == 8)
			    || p->u.prefix4.s_addr == 0) {
				/* When mask is natural,
				   mask is not displayed. */
			} else
				len += vty_out(vty, "/%d", p->prefixlen);
		} else {
			json_object_string_add(json, "prefix",
					       inet_ntop(p->family,
							 &p->u.prefix, buf,
							 BUFSIZ));
			json_object_int_add(json, "prefixLen", p->prefixlen);
		}
	} else if (p->family == AF_ETHERNET) {
		prefix2str(p, buf, PREFIX_STRLEN);
		len = vty_out(vty, "%s", buf);
	} else if (p->family == AF_EVPN) {
#if defined(HAVE_CUMULUS)
		if (!json)
			len = vty_out(
				vty, "%s",
				bgp_evpn_route2str((struct prefix_evpn *)p, buf,
						   BUFSIZ));
		else
			bgp_evpn_route2json((struct prefix_evpn *)p, json);
#else
		prefix2str(p, buf, PREFIX_STRLEN);
		len = vty_out(vty, "%s", buf);
#endif
	} else {
		if (!json)
			len = vty_out(
				vty, "%s/%d",
				inet_ntop(p->family, &p->u.prefix, buf, BUFSIZ),
				p->prefixlen);
	}

	if (!json) {
		len = 17 - len;
		if (len < 1)
			vty_out(vty, "\n%*s", 20, " ");
		else
			vty_out(vty, "%*s", len, " ");
	}
}

enum bgp_display_type {
	normal_list,
};

/* Print the short form route status for a bgp_info */
static void route_vty_short_status_out(struct vty *vty, struct bgp_info *binfo,
				       json_object *json_path)
{
	if (json_path) {

		/* Route status display. */
		if (CHECK_FLAG(binfo->flags, BGP_INFO_REMOVED))
			json_object_boolean_true_add(json_path, "removed");

		if (CHECK_FLAG(binfo->flags, BGP_INFO_STALE))
			json_object_boolean_true_add(json_path, "stale");

		if (binfo->extra && binfo->extra->suppress)
			json_object_boolean_true_add(json_path, "suppressed");

		if (CHECK_FLAG(binfo->flags, BGP_INFO_VALID)
		    && !CHECK_FLAG(binfo->flags, BGP_INFO_HISTORY))
			json_object_boolean_true_add(json_path, "valid");

		/* Selected */
		if (CHECK_FLAG(binfo->flags, BGP_INFO_HISTORY))
			json_object_boolean_true_add(json_path, "history");

		if (CHECK_FLAG(binfo->flags, BGP_INFO_DAMPED))
			json_object_boolean_true_add(json_path, "damped");

		if (CHECK_FLAG(binfo->flags, BGP_INFO_SELECTED))
			json_object_boolean_true_add(json_path, "bestpath");

		if (CHECK_FLAG(binfo->flags, BGP_INFO_MULTIPATH))
			json_object_boolean_true_add(json_path, "multipath");

		/* Internal route. */
		if ((binfo->peer->as)
		    && (binfo->peer->as == binfo->peer->local_as))
			json_object_string_add(json_path, "pathFrom",
					       "internal");
		else
			json_object_string_add(json_path, "pathFrom",
					       "external");

		return;
	}

	/* Route status display. */
	if (CHECK_FLAG(binfo->flags, BGP_INFO_REMOVED))
		vty_out(vty, "R");
	else if (CHECK_FLAG(binfo->flags, BGP_INFO_STALE))
		vty_out(vty, "S");
	else if (binfo->extra && binfo->extra->suppress)
		vty_out(vty, "s");
	else if (CHECK_FLAG(binfo->flags, BGP_INFO_VALID)
		 && !CHECK_FLAG(binfo->flags, BGP_INFO_HISTORY))
		vty_out(vty, "*");
	else
		vty_out(vty, " ");

	/* Selected */
	if (CHECK_FLAG(binfo->flags, BGP_INFO_HISTORY))
		vty_out(vty, "h");
	else if (CHECK_FLAG(binfo->flags, BGP_INFO_DAMPED))
		vty_out(vty, "d");
	else if (CHECK_FLAG(binfo->flags, BGP_INFO_SELECTED))
		vty_out(vty, ">");
	else if (CHECK_FLAG(binfo->flags, BGP_INFO_MULTIPATH))
		vty_out(vty, "=");
	else
		vty_out(vty, " ");

	/* Internal route. */
	if (binfo->peer && (binfo->peer->as)
	    && (binfo->peer->as == binfo->peer->local_as))
		vty_out(vty, "i");
	else
		vty_out(vty, " ");
}

/* called from terminal list command */
void route_vty_out(struct vty *vty, struct prefix *p, struct bgp_info *binfo,
		   int display, safi_t safi, json_object *json_paths)
{
	struct attr *attr;
	json_object *json_path = NULL;
	json_object *json_nexthops = NULL;
	json_object *json_nexthop_global = NULL;
	json_object *json_nexthop_ll = NULL;

	if (json_paths)
		json_path = json_object_new_object();

	/* short status lead text */
	route_vty_short_status_out(vty, binfo, json_path);

	if (!json_paths) {
		/* print prefix and mask */
		if (!display)
			route_vty_out_route(p, vty, json_path);
		else
			vty_out(vty, "%*s", 17, " ");
	} else {
		route_vty_out_route(p, vty, json_path);
	}

	/* Print attribute */
	attr = binfo->attr;
	if (!attr) {
		if (json_paths)
			json_object_array_add(json_paths, json_path);
		else
			vty_out(vty, "\n");

		return;
	}

	/*
	 * For ENCAP and EVPN routes, nexthop address family is not
	 * neccessarily the same as the prefix address family.
	 * Both SAFI_MPLS_VPN and SAFI_ENCAP use the MP nexthop field
	 * EVPN routes are also exchanged with a MP nexthop. Currently,
	 * this
	 * is only IPv4, the value will be present in either
	 * attr->nexthop or
	 * attr->mp_nexthop_global_in
	 */
	if ((safi == SAFI_ENCAP) || (safi == SAFI_MPLS_VPN)) {
		char buf[BUFSIZ];
		char nexthop[128];
		int af = NEXTHOP_FAMILY(attr->mp_nexthop_len);

		switch (af) {
		case AF_INET:
			sprintf(nexthop, "%s",
				inet_ntop(af, &attr->mp_nexthop_global_in, buf,
					  BUFSIZ));
			break;
		case AF_INET6:
			sprintf(nexthop, "%s",
				inet_ntop(af, &attr->mp_nexthop_global, buf,
					  BUFSIZ));
			break;
		default:
			sprintf(nexthop, "?");
			break;
		}

		if (json_paths) {
			json_nexthop_global = json_object_new_object();

			json_object_string_add(json_nexthop_global, "afi",
					       (af == AF_INET) ? "ip" : "ipv6");
			json_object_string_add(json_nexthop_global,
					       (af == AF_INET) ? "ip" : "ipv6",
					       nexthop);
			json_object_boolean_true_add(json_nexthop_global,
						     "used");
		} else
			vty_out(vty, "%s", nexthop);
	} else if (safi == SAFI_EVPN) {
		if (json_paths) {
			json_nexthop_global = json_object_new_object();

			json_object_string_add(json_nexthop_global, "ip",
					       inet_ntoa(attr->nexthop));
			json_object_string_add(json_nexthop_global, "afi",
					       "ipv4");
			json_object_boolean_true_add(json_nexthop_global,
						     "used");
		} else
			vty_out(vty, "%-16s", inet_ntoa(attr->nexthop));
	}
	/* IPv4 Next Hop */
	else if (p->family == AF_INET && !BGP_ATTR_NEXTHOP_AFI_IP6(attr)) {
		if (json_paths) {
			json_nexthop_global = json_object_new_object();

			if ((safi == SAFI_MPLS_VPN) || (safi == SAFI_EVPN))
				json_object_string_add(
					json_nexthop_global, "ip",
					inet_ntoa(attr->mp_nexthop_global_in));
			else
				json_object_string_add(
					json_nexthop_global, "ip",
					inet_ntoa(attr->nexthop));

			json_object_string_add(json_nexthop_global, "afi",
					       "ipv4");
			json_object_boolean_true_add(json_nexthop_global,
						     "used");
		} else {
			if ((safi == SAFI_MPLS_VPN) || (safi == SAFI_EVPN))
				vty_out(vty, "%-16s",
					inet_ntoa(attr->mp_nexthop_global_in));
			else
				vty_out(vty, "%-16s", inet_ntoa(attr->nexthop));
		}
	}

	/* IPv6 Next Hop */
	else if (p->family == AF_INET6 || BGP_ATTR_NEXTHOP_AFI_IP6(attr)) {
		int len;
		char buf[BUFSIZ];

		if (json_paths) {
			json_nexthop_global = json_object_new_object();
			json_object_string_add(
				json_nexthop_global, "ip",
				inet_ntop(AF_INET6, &attr->mp_nexthop_global,
					  buf, BUFSIZ));
			json_object_string_add(json_nexthop_global, "afi",
					       "ipv6");
			json_object_string_add(json_nexthop_global, "scope",
					       "global");

			/* We display both LL & GL if both have been
			 * received */
			if ((attr->mp_nexthop_len == 32)
			    || (binfo->peer->conf_if)) {
				json_nexthop_ll = json_object_new_object();
				json_object_string_add(
					json_nexthop_ll, "ip",
					inet_ntop(AF_INET6,
						  &attr->mp_nexthop_local, buf,
						  BUFSIZ));
				json_object_string_add(json_nexthop_ll, "afi",
						       "ipv6");
				json_object_string_add(json_nexthop_ll, "scope",
						       "link-local");

				if ((IPV6_ADDR_CMP(&attr->mp_nexthop_global,
						   &attr->mp_nexthop_local)
				     != 0)
				    && !attr->mp_nexthop_prefer_global)
					json_object_boolean_true_add(
						json_nexthop_ll, "used");
				else
					json_object_boolean_true_add(
						json_nexthop_global, "used");
			} else
				json_object_boolean_true_add(
					json_nexthop_global, "used");
		} else {
			/* Display LL if LL/Global both in table unless
			 * prefer-global is set */
			if (((attr->mp_nexthop_len == 32)
			     && !attr->mp_nexthop_prefer_global)
			    || (binfo->peer->conf_if)) {
				if (binfo->peer->conf_if) {
					len = vty_out(vty, "%s",
						      binfo->peer->conf_if);
					len = 16 - len; /* len of IPv6
							   addr + max
							   len of def
							   ifname */

					if (len < 1)
						vty_out(vty, "\n%*s", 36, " ");
					else
						vty_out(vty, "%*s", len, " ");
				} else {
					len = vty_out(
						vty, "%s",
						inet_ntop(
							AF_INET6,
							&attr->mp_nexthop_local,
							buf, BUFSIZ));
					len = 16 - len;

					if (len < 1)
						vty_out(vty, "\n%*s", 36, " ");
					else
						vty_out(vty, "%*s", len, " ");
				}
			} else {
				len = vty_out(
					vty, "%s",
					inet_ntop(AF_INET6,
						  &attr->mp_nexthop_global, buf,
						  BUFSIZ));
				len = 16 - len;

				if (len < 1)
					vty_out(vty, "\n%*s", 36, " ");
				else
					vty_out(vty, "%*s", len, " ");
			}
		}
	}

	/* MED/Metric */
	if (attr->flag & ATTR_FLAG_BIT(BGP_ATTR_MULTI_EXIT_DISC))
		if (json_paths)
			json_object_int_add(json_path, "med", attr->med);
		else
			vty_out(vty, "%10u", attr->med);
	else if (!json_paths)
		vty_out(vty, "          ");

	/* Local Pref */
	if (attr->flag & ATTR_FLAG_BIT(BGP_ATTR_LOCAL_PREF))
		if (json_paths)
			json_object_int_add(json_path, "localpref",
					    attr->local_pref);
		else
			vty_out(vty, "%7u", attr->local_pref);
	else if (!json_paths)
		vty_out(vty, "       ");

	if (json_paths)
		json_object_int_add(json_path, "weight", attr->weight);
	else
		vty_out(vty, "%7u ", attr->weight);

	if (json_paths) {
		char buf[BUFSIZ];
		json_object_string_add(
			json_path, "peerId",
			sockunion2str(&binfo->peer->su, buf, SU_ADDRSTRLEN));
	}

	/* Print aspath */
	if (attr->aspath) {
		if (json_paths)
			json_object_string_add(json_path, "aspath",
					       attr->aspath->str);
		else
			aspath_print_vty(vty, "%s", attr->aspath, " ");
	}

	/* Print origin */
	if (json_paths)
		json_object_string_add(json_path, "origin",
				       bgp_origin_long_str[attr->origin]);
	else
		vty_out(vty, "%s", bgp_origin_str[attr->origin]);

	if (json_paths) {
		if (json_nexthop_global || json_nexthop_ll) {
			json_nexthops = json_object_new_array();

			if (json_nexthop_global)
				json_object_array_add(json_nexthops,
						      json_nexthop_global);

			if (json_nexthop_ll)
				json_object_array_add(json_nexthops,
						      json_nexthop_ll);

			json_object_object_add(json_path, "nexthops",
					       json_nexthops);
		}

		json_object_array_add(json_paths, json_path);
	} else {
		vty_out(vty, "\n");
#if ENABLE_BGP_VNC
		/* prints an additional line, indented, with VNC info, if
		 * present */
		if ((safi == SAFI_MPLS_VPN) || (safi == SAFI_ENCAP))
			rfapi_vty_out_vncinfo(vty, p, binfo, safi);
#endif
	}
}

/* called from terminal list command */
void route_vty_out_tmp(struct vty *vty, struct prefix *p, struct attr *attr,
		       safi_t safi, u_char use_json, json_object *json_ar)
{
	json_object *json_status = NULL;
	json_object *json_net = NULL;
	char buff[BUFSIZ];
	/* Route status display. */
	if (use_json) {
		json_status = json_object_new_object();
		json_net = json_object_new_object();
	} else {
		vty_out(vty, "*");
		vty_out(vty, ">");
		vty_out(vty, " ");
	}

	/* print prefix and mask */
	if (use_json)
		json_object_string_add(
			json_net, "addrPrefix",
			inet_ntop(p->family, &p->u.prefix, buff, BUFSIZ));
	else
		route_vty_out_route(p, vty, NULL);

	/* Print attribute */
	if (attr) {
		if (use_json) {
			if (p->family == AF_INET
			    && (safi == SAFI_MPLS_VPN || safi == SAFI_ENCAP
				|| safi == SAFI_EVPN
				|| !BGP_ATTR_NEXTHOP_AFI_IP6(attr))) {
				if (safi == SAFI_MPLS_VPN || safi == SAFI_ENCAP
				    || safi == SAFI_EVPN)
					json_object_string_add(
						json_net, "nextHop",
						inet_ntoa(
							attr->mp_nexthop_global_in));
				else
					json_object_string_add(
						json_net, "nextHop",
						inet_ntoa(attr->nexthop));
			} else if (p->family == AF_INET6
				   || BGP_ATTR_NEXTHOP_AFI_IP6(attr)) {
				char buf[BUFSIZ];

				json_object_string_add(
					json_net, "netHopGloabal",
					inet_ntop(AF_INET6,
						  &attr->mp_nexthop_global, buf,
						  BUFSIZ));
			}

			if (attr->flag
			    & ATTR_FLAG_BIT(BGP_ATTR_MULTI_EXIT_DISC))
				json_object_int_add(json_net, "metric",
						    attr->med);

			if (attr->flag & ATTR_FLAG_BIT(BGP_ATTR_LOCAL_PREF))
				json_object_int_add(json_net, "localPref",
						    attr->local_pref);

			json_object_int_add(json_net, "weight", attr->weight);

			/* Print aspath */
			if (attr->aspath)
				json_object_string_add(json_net, "asPath",
						       attr->aspath->str);

			/* Print origin */
			json_object_string_add(json_net, "bgpOriginCode",
					       bgp_origin_str[attr->origin]);
		} else {
			if (p->family == AF_INET
			    && (safi == SAFI_MPLS_VPN || safi == SAFI_ENCAP
				|| safi == SAFI_EVPN
				|| !BGP_ATTR_NEXTHOP_AFI_IP6(attr))) {
				if (safi == SAFI_MPLS_VPN || safi == SAFI_ENCAP
				    || safi == SAFI_EVPN)
					vty_out(vty, "%-16s",
						inet_ntoa(
							attr->mp_nexthop_global_in));
				else
					vty_out(vty, "%-16s",
						inet_ntoa(attr->nexthop));
			} else if (p->family == AF_INET6
				   || BGP_ATTR_NEXTHOP_AFI_IP6(attr)) {
				int len;
				char buf[BUFSIZ];

				len = vty_out(
					vty, "%s",
					inet_ntop(AF_INET6,
						  &attr->mp_nexthop_global, buf,
						  BUFSIZ));
				len = 16 - len;
				if (len < 1)
					vty_out(vty, "\n%*s", 36, " ");
				else
					vty_out(vty, "%*s", len, " ");
			}
			if (attr->flag
			    & ATTR_FLAG_BIT(BGP_ATTR_MULTI_EXIT_DISC))
				vty_out(vty, "%10u", attr->med);
			else
				vty_out(vty, "          ");

			if (attr->flag & ATTR_FLAG_BIT(BGP_ATTR_LOCAL_PREF))
				vty_out(vty, "%7u", attr->local_pref);
			else
				vty_out(vty, "       ");

			vty_out(vty, "%7u ", attr->weight);

			/* Print aspath */
			if (attr->aspath)
				aspath_print_vty(vty, "%s", attr->aspath, " ");

			/* Print origin */
			vty_out(vty, "%s", bgp_origin_str[attr->origin]);
		}
	}
	if (use_json) {
		json_object_boolean_true_add(json_status, "*");
		json_object_boolean_true_add(json_status, ">");
		json_object_object_add(json_net, "appliedStatusSymbols",
				       json_status);
		char buf_cut[BUFSIZ];
		json_object_object_add(
			json_ar,
			inet_ntop(p->family, &p->u.prefix, buf_cut, BUFSIZ),
			json_net);
	} else
		vty_out(vty, "\n");
}

void route_vty_out_tag(struct vty *vty, struct prefix *p,
		       struct bgp_info *binfo, int display, safi_t safi,
		       json_object *json)
{
	json_object *json_out = NULL;
	struct attr *attr;
	mpls_label_t label = MPLS_INVALID_LABEL;

	if (!binfo->extra)
		return;

	if (json)
		json_out = json_object_new_object();

	/* short status lead text */
	route_vty_short_status_out(vty, binfo, json_out);

	/* print prefix and mask */
	if (json == NULL) {
		if (!display)
			route_vty_out_route(p, vty, NULL);
		else
			vty_out(vty, "%*s", 17, " ");
	}

	/* Print attribute */
	attr = binfo->attr;
	if (attr) {
		if (((p->family == AF_INET)
		     && ((safi == SAFI_MPLS_VPN || safi == SAFI_ENCAP)))
		    || (safi == SAFI_EVPN && !BGP_ATTR_NEXTHOP_AFI_IP6(attr))
		    || (!BGP_ATTR_NEXTHOP_AFI_IP6(attr))) {
			if (safi == SAFI_MPLS_VPN || safi == SAFI_ENCAP
			    || safi == SAFI_EVPN) {
				if (json)
					json_object_string_add(
						json_out, "mpNexthopGlobalIn",
						inet_ntoa(
							attr->mp_nexthop_global_in));
				else
					vty_out(vty, "%-16s",
						inet_ntoa(
							attr->mp_nexthop_global_in));
			} else {
				if (json)
					json_object_string_add(
						json_out, "nexthop",
						inet_ntoa(attr->nexthop));
				else
					vty_out(vty, "%-16s",
						inet_ntoa(attr->nexthop));
			}
		} else if (((p->family == AF_INET6)
			    && ((safi == SAFI_MPLS_VPN || safi == SAFI_ENCAP)))
			   || (safi == SAFI_EVPN
			       && BGP_ATTR_NEXTHOP_AFI_IP6(attr))
			   || (BGP_ATTR_NEXTHOP_AFI_IP6(attr))) {
			char buf_a[BUFSIZ];
			char buf_b[BUFSIZ];
			char buf_c[BUFSIZ];
			if (attr->mp_nexthop_len
			    == BGP_ATTR_NHLEN_IPV6_GLOBAL) {
				if (json)
					json_object_string_add(
						json_out, "mpNexthopGlobalIn",
						inet_ntop(
							AF_INET6,
							&attr->mp_nexthop_global,
							buf_a, BUFSIZ));
				else
					vty_out(vty, "%s",
						inet_ntop(
							AF_INET6,
							&attr->mp_nexthop_global,
							buf_a, BUFSIZ));
			} else if (attr->mp_nexthop_len
				   == BGP_ATTR_NHLEN_IPV6_GLOBAL_AND_LL) {
				if (json) {
					inet_ntop(AF_INET6,
						  &attr->mp_nexthop_global,
						  buf_a, BUFSIZ);
					inet_ntop(AF_INET6,
						  &attr->mp_nexthop_local,
						  buf_b, BUFSIZ);
					sprintf(buf_c, "%s(%s)", buf_a, buf_b);
					json_object_string_add(
						json_out,
						"mpNexthopGlobalLocal", buf_c);
				} else
					vty_out(vty, "%s(%s)",
						inet_ntop(
							AF_INET6,
							&attr->mp_nexthop_global,
							buf_a, BUFSIZ),
						inet_ntop(
							AF_INET6,
							&attr->mp_nexthop_local,
							buf_b, BUFSIZ));
			}
		}
	}

	label = decode_label(&binfo->extra->label[0]);

	if (bgp_is_valid_label(&label)) {
		if (json) {
			json_object_int_add(json_out, "notag", label);
			json_object_array_add(json, json_out);
		} else {
			vty_out(vty, "notag/%d", label);
			vty_out(vty, "\n");
		}
	}
}

void route_vty_out_overlay(struct vty *vty, struct prefix *p,
			   struct bgp_info *binfo, int display,
			   json_object *json_paths)
{
	struct attr *attr;
	char buf[BUFSIZ];
	json_object *json_path = NULL;

	if (json_paths)
		json_path = json_object_new_object();

	if (!binfo->extra)
		return;

	/* short status lead text */
	route_vty_short_status_out(vty, binfo, json_path);

	/* print prefix and mask */
	if (!display)
		route_vty_out_route(p, vty, NULL);
	else
		vty_out(vty, "%*s", 17, " ");

	/* Print attribute */
	attr = binfo->attr;
	if (attr) {
		char buf1[BUFSIZ];
		int af = NEXTHOP_FAMILY(attr->mp_nexthop_len);

		switch (af) {
		case AF_INET:
			vty_out(vty, "%-16s",
				inet_ntop(af, &attr->mp_nexthop_global_in, buf,
					  BUFSIZ));
			break;
		case AF_INET6:
			vty_out(vty, "%s(%s)",
				inet_ntop(af, &attr->mp_nexthop_global, buf,
					  BUFSIZ),
				inet_ntop(af, &attr->mp_nexthop_local, buf1,
					  BUFSIZ));
			break;
		default:
			vty_out(vty, "?");
		}
	}

	struct eth_segment_id *id = &(attr->evpn_overlay.eth_s_id);
	char *str = esi2str(id);
	vty_out(vty, "%s", str);
	XFREE(MTYPE_TMP, str);
	if (IS_EVPN_PREFIX_IPADDR_V4((struct prefix_evpn *)p)) {
		vty_out(vty, "/%s", inet_ntoa(attr->evpn_overlay.gw_ip.ipv4));
	} else if (IS_EVPN_PREFIX_IPADDR_V6((struct prefix_evpn *)p)) {
		vty_out(vty, "/%s",
			inet_ntop(AF_INET6, &(attr->evpn_overlay.gw_ip.ipv6),
				  buf, BUFSIZ));
	}
	if (attr->ecommunity) {
		char *mac = NULL;
		struct ecommunity_val *routermac = ecommunity_lookup(
			attr->ecommunity, ECOMMUNITY_ENCODE_EVPN,
			ECOMMUNITY_EVPN_SUBTYPE_ROUTERMAC);
		if (routermac)
			mac = ecom_mac2str((char *)routermac->val);
		if (mac) {
			vty_out(vty, "/%s", (char *)mac);
			XFREE(MTYPE_TMP, mac);
		}
	}
	vty_out(vty, "\n");
}

/* dampening route */
static void damp_route_vty_out(struct vty *vty, struct prefix *p,
			       struct bgp_info *binfo, int display, safi_t safi,
			       u_char use_json, json_object *json)
{
	struct attr *attr;
	int len;
	char timebuf[BGP_UPTIME_LEN];

	/* short status lead text */
	route_vty_short_status_out(vty, binfo, json);

	/* print prefix and mask */
	if (!use_json) {
		if (!display)
			route_vty_out_route(p, vty, NULL);
		else
			vty_out(vty, "%*s", 17, " ");
	}

	len = vty_out(vty, "%s", binfo->peer->host);
	len = 17 - len;
	if (len < 1) {
		if (!use_json)
			vty_out(vty, "\n%*s", 34, " ");
	} else {
		if (use_json)
			json_object_int_add(json, "peerHost", len);
		else
			vty_out(vty, "%*s", len, " ");
	}

	if (use_json)
		bgp_damp_reuse_time_vty(vty, binfo, timebuf, BGP_UPTIME_LEN,
					use_json, json);
	else
		vty_out(vty, "%s ", bgp_damp_reuse_time_vty(vty, binfo, timebuf,
							    BGP_UPTIME_LEN,
							    use_json, json));

	/* Print attribute */
	attr = binfo->attr;
	if (attr) {
		/* Print aspath */
		if (attr->aspath) {
			if (use_json)
				json_object_string_add(json, "asPath",
						       attr->aspath->str);
			else
				aspath_print_vty(vty, "%s", attr->aspath, " ");
		}

		/* Print origin */
		if (use_json)
			json_object_string_add(json, "origin",
					       bgp_origin_str[attr->origin]);
		else
			vty_out(vty, "%s", bgp_origin_str[attr->origin]);
	}
	if (!use_json)
		vty_out(vty, "\n");
}

/* flap route */
static void flap_route_vty_out(struct vty *vty, struct prefix *p,
			       struct bgp_info *binfo, int display, safi_t safi,
			       u_char use_json, json_object *json)
{
	struct attr *attr;
	struct bgp_damp_info *bdi;
	char timebuf[BGP_UPTIME_LEN];
	int len;

	if (!binfo->extra)
		return;

	bdi = binfo->extra->damp_info;

	/* short status lead text */
	route_vty_short_status_out(vty, binfo, json);

	/* print prefix and mask */
	if (!use_json) {
		if (!display)
			route_vty_out_route(p, vty, NULL);
		else
			vty_out(vty, "%*s", 17, " ");
	}

	len = vty_out(vty, "%s", binfo->peer->host);
	len = 16 - len;
	if (len < 1) {
		if (!use_json)
			vty_out(vty, "\n%*s", 33, " ");
	} else {
		if (use_json)
			json_object_int_add(json, "peerHost", len);
		else
			vty_out(vty, "%*s", len, " ");
	}

	len = vty_out(vty, "%d", bdi->flap);
	len = 5 - len;
	if (len < 1) {
		if (!use_json)
			vty_out(vty, " ");
	} else {
		if (use_json)
			json_object_int_add(json, "bdiFlap", len);
		else
			vty_out(vty, "%*s", len, " ");
	}

	if (use_json)
		peer_uptime(bdi->start_time, timebuf, BGP_UPTIME_LEN, use_json,
			    json);
	else
		vty_out(vty, "%s ", peer_uptime(bdi->start_time, timebuf,
						BGP_UPTIME_LEN, 0, NULL));

	if (CHECK_FLAG(binfo->flags, BGP_INFO_DAMPED)
	    && !CHECK_FLAG(binfo->flags, BGP_INFO_HISTORY)) {
		if (use_json)
			bgp_damp_reuse_time_vty(vty, binfo, timebuf,
						BGP_UPTIME_LEN, use_json, json);
		else
			vty_out(vty, "%s ",
				bgp_damp_reuse_time_vty(vty, binfo, timebuf,
							BGP_UPTIME_LEN,
							use_json, json));
	} else {
		if (!use_json)
			vty_out(vty, "%*s ", 8, " ");
	}

	/* Print attribute */
	attr = binfo->attr;
	if (attr) {
		/* Print aspath */
		if (attr->aspath) {
			if (use_json)
				json_object_string_add(json, "asPath",
						       attr->aspath->str);
			else
				aspath_print_vty(vty, "%s", attr->aspath, " ");
		}

		/* Print origin */
		if (use_json)
			json_object_string_add(json, "origin",
					       bgp_origin_str[attr->origin]);
		else
			vty_out(vty, "%s", bgp_origin_str[attr->origin]);
	}
	if (!use_json)
		vty_out(vty, "\n");
}

static void route_vty_out_advertised_to(struct vty *vty, struct peer *peer,
					int *first, const char *header,
					json_object *json_adv_to)
{
	char buf1[INET6_ADDRSTRLEN];
	json_object *json_peer = NULL;

	if (json_adv_to) {
		/* 'advertised-to' is a dictionary of peers we have advertised
		 * this
		 * prefix too.  The key is the peer's IP or swpX, the value is
		 * the
		 * hostname if we know it and "" if not.
		 */
		json_peer = json_object_new_object();

		if (peer->hostname)
			json_object_string_add(json_peer, "hostname",
					       peer->hostname);

		if (peer->conf_if)
			json_object_object_add(json_adv_to, peer->conf_if,
					       json_peer);
		else
			json_object_object_add(
				json_adv_to,
				sockunion2str(&peer->su, buf1, SU_ADDRSTRLEN),
				json_peer);
	} else {
		if (*first) {
			vty_out(vty, "%s", header);
			*first = 0;
		}

		if (peer->hostname
		    && bgp_flag_check(peer->bgp, BGP_FLAG_SHOW_HOSTNAME)) {
			if (peer->conf_if)
				vty_out(vty, " %s(%s)", peer->hostname,
					peer->conf_if);
			else
				vty_out(vty, " %s(%s)", peer->hostname,
					sockunion2str(&peer->su, buf1,
						      SU_ADDRSTRLEN));
		} else {
			if (peer->conf_if)
				vty_out(vty, " %s", peer->conf_if);
			else
				vty_out(vty, " %s",
					sockunion2str(&peer->su, buf1,
						      SU_ADDRSTRLEN));
		}
	}
}

void route_vty_out_detail(struct vty *vty, struct bgp *bgp, struct prefix *p,
			  struct bgp_info *binfo, afi_t afi, safi_t safi,
			  json_object *json_paths)
{
	char buf[INET6_ADDRSTRLEN];
	char buf1[BUFSIZ];
#if defined(HAVE_CUMULUS)
	char buf2[EVPN_ROUTE_STRLEN];
#endif
	struct attr *attr;
	int sockunion_vty_out(struct vty *, union sockunion *);
	time_t tbuf;
	json_object *json_bestpath = NULL;
	json_object *json_cluster_list = NULL;
	json_object *json_cluster_list_list = NULL;
	json_object *json_ext_community = NULL;
	json_object *json_lcommunity = NULL;
	json_object *json_last_update = NULL;
	json_object *json_nexthop_global = NULL;
	json_object *json_nexthop_ll = NULL;
	json_object *json_nexthops = NULL;
	json_object *json_path = NULL;
	json_object *json_peer = NULL;
	json_object *json_string = NULL;
	json_object *json_adv_to = NULL;
	int first = 0;
	struct listnode *node, *nnode;
	struct peer *peer;
	int addpath_capable;
	int has_adj;
	unsigned int first_as;

	if (json_paths) {
		json_path = json_object_new_object();
		json_peer = json_object_new_object();
		json_nexthop_global = json_object_new_object();
	}

#if defined(HAVE_CUMULUS)
	if (!json_paths && safi == SAFI_EVPN) {
		char tag_buf[30];

		bgp_evpn_route2str((struct prefix_evpn *)p, buf2, sizeof(buf2));
		vty_out(vty, "  Route %s", buf2);
		tag_buf[0] = '\0';
		if (binfo->extra && binfo->extra->num_labels) {
			bgp_evpn_label2str(binfo->extra->label,
					   binfo->extra->num_labels, tag_buf,
					   sizeof(tag_buf));
			vty_out(vty, " VNI %s", tag_buf);
		}
		vty_out(vty, "\n");
		if (binfo->extra && binfo->extra->parent) {
			struct bgp_info *parent_ri;
			struct bgp_node *rn, *prn;

			parent_ri = (struct bgp_info *)binfo->extra->parent;
			rn = parent_ri->net;
			if (rn && rn->prn) {
				prn = rn->prn;
				vty_out(vty, "  Imported from %s:%s\n",
					prefix_rd2str(
						(struct prefix_rd *)&prn->p,
						buf1, sizeof(buf1)),
					buf2);
			}
		}
	}
#endif

	attr = binfo->attr;

	if (attr) {
		/* Line1 display AS-path, Aggregator */
		if (attr->aspath) {
			if (json_paths) {
				if (!attr->aspath->json)
					aspath_str_update(attr->aspath, true);
				json_object_lock(attr->aspath->json);
				json_object_object_add(json_path, "aspath",
						       attr->aspath->json);
			} else {
				if (attr->aspath->segments)
					aspath_print_vty(vty, "  %s",
							 attr->aspath, "");
				else
					vty_out(vty, "  Local");
			}
		}

		if (CHECK_FLAG(binfo->flags, BGP_INFO_REMOVED)) {
			if (json_paths)
				json_object_boolean_true_add(json_path,
							     "removed");
			else
				vty_out(vty, ", (removed)");
		}

		if (CHECK_FLAG(binfo->flags, BGP_INFO_STALE)) {
			if (json_paths)
				json_object_boolean_true_add(json_path,
							     "stale");
			else
				vty_out(vty, ", (stale)");
		}

		if (CHECK_FLAG(attr->flag,
			       ATTR_FLAG_BIT(BGP_ATTR_AGGREGATOR))) {
			if (json_paths) {
				json_object_int_add(json_path, "aggregatorAs",
						    attr->aggregator_as);
				json_object_string_add(
					json_path, "aggregatorId",
					inet_ntoa(attr->aggregator_addr));
			} else {
				vty_out(vty, ", (aggregated by %u %s)",
					attr->aggregator_as,
					inet_ntoa(attr->aggregator_addr));
			}
		}

		if (CHECK_FLAG(binfo->peer->af_flags[afi][safi],
			       PEER_FLAG_REFLECTOR_CLIENT)) {
			if (json_paths)
				json_object_boolean_true_add(
					json_path, "rxedFromRrClient");
			else
				vty_out(vty, ", (Received from a RR-client)");
		}

		if (CHECK_FLAG(binfo->peer->af_flags[afi][safi],
			       PEER_FLAG_RSERVER_CLIENT)) {
			if (json_paths)
				json_object_boolean_true_add(
					json_path, "rxedFromRsClient");
			else
				vty_out(vty, ", (Received from a RS-client)");
		}

		if (CHECK_FLAG(binfo->flags, BGP_INFO_HISTORY)) {
			if (json_paths)
				json_object_boolean_true_add(
					json_path, "dampeningHistoryEntry");
			else
				vty_out(vty, ", (history entry)");
		} else if (CHECK_FLAG(binfo->flags, BGP_INFO_DAMPED)) {
			if (json_paths)
				json_object_boolean_true_add(
					json_path, "dampeningSuppressed");
			else
				vty_out(vty, ", (suppressed due to dampening)");
		}

		if (!json_paths)
			vty_out(vty, "\n");

		/* Line2 display Next-hop, Neighbor, Router-id */
		/* Display the nexthop */
		if ((p->family == AF_INET || p->family == AF_ETHERNET
		     || p->family == AF_EVPN)
		    && (safi == SAFI_MPLS_VPN || safi == SAFI_ENCAP
			|| safi == SAFI_EVPN
			|| !BGP_ATTR_NEXTHOP_AFI_IP6(attr))) {
			if (safi == SAFI_MPLS_VPN || safi == SAFI_ENCAP
			    || safi == SAFI_EVPN) {
				if (json_paths)
					json_object_string_add(
						json_nexthop_global, "ip",
						inet_ntoa(
							attr->mp_nexthop_global_in));
				else
					vty_out(vty, "    %s",
						inet_ntoa(
							attr->mp_nexthop_global_in));
			} else {
				if (json_paths)
					json_object_string_add(
						json_nexthop_global, "ip",
						inet_ntoa(attr->nexthop));
				else
					vty_out(vty, "    %s",
						inet_ntoa(attr->nexthop));
			}

			if (json_paths)
				json_object_string_add(json_nexthop_global,
						       "afi", "ipv4");
		} else {
			if (json_paths) {
				json_object_string_add(
					json_nexthop_global, "ip",
					inet_ntop(AF_INET6,
						  &attr->mp_nexthop_global, buf,
						  INET6_ADDRSTRLEN));
				json_object_string_add(json_nexthop_global,
						       "afi", "ipv6");
				json_object_string_add(json_nexthop_global,
						       "scope", "global");
			} else {
				vty_out(vty, "    %s",
					inet_ntop(AF_INET6,
						  &attr->mp_nexthop_global, buf,
						  INET6_ADDRSTRLEN));
			}
		}

		/* Display the IGP cost or 'inaccessible' */
		if (!CHECK_FLAG(binfo->flags, BGP_INFO_VALID)) {
			if (json_paths)
				json_object_boolean_false_add(
					json_nexthop_global, "accessible");
			else
				vty_out(vty, " (inaccessible)");
		} else {
			if (binfo->extra && binfo->extra->igpmetric) {
				if (json_paths)
					json_object_int_add(
						json_nexthop_global, "metric",
						binfo->extra->igpmetric);
				else
					vty_out(vty, " (metric %u)",
						binfo->extra->igpmetric);
			}

			/* IGP cost is 0, display this only for json */
			else {
				if (json_paths)
					json_object_int_add(json_nexthop_global,
							    "metric", 0);
			}

			if (json_paths)
				json_object_boolean_true_add(
					json_nexthop_global, "accessible");
		}

		/* Display peer "from" output */
		/* This path was originated locally */
		if (binfo->peer == bgp->peer_self) {

			if (safi == SAFI_EVPN
			    || (p->family == AF_INET
				&& !BGP_ATTR_NEXTHOP_AFI_IP6(attr))) {
				if (json_paths)
					json_object_string_add(
						json_peer, "peerId", "0.0.0.0");
				else
					vty_out(vty, " from 0.0.0.0 ");
			} else {
				if (json_paths)
					json_object_string_add(json_peer,
							       "peerId", "::");
				else
					vty_out(vty, " from :: ");
			}

			if (json_paths)
				json_object_string_add(
					json_peer, "routerId",
					inet_ntoa(bgp->router_id));
			else
				vty_out(vty, "(%s)", inet_ntoa(bgp->router_id));
		}

		/* We RXed this path from one of our peers */
		else {

			if (json_paths) {
				json_object_string_add(
					json_peer, "peerId",
					sockunion2str(&binfo->peer->su, buf,
						      SU_ADDRSTRLEN));
				json_object_string_add(
					json_peer, "routerId",
					inet_ntop(AF_INET,
						  &binfo->peer->remote_id, buf1,
						  sizeof(buf1)));

				if (binfo->peer->hostname)
					json_object_string_add(
						json_peer, "hostname",
						binfo->peer->hostname);

				if (binfo->peer->domainname)
					json_object_string_add(
						json_peer, "domainname",
						binfo->peer->domainname);

				if (binfo->peer->conf_if)
					json_object_string_add(
						json_peer, "interface",
						binfo->peer->conf_if);
			} else {
				if (binfo->peer->conf_if) {
					if (binfo->peer->hostname
					    && bgp_flag_check(
						       binfo->peer->bgp,
						       BGP_FLAG_SHOW_HOSTNAME))
						vty_out(vty, " from %s(%s)",
							binfo->peer->hostname,
							binfo->peer->conf_if);
					else
						vty_out(vty, " from %s",
							binfo->peer->conf_if);
				} else {
					if (binfo->peer->hostname
					    && bgp_flag_check(
						       binfo->peer->bgp,
						       BGP_FLAG_SHOW_HOSTNAME))
						vty_out(vty, " from %s(%s)",
							binfo->peer->hostname,
							binfo->peer->host);
					else
						vty_out(vty, " from %s",
							sockunion2str(
								&binfo->peer
									 ->su,
								buf,
								SU_ADDRSTRLEN));
				}

				if (attr->flag
				    & ATTR_FLAG_BIT(BGP_ATTR_ORIGINATOR_ID))
					vty_out(vty, " (%s)",
						inet_ntoa(attr->originator_id));
				else
					vty_out(vty, " (%s)",
						inet_ntop(
							AF_INET,
							&binfo->peer->remote_id,
							buf1, sizeof(buf1)));
			}
		}

		if (!json_paths)
			vty_out(vty, "\n");

		/* display the link-local nexthop */
		if (attr->mp_nexthop_len == BGP_ATTR_NHLEN_IPV6_GLOBAL_AND_LL) {
			if (json_paths) {
				json_nexthop_ll = json_object_new_object();
				json_object_string_add(
					json_nexthop_ll, "ip",
					inet_ntop(AF_INET6,
						  &attr->mp_nexthop_local, buf,
						  INET6_ADDRSTRLEN));
				json_object_string_add(json_nexthop_ll, "afi",
						       "ipv6");
				json_object_string_add(json_nexthop_ll, "scope",
						       "link-local");

				json_object_boolean_true_add(json_nexthop_ll,
							     "accessible");

				if (!attr->mp_nexthop_prefer_global)
					json_object_boolean_true_add(
						json_nexthop_ll, "used");
				else
					json_object_boolean_true_add(
						json_nexthop_global, "used");
			} else {
				vty_out(vty, "    (%s) %s\n",
					inet_ntop(AF_INET6,
						  &attr->mp_nexthop_local, buf,
						  INET6_ADDRSTRLEN),
					attr->mp_nexthop_prefer_global
						? "(prefer-global)"
						: "(used)");
			}
		}
		/* If we do not have a link-local nexthop then we must flag the
		   global as "used" */
		else {
			if (json_paths)
				json_object_boolean_true_add(
					json_nexthop_global, "used");
		}

		/* Line 3 display Origin, Med, Locpref, Weight, Tag, valid,
		 * Int/Ext/Local, Atomic, best */
		if (json_paths)
			json_object_string_add(
				json_path, "origin",
				bgp_origin_long_str[attr->origin]);
		else
			vty_out(vty, "      Origin %s",
				bgp_origin_long_str[attr->origin]);

		if (attr->flag & ATTR_FLAG_BIT(BGP_ATTR_MULTI_EXIT_DISC)) {
			if (json_paths)
				json_object_int_add(json_path, "med",
						    attr->med);
			else
				vty_out(vty, ", metric %u", attr->med);
		}

		if (attr->flag & ATTR_FLAG_BIT(BGP_ATTR_LOCAL_PREF)) {
			if (json_paths)
				json_object_int_add(json_path, "localpref",
						    attr->local_pref);
			else
				vty_out(vty, ", localpref %u",
					attr->local_pref);
		} else {
			if (json_paths)
				json_object_int_add(json_path, "localpref",
						    bgp->default_local_pref);
			else
				vty_out(vty, ", localpref %u",
					bgp->default_local_pref);
		}

		if (attr->weight != 0) {
			if (json_paths)
				json_object_int_add(json_path, "weight",
						    attr->weight);
			else
				vty_out(vty, ", weight %u", attr->weight);
		}

		if (attr->tag != 0) {
			if (json_paths)
				json_object_int_add(json_path, "tag",
						    attr->tag);
			else
				vty_out(vty, ", tag %" ROUTE_TAG_PRI,
					attr->tag);
		}

		if (!CHECK_FLAG(binfo->flags, BGP_INFO_VALID)) {
			if (json_paths)
				json_object_boolean_false_add(json_path,
							      "valid");
			else
				vty_out(vty, ", invalid");
		} else if (!CHECK_FLAG(binfo->flags, BGP_INFO_HISTORY)) {
			if (json_paths)
				json_object_boolean_true_add(json_path,
							     "valid");
			else
				vty_out(vty, ", valid");
		}

		if (binfo->peer != bgp->peer_self) {
			if (binfo->peer->as == binfo->peer->local_as) {
				if (CHECK_FLAG(bgp->config,
					       BGP_CONFIG_CONFEDERATION)) {
					if (json_paths)
						json_object_string_add(
							json_peer, "type",
							"confed-internal");
					else
						vty_out(vty,
							", confed-internal");
				} else {
					if (json_paths)
						json_object_string_add(
							json_peer, "type",
							"internal");
					else
						vty_out(vty, ", internal");
				}
			} else {
				if (bgp_confederation_peers_check(
					    bgp, binfo->peer->as)) {
					if (json_paths)
						json_object_string_add(
							json_peer, "type",
							"confed-external");
					else
						vty_out(vty,
							", confed-external");
				} else {
					if (json_paths)
						json_object_string_add(
							json_peer, "type",
							"external");
					else
						vty_out(vty, ", external");
				}
			}
		} else if (binfo->sub_type == BGP_ROUTE_AGGREGATE) {
			if (json_paths) {
				json_object_boolean_true_add(json_path,
							     "aggregated");
				json_object_boolean_true_add(json_path,
							     "local");
			} else {
				vty_out(vty, ", aggregated, local");
			}
		} else if (binfo->type != ZEBRA_ROUTE_BGP) {
			if (json_paths)
				json_object_boolean_true_add(json_path,
							     "sourced");
			else
				vty_out(vty, ", sourced");
		} else {
			if (json_paths) {
				json_object_boolean_true_add(json_path,
							     "sourced");
				json_object_boolean_true_add(json_path,
							     "local");
			} else {
				vty_out(vty, ", sourced, local");
			}
		}

		if (attr->flag & ATTR_FLAG_BIT(BGP_ATTR_ATOMIC_AGGREGATE)) {
			if (json_paths)
				json_object_boolean_true_add(json_path,
							     "atomicAggregate");
			else
				vty_out(vty, ", atomic-aggregate");
		}

		if (CHECK_FLAG(binfo->flags, BGP_INFO_MULTIPATH)
		    || (CHECK_FLAG(binfo->flags, BGP_INFO_SELECTED)
			&& bgp_info_mpath_count(binfo))) {
			if (json_paths)
				json_object_boolean_true_add(json_path,
							     "multipath");
			else
				vty_out(vty, ", multipath");
		}

		// Mark the bestpath(s)
		if (CHECK_FLAG(binfo->flags, BGP_INFO_DMED_SELECTED)) {
			first_as = aspath_get_first_as(attr->aspath);

			if (json_paths) {
				if (!json_bestpath)
					json_bestpath =
						json_object_new_object();
				json_object_int_add(json_bestpath,
						    "bestpathFromAs", first_as);
			} else {
				if (first_as)
					vty_out(vty, ", bestpath-from-AS %u",
						first_as);
				else
					vty_out(vty,
						", bestpath-from-AS Local");
			}
		}

		if (CHECK_FLAG(binfo->flags, BGP_INFO_SELECTED)) {
			if (json_paths) {
				if (!json_bestpath)
					json_bestpath =
						json_object_new_object();
				json_object_boolean_true_add(json_bestpath,
							     "overall");
			} else
				vty_out(vty, ", best");
		}

		if (json_bestpath)
			json_object_object_add(json_path, "bestpath",
					       json_bestpath);

		if (!json_paths)
			vty_out(vty, "\n");

		/* Line 4 display Community */
		if (attr->community) {
			if (json_paths) {
				if (!attr->community->json)
					community_str(attr->community, true);
				json_object_lock(attr->community->json);
				json_object_object_add(json_path, "community",
						       attr->community->json);
			} else {
				vty_out(vty, "      Community: %s\n",
					attr->community->str);
			}
		}

		/* Line 5 display Extended-community */
		if (attr->flag & ATTR_FLAG_BIT(BGP_ATTR_EXT_COMMUNITIES)) {
			if (json_paths) {
				json_ext_community = json_object_new_object();
				json_object_string_add(json_ext_community,
						       "string",
						       attr->ecommunity->str);
				json_object_object_add(json_path,
						       "extendedCommunity",
						       json_ext_community);
			} else {
				vty_out(vty, "      Extended Community: %s\n",
					attr->ecommunity->str);
			}
		}

		/* Line 6 display Large community */
		if (attr->flag & ATTR_FLAG_BIT(BGP_ATTR_LARGE_COMMUNITIES)) {
			if (json_paths) {
				json_lcommunity = json_object_new_object();
				json_object_string_add(json_lcommunity,
						       "string",
						       attr->lcommunity->str);
				json_object_object_add(json_path,
						       "largeCommunity",
						       json_lcommunity);
			} else {
				vty_out(vty, "      Large Community: %s\n",
					attr->lcommunity->str);
			}
		}

		/* Line 7 display Originator, Cluster-id */
		if ((attr->flag & ATTR_FLAG_BIT(BGP_ATTR_ORIGINATOR_ID))
		    || (attr->flag & ATTR_FLAG_BIT(BGP_ATTR_CLUSTER_LIST))) {
			if (attr->flag
			    & ATTR_FLAG_BIT(BGP_ATTR_ORIGINATOR_ID)) {
				if (json_paths)
					json_object_string_add(
						json_path, "originatorId",
						inet_ntoa(attr->originator_id));
				else
					vty_out(vty, "      Originator: %s",
						inet_ntoa(attr->originator_id));
			}

			if (attr->flag & ATTR_FLAG_BIT(BGP_ATTR_CLUSTER_LIST)) {
				int i;

				if (json_paths) {
					json_cluster_list =
						json_object_new_object();
					json_cluster_list_list =
						json_object_new_array();

					for (i = 0;
					     i < attr->cluster->length / 4;
					     i++) {
						json_string = json_object_new_string(
							inet_ntoa(
								attr->cluster->list
									[i]));
						json_object_array_add(
							json_cluster_list_list,
							json_string);
					}

					/* struct cluster_list does not have
					"str" variable like
					 * aspath and community do.  Add this
					someday if someone
					 * asks for it.
					json_object_string_add(json_cluster_list,
					"string", attr->cluster->str);
					 */
					json_object_object_add(
						json_cluster_list, "list",
						json_cluster_list_list);
					json_object_object_add(
						json_path, "clusterList",
						json_cluster_list);
				} else {
					vty_out(vty, ", Cluster list: ");

					for (i = 0;
					     i < attr->cluster->length / 4;
					     i++) {
						vty_out(vty, "%s ",
							inet_ntoa(
								attr->cluster->list
									[i]));
					}
				}
			}

			if (!json_paths)
				vty_out(vty, "\n");
		}

		if (binfo->extra && binfo->extra->damp_info)
			bgp_damp_info_vty(vty, binfo, json_path);

/* Remote Label */
#if defined(HAVE_CUMULUS)
		if (binfo->extra && bgp_is_valid_label(&binfo->extra->label[0])
		    && safi != SAFI_EVPN)
#else
		if (binfo->extra && bgp_is_valid_label(&binfo->extra->label[0]))
#endif
		{
			mpls_label_t label =
				label_pton(&binfo->extra->label[0]);
			if (json_paths)
				json_object_int_add(json_path, "remoteLabel",
						    label);
			else
				vty_out(vty, "      Remote label: %d\n", label);
		}

		/* Label Index */
		if (attr->label_index != BGP_INVALID_LABEL_INDEX) {
			if (json_paths)
				json_object_int_add(json_path, "labelIndex",
						    attr->label_index);
			else
				vty_out(vty, "      Label Index: %d\n",
					attr->label_index);
		}

		/* Line 8 display Addpath IDs */
		if (binfo->addpath_rx_id || binfo->addpath_tx_id) {
			if (json_paths) {
				json_object_int_add(json_path, "addpathRxId",
						    binfo->addpath_rx_id);
				json_object_int_add(json_path, "addpathTxId",
						    binfo->addpath_tx_id);
			} else {
				vty_out(vty, "      AddPath ID: RX %u, TX %u\n",
					binfo->addpath_rx_id,
					binfo->addpath_tx_id);
			}
		}

		/* If we used addpath to TX a non-bestpath we need to display
		 * "Advertised to" on a path-by-path basis */
		if (bgp->addpath_tx_used[afi][safi]) {
			first = 1;

			for (ALL_LIST_ELEMENTS(bgp->peer, node, nnode, peer)) {
				addpath_capable =
					bgp_addpath_encode_tx(peer, afi, safi);
				has_adj = bgp_adj_out_lookup(
					peer, binfo->net, binfo->addpath_tx_id);

				if ((addpath_capable && has_adj)
				    || (!addpath_capable && has_adj
					&& CHECK_FLAG(binfo->flags,
						      BGP_INFO_SELECTED))) {
					if (json_path && !json_adv_to)
						json_adv_to =
							json_object_new_object();

					route_vty_out_advertised_to(
						vty, peer, &first,
						"      Advertised to:",
						json_adv_to);
				}
			}

			if (json_path) {
				if (json_adv_to) {
					json_object_object_add(json_path,
							       "advertisedTo",
							       json_adv_to);
				}
			} else {
				if (!first) {
					vty_out(vty, "\n");
				}
			}
		}

		/* Line 9 display Uptime */
		tbuf = time(NULL) - (bgp_clock() - binfo->uptime);
		if (json_paths) {
			json_last_update = json_object_new_object();
			json_object_int_add(json_last_update, "epoch", tbuf);
			json_object_string_add(json_last_update, "string",
					       ctime(&tbuf));
			json_object_object_add(json_path, "lastUpdate",
					       json_last_update);
		} else
			vty_out(vty, "      Last update: %s", ctime(&tbuf));
	}

	/* We've constructed the json object for this path, add it to the json
	 * array of paths
	 */
	if (json_paths) {
		if (json_nexthop_global || json_nexthop_ll) {
			json_nexthops = json_object_new_array();

			if (json_nexthop_global)
				json_object_array_add(json_nexthops,
						      json_nexthop_global);

			if (json_nexthop_ll)
				json_object_array_add(json_nexthops,
						      json_nexthop_ll);

			json_object_object_add(json_path, "nexthops",
					       json_nexthops);
		}

		json_object_object_add(json_path, "peer", json_peer);
		json_object_array_add(json_paths, json_path);
	} else
		vty_out(vty, "\n");
}

#define BGP_SHOW_HEADER_CSV "Flags, Network, Next Hop, Metric, LocPrf, Weight, Path"
#define BGP_SHOW_DAMP_HEADER "   Network          From             Reuse    Path\n"
#define BGP_SHOW_FLAP_HEADER "   Network          From            Flaps Duration Reuse    Path\n"

static int bgp_show_prefix_list(struct vty *vty, struct bgp *bgp,
				const char *prefix_list_str, afi_t afi,
				safi_t safi, enum bgp_show_type type);
static int bgp_show_filter_list(struct vty *vty, struct bgp *bgp,
				const char *filter, afi_t afi, safi_t safi,
				enum bgp_show_type type);
static int bgp_show_route_map(struct vty *vty, struct bgp *bgp,
			      const char *rmap_str, afi_t afi, safi_t safi,
			      enum bgp_show_type type);
static int bgp_show_community_list(struct vty *vty, struct bgp *bgp,
				   const char *com, int exact, afi_t afi,
				   safi_t safi);
static int bgp_show_prefix_longer(struct vty *vty, struct bgp *bgp,
				  const char *prefix, afi_t afi, safi_t safi,
				  enum bgp_show_type type);
static int bgp_show_regexp(struct vty *vty, struct bgp *bgp, const char *regstr,
			   afi_t afi, safi_t safi, enum bgp_show_type type);
static int bgp_show_community(struct vty *vty, struct bgp *bgp,
			      const char *comstr, int exact, afi_t afi,
			      safi_t safi);


static int bgp_show_table(struct vty *vty, struct bgp *bgp, safi_t safi,
			  struct bgp_table *table, enum bgp_show_type type,
			  void *output_arg, u_char use_json, char *rd,
			  int is_last, unsigned long *output_cum,
			  unsigned long *total_cum,
			  unsigned long *json_header_depth)
{
	struct bgp_info *ri;
	struct bgp_node *rn;
	int header = 1;
	int display;
	unsigned long output_count = 0;
	unsigned long total_count = 0;
	struct prefix *p;
	char buf[BUFSIZ];
	char buf2[BUFSIZ];
	json_object *json_paths = NULL;
	int first = 1;

	if (output_cum && *output_cum != 0)
		header = 0;

	if (use_json && !*json_header_depth) {
		vty_out(vty,
			"{\n \"vrfId\": %d,\n \"vrfName\": \"%s\",\n \"tableVersion\": %" PRId64
			",\n \"routerId\": \"%s\",\n \"routes\": { ",
			bgp->vrf_id == VRF_UNKNOWN ? -1 : (int)bgp->vrf_id,
			bgp->inst_type == BGP_INSTANCE_TYPE_DEFAULT ? "Default"
								    : bgp->name,
			table->version, inet_ntoa(bgp->router_id));
		*json_header_depth = 2;
		if (rd) {
			vty_out(vty, " \"routeDistinguishers\" : {");
			++*json_header_depth;
		}
		json_paths = json_object_new_object();
	}

	if (use_json && rd) {
		vty_out(vty, " \"%s\" : { ", rd);
	}

	/* Start processing of routes. */
	for (rn = bgp_table_top(table); rn; rn = bgp_route_next(rn)) {
		if (rn->info == NULL)
			continue;

		display = 0;
		if (use_json)
			json_paths = json_object_new_array();
		else
			json_paths = NULL;

		for (ri = rn->info; ri; ri = ri->next) {
			total_count++;
			if (type == bgp_show_type_flap_statistics
			    || type == bgp_show_type_flap_neighbor
			    || type == bgp_show_type_dampend_paths
			    || type == bgp_show_type_damp_neighbor) {
				if (!(ri->extra && ri->extra->damp_info))
					continue;
			}
			if (type == bgp_show_type_regexp) {
				regex_t *regex = output_arg;

				if (bgp_regexec(regex, ri->attr->aspath)
				    == REG_NOMATCH)
					continue;
			}
			if (type == bgp_show_type_prefix_list) {
				struct prefix_list *plist = output_arg;

				if (prefix_list_apply(plist, &rn->p)
				    != PREFIX_PERMIT)
					continue;
			}
			if (type == bgp_show_type_filter_list) {
				struct as_list *as_list = output_arg;

				if (as_list_apply(as_list, ri->attr->aspath)
				    != AS_FILTER_PERMIT)
					continue;
			}
			if (type == bgp_show_type_route_map) {
				struct route_map *rmap = output_arg;
				struct bgp_info binfo;
				struct attr dummy_attr;
				int ret;

				bgp_attr_dup(&dummy_attr, ri->attr);

				binfo.peer = ri->peer;
				binfo.attr = &dummy_attr;

				ret = route_map_apply(rmap, &rn->p, RMAP_BGP,
						      &binfo);
				if (ret == RMAP_DENYMATCH)
					continue;
			}
			if (type == bgp_show_type_neighbor
			    || type == bgp_show_type_flap_neighbor
			    || type == bgp_show_type_damp_neighbor) {
				union sockunion *su = output_arg;

				if (ri->peer == NULL
				    || ri->peer->su_remote == NULL
				    || !sockunion_same(ri->peer->su_remote, su))
					continue;
			}
			if (type == bgp_show_type_cidr_only) {
				u_int32_t destination;

				destination = ntohl(rn->p.u.prefix4.s_addr);
				if (IN_CLASSC(destination)
				    && rn->p.prefixlen == 24)
					continue;
				if (IN_CLASSB(destination)
				    && rn->p.prefixlen == 16)
					continue;
				if (IN_CLASSA(destination)
				    && rn->p.prefixlen == 8)
					continue;
			}
			if (type == bgp_show_type_prefix_longer) {
				struct prefix *p = output_arg;

				if (!prefix_match(p, &rn->p))
					continue;
			}
			if (type == bgp_show_type_community_all) {
				if (!ri->attr->community)
					continue;
			}
			if (type == bgp_show_type_community) {
				struct community *com = output_arg;

				if (!ri->attr->community
				    || !community_match(ri->attr->community,
							com))
					continue;
			}
			if (type == bgp_show_type_community_exact) {
				struct community *com = output_arg;

				if (!ri->attr->community
				    || !community_cmp(ri->attr->community, com))
					continue;
			}
			if (type == bgp_show_type_community_list) {
				struct community_list *list = output_arg;

				if (!community_list_match(ri->attr->community,
							  list))
					continue;
			}
			if (type == bgp_show_type_community_list_exact) {
				struct community_list *list = output_arg;

				if (!community_list_exact_match(
					    ri->attr->community, list))
					continue;
			}
			if (type == bgp_show_type_lcommunity) {
				struct lcommunity *lcom = output_arg;

				if (!ri->attr->lcommunity
				    || !lcommunity_match(ri->attr->lcommunity,
							 lcom))
					continue;
			}
			if (type == bgp_show_type_lcommunity_list) {
				struct community_list *list = output_arg;

				if (!lcommunity_list_match(ri->attr->lcommunity,
							   list))
					continue;
			}
			if (type == bgp_show_type_lcommunity_all) {
				if (!ri->attr->lcommunity)
					continue;
			}
			if (type == bgp_show_type_dampend_paths
			    || type == bgp_show_type_damp_neighbor) {
				if (!CHECK_FLAG(ri->flags, BGP_INFO_DAMPED)
				    || CHECK_FLAG(ri->flags, BGP_INFO_HISTORY))
					continue;
			}

			if (!use_json && header) {
				vty_out(vty, "BGP table version is %" PRIu64
					     ", local router ID is %s\n",
					table->version,
					inet_ntoa(bgp->router_id));
				vty_out(vty, BGP_SHOW_SCODE_HEADER);
				vty_out(vty, BGP_SHOW_OCODE_HEADER);
				if (type == bgp_show_type_dampend_paths
				    || type == bgp_show_type_damp_neighbor)
					vty_out(vty, BGP_SHOW_DAMP_HEADER);
				else if (type == bgp_show_type_flap_statistics
					 || type == bgp_show_type_flap_neighbor)
					vty_out(vty, BGP_SHOW_FLAP_HEADER);
				else
					vty_out(vty, BGP_SHOW_HEADER);
				header = 0;
			}
			if (rd != NULL && !display && !output_count) {
				if (!use_json)
					vty_out(vty,
						"Route Distinguisher: %s\n",
						rd);
			}
			if (type == bgp_show_type_dampend_paths
			    || type == bgp_show_type_damp_neighbor)
				damp_route_vty_out(vty, &rn->p, ri, display,
						   safi, use_json, json_paths);
			else if (type == bgp_show_type_flap_statistics
				 || type == bgp_show_type_flap_neighbor)
				flap_route_vty_out(vty, &rn->p, ri, display,
						   safi, use_json, json_paths);
			else
				route_vty_out(vty, &rn->p, ri, display, safi,
					      json_paths);
			display++;
		}

		if (display) {
			output_count++;
			if (!use_json)
				continue;

			p = &rn->p;
			sprintf(buf2, "%s/%d",
				inet_ntop(p->family, &p->u.prefix, buf, BUFSIZ),
				p->prefixlen);
			if (first)
				vty_out(vty, "\"%s\": ", buf2);
			else
				vty_out(vty, ",\"%s\": ", buf2);

			vty_out(vty, "%s",
				json_object_to_json_string(json_paths));
			json_object_free(json_paths);
			json_paths = NULL;
			first = 0;
		}
	}

	if (output_cum) {
		output_count += *output_cum;
		*output_cum = output_count;
	}
	if (total_cum) {
		total_count += *total_cum;
		*total_cum = total_count;
	}
	if (use_json) {
		if (json_paths)
			json_object_free(json_paths);
		if (rd) {
			vty_out(vty, " }%s ", (is_last ? "" : ","));
		}
		if (is_last) {
			unsigned long i;
			for (i = 0; i < *json_header_depth; ++i)
				vty_out(vty, " } ");
		}
	} else {
		if (is_last) {
			/* No route is displayed */
			if (output_count == 0) {
				if (type == bgp_show_type_normal)
					vty_out(vty,
						"No BGP prefixes displayed, %ld exist\n",
						total_count);
			} else
				vty_out(vty,
					"\nDisplayed  %ld routes and %ld total paths\n",
					output_count, total_count);
		}
	}

	return CMD_SUCCESS;
}

int bgp_show_table_rd(struct vty *vty, struct bgp *bgp, safi_t safi,
		      struct bgp_table *table, struct prefix_rd *prd_match,
		      enum bgp_show_type type, void *output_arg,
		      u_char use_json)
{
	struct bgp_node *rn, *next;
	unsigned long output_cum = 0;
	unsigned long total_cum = 0;
	unsigned long json_header_depth = 0;
	bool show_msg;

	show_msg = (!use_json && type == bgp_show_type_normal);

	for (rn = bgp_table_top(table); rn; rn = next) {
		next = bgp_route_next(rn);
		if (prd_match && memcmp(rn->p.u.val, prd_match->val, 8) != 0)
			continue;
		if (rn->info != NULL) {
			struct prefix_rd prd;
			char rd[RD_ADDRSTRLEN];

			memcpy(&prd, &(rn->p), sizeof(struct prefix_rd));
			prefix_rd2str(&prd, rd, sizeof(rd));
			bgp_show_table(vty, bgp, safi, rn->info, type,
				       output_arg, use_json, rd, next == NULL,
				       &output_cum, &total_cum,
				       &json_header_depth);
			if (next == NULL)
				show_msg = false;
		}
	}
	if (show_msg) {
		if (output_cum == 0)
			vty_out(vty, "No BGP prefixes displayed, %ld exist\n",
				total_cum);
		else
			vty_out(vty,
				"\nDisplayed  %ld routes and %ld total paths\n",
				output_cum, total_cum);
	}
	return CMD_SUCCESS;
}
static int bgp_show(struct vty *vty, struct bgp *bgp, afi_t afi, safi_t safi,
		    enum bgp_show_type type, void *output_arg, u_char use_json)
{
	struct bgp_table *table;
	unsigned long json_header_depth = 0;

	if (bgp == NULL) {
		bgp = bgp_get_default();
	}

	if (bgp == NULL) {
		if (!use_json)
			vty_out(vty, "No BGP process is configured\n");
		else
			vty_out(vty, "{}\n");
		return CMD_WARNING;
	}

	table = bgp->rib[afi][safi];
	/* use MPLS and ENCAP specific shows until they are merged */
	if (safi == SAFI_MPLS_VPN) {
		return bgp_show_table_rd(vty, bgp, safi, table, NULL, type,
					 output_arg, use_json);
	}
	/* labeled-unicast routes live in the unicast table */
	else if (safi == SAFI_LABELED_UNICAST)
		safi = SAFI_UNICAST;

	return bgp_show_table(vty, bgp, safi, table, type, output_arg, use_json,
			      NULL, 1, NULL, NULL, &json_header_depth);
}

static void bgp_show_all_instances_routes_vty(struct vty *vty, afi_t afi,
					      safi_t safi, u_char use_json)
{
	struct listnode *node, *nnode;
	struct bgp *bgp;
	int is_first = 1;

	if (use_json)
		vty_out(vty, "{\n");

	for (ALL_LIST_ELEMENTS(bm->bgp, node, nnode, bgp)) {
		if (use_json) {
			if (!is_first)
				vty_out(vty, ",\n");
			else
				is_first = 0;

			vty_out(vty, "\"%s\":",
				(bgp->inst_type == BGP_INSTANCE_TYPE_DEFAULT)
					? "Default"
					: bgp->name);
		} else {
			vty_out(vty, "\nInstance %s:\n",
				(bgp->inst_type == BGP_INSTANCE_TYPE_DEFAULT)
					? "Default"
					: bgp->name);
		}
		bgp_show(vty, bgp, afi, safi, bgp_show_type_normal, NULL,
			 use_json);
	}

	if (use_json)
		vty_out(vty, "}\n");
}

/* Header of detailed BGP route information */
void route_vty_out_detail_header(struct vty *vty, struct bgp *bgp,
				 struct bgp_node *rn, struct prefix_rd *prd,
				 afi_t afi, safi_t safi, json_object *json)
{
	struct bgp_info *ri;
	struct prefix *p;
	struct peer *peer;
	struct listnode *node, *nnode;
	char buf1[RD_ADDRSTRLEN];
	char buf2[INET6_ADDRSTRLEN];
#if defined(HAVE_CUMULUS)
	char buf3[EVPN_ROUTE_STRLEN];
#endif
	char prefix_str[BUFSIZ];
	int count = 0;
	int best = 0;
	int suppress = 0;
	int no_export = 0;
	int no_advertise = 0;
	int local_as = 0;
	int first = 1;
	int has_valid_label = 0;
	mpls_label_t label = 0;
	json_object *json_adv_to = NULL;

	p = &rn->p;
	has_valid_label = bgp_is_valid_label(&rn->local_label);

	if (has_valid_label)
		label = label_pton(&rn->local_label);

	if (json) {
		if (has_valid_label)
			json_object_int_add(json, "localLabel", label);

		json_object_string_add(
			json, "prefix",
			prefix2str(p, prefix_str, sizeof(prefix_str)));
	} else {
#if defined(HAVE_CUMULUS)
		if (safi == SAFI_EVPN)
			vty_out(vty, "BGP routing table entry for %s%s%s\n",
				prd ? prefix_rd2str(prd, buf1, sizeof(buf1))
				    : "",
				prd ? ":" : "",
				bgp_evpn_route2str((struct prefix_evpn *)p,
						   buf3, sizeof(buf3)));
		else
			vty_out(vty, "BGP routing table entry for %s%s%s/%d\n",
				((safi == SAFI_MPLS_VPN || safi == SAFI_ENCAP)
					 ? prefix_rd2str(prd, buf1,
							 sizeof(buf1))
					 : ""),
				safi == SAFI_MPLS_VPN ? ":" : "",
				inet_ntop(p->family, &p->u.prefix, buf2,
					  INET6_ADDRSTRLEN),
				p->prefixlen);
#else
		if (p->family == AF_ETHERNET)
			prefix2str(p, buf2, INET6_ADDRSTRLEN);
		else
			inet_ntop(p->family, &p->u.prefix, buf2,
				  INET6_ADDRSTRLEN);
		vty_out(vty, "BGP routing table entry for %s%s%s/%d\n",
			((safi == SAFI_MPLS_VPN || safi == SAFI_ENCAP
			  || safi == SAFI_EVPN)
				 ? prefix_rd2str(prd, buf1, sizeof(buf1))
				 : ""),
			((safi == SAFI_MPLS_VPN) || (safi == SAFI_EVPN)) ? ":"
									 : "",
			buf2, p->prefixlen);
#endif

		if (has_valid_label)
			vty_out(vty, "Local label: %d\n", label);
#if defined(HAVE_CUMULUS)
		if (bgp_labeled_safi(safi) && safi != SAFI_EVPN)
#else
		if (bgp_labeled_safi(safi))
#endif
			vty_out(vty, "not allocated\n");
	}

	for (ri = rn->info; ri; ri = ri->next) {
		count++;
		if (CHECK_FLAG(ri->flags, BGP_INFO_SELECTED)) {
			best = count;
			if (ri->extra && ri->extra->suppress)
				suppress = 1;
			if (ri->attr->community != NULL) {
				if (community_include(ri->attr->community,
						      COMMUNITY_NO_ADVERTISE))
					no_advertise = 1;
				if (community_include(ri->attr->community,
						      COMMUNITY_NO_EXPORT))
					no_export = 1;
				if (community_include(ri->attr->community,
						      COMMUNITY_LOCAL_AS))
					local_as = 1;
			}
		}
	}

	if (!json) {
		vty_out(vty, "Paths: (%d available", count);
		if (best) {
			vty_out(vty, ", best #%d", best);
			if (safi == SAFI_UNICAST)
				vty_out(vty, ", table %s",
					(bgp->inst_type
					 == BGP_INSTANCE_TYPE_DEFAULT)
						? "Default-IP-Routing-Table"
						: bgp->name);
		} else
			vty_out(vty, ", no best path");

		if (no_advertise)
			vty_out(vty, ", not advertised to any peer");
		else if (no_export)
			vty_out(vty, ", not advertised to EBGP peer");
		else if (local_as)
			vty_out(vty, ", not advertised outside local AS");

		if (suppress)
			vty_out(vty,
				", Advertisements suppressed by an aggregate.");
		vty_out(vty, ")\n");
	}

	/* If we are not using addpath then we can display Advertised to and
	 * that will
	 * show what peers we advertised the bestpath to.  If we are using
	 * addpath
	 * though then we must display Advertised to on a path-by-path basis. */
	if (!bgp->addpath_tx_used[afi][safi]) {
		for (ALL_LIST_ELEMENTS(bgp->peer, node, nnode, peer)) {
			if (bgp_adj_out_lookup(peer, rn, 0)) {
				if (json && !json_adv_to)
					json_adv_to = json_object_new_object();

				route_vty_out_advertised_to(
					vty, peer, &first,
					"  Advertised to non peer-group peers:\n ",
					json_adv_to);
			}
		}

		if (json) {
			if (json_adv_to) {
				json_object_object_add(json, "advertisedTo",
						       json_adv_to);
			}
		} else {
			if (first)
				vty_out(vty, "  Not advertised to any peer");
			vty_out(vty, "\n");
		}
	}
}

/* Display specified route of BGP table. */
static int bgp_show_route_in_table(struct vty *vty, struct bgp *bgp,
				   struct bgp_table *rib, const char *ip_str,
				   afi_t afi, safi_t safi,
				   struct prefix_rd *prd, int prefix_check,
				   enum bgp_path_type pathtype, u_char use_json)
{
	int ret;
	int header;
	int display = 0;
	struct prefix match;
	struct bgp_node *rn;
	struct bgp_node *rm;
	struct bgp_info *ri;
	struct bgp_table *table;
	json_object *json = NULL;
	json_object *json_paths = NULL;

	/* Check IP address argument. */
	ret = str2prefix(ip_str, &match);
	if (!ret) {
		vty_out(vty, "address is malformed\n");
		return CMD_WARNING;
	}

	match.family = afi2family(afi);

	if (use_json) {
		json = json_object_new_object();
		json_paths = json_object_new_array();
	}

	if (safi == SAFI_MPLS_VPN || safi == SAFI_ENCAP || safi == SAFI_EVPN) {
		for (rn = bgp_table_top(rib); rn; rn = bgp_route_next(rn)) {
			if (prd && memcmp(rn->p.u.val, prd->val, 8) != 0)
				continue;

			if ((table = rn->info) == NULL)
				continue;

			header = 1;

			if ((rm = bgp_node_match(table, &match)) == NULL)
				continue;

			if (prefix_check
			    && rm->p.prefixlen != match.prefixlen) {
				bgp_unlock_node(rm);
				continue;
			}

			for (ri = rm->info; ri; ri = ri->next) {
				if (header) {
					route_vty_out_detail_header(
						vty, bgp, rm,
						(struct prefix_rd *)&rn->p,
						AFI_IP, safi, json);
					header = 0;
				}
				display++;

				if (pathtype == BGP_PATH_ALL
				    || (pathtype == BGP_PATH_BESTPATH
					&& CHECK_FLAG(ri->flags,
						      BGP_INFO_SELECTED))
				    || (pathtype == BGP_PATH_MULTIPATH
					&& (CHECK_FLAG(ri->flags,
						       BGP_INFO_MULTIPATH)
					    || CHECK_FLAG(ri->flags,
							  BGP_INFO_SELECTED))))
					route_vty_out_detail(vty, bgp, &rm->p,
							     ri, AFI_IP, safi,
							     json_paths);
			}

			bgp_unlock_node(rm);
		}
	} else {
		header = 1;

		if ((rn = bgp_node_match(rib, &match)) != NULL) {
			if (!prefix_check
			    || rn->p.prefixlen == match.prefixlen) {
				for (ri = rn->info; ri; ri = ri->next) {
					if (header) {
						route_vty_out_detail_header(
							vty, bgp, rn, NULL, afi,
							safi, json);
						header = 0;
					}
					display++;

					if (pathtype == BGP_PATH_ALL
					    || (pathtype == BGP_PATH_BESTPATH
						&& CHECK_FLAG(
							   ri->flags,
							   BGP_INFO_SELECTED))
					    || (pathtype == BGP_PATH_MULTIPATH
						&& (CHECK_FLAG(
							    ri->flags,
							    BGP_INFO_MULTIPATH)
						    || CHECK_FLAG(
							       ri->flags,
							       BGP_INFO_SELECTED))))
						route_vty_out_detail(
							vty, bgp, &rn->p, ri,
							afi, safi, json_paths);
				}
			}

			bgp_unlock_node(rn);
		}
	}

	if (use_json) {
		if (display)
			json_object_object_add(json, "paths", json_paths);

		vty_out(vty, "%s\n", json_object_to_json_string_ext(
					     json, JSON_C_TO_STRING_PRETTY));
		json_object_free(json);
	} else {
		if (!display) {
			vty_out(vty, "%% Network not in table\n");
			return CMD_WARNING;
		}
	}

	return CMD_SUCCESS;
}

/* Display specified route of Main RIB */
static int bgp_show_route(struct vty *vty, struct bgp *bgp, const char *ip_str,
			  afi_t afi, safi_t safi, struct prefix_rd *prd,
			  int prefix_check, enum bgp_path_type pathtype,
			  u_char use_json)
{
	if (!bgp) {
		bgp = bgp_get_default();
		if (!bgp) {
			if (!use_json)
				vty_out(vty, "No BGP process is configured\n");
			else
				vty_out(vty, "{}\n");
			return CMD_WARNING;
		}
	}

	/* labeled-unicast routes live in the unicast table */
	if (safi == SAFI_LABELED_UNICAST)
		safi = SAFI_UNICAST;

	return bgp_show_route_in_table(vty, bgp, bgp->rib[afi][safi], ip_str,
				       afi, safi, prd, prefix_check, pathtype,
				       use_json);
}

static int bgp_show_lcommunity(struct vty *vty, struct bgp *bgp, int argc,
			       struct cmd_token **argv, afi_t afi, safi_t safi,
			       u_char uj)
{
	struct lcommunity *lcom;
	struct buffer *b;
	int i;
	char *str;
	int first = 0;

	b = buffer_new(1024);
	for (i = 0; i < argc; i++) {
		if (first)
			buffer_putc(b, ' ');
		else {
			if (strmatch(argv[i]->text, "AA:BB:CC")) {
				first = 1;
				buffer_putstr(b, argv[i]->arg);
			}
		}
	}
	buffer_putc(b, '\0');

	str = buffer_getstr(b);
	buffer_free(b);

	lcom = lcommunity_str2com(str);
	XFREE(MTYPE_TMP, str);
	if (!lcom) {
		vty_out(vty, "%% Large-community malformed\n");
		return CMD_WARNING;
	}

	return bgp_show(vty, bgp, afi, safi, bgp_show_type_lcommunity, lcom,
			uj);
}

static int bgp_show_lcommunity_list(struct vty *vty, struct bgp *bgp,
				    const char *lcom, afi_t afi, safi_t safi,
				    u_char uj)
{
	struct community_list *list;

	list = community_list_lookup(bgp_clist, lcom,
				     LARGE_COMMUNITY_LIST_MASTER);
	if (list == NULL) {
		vty_out(vty, "%% %s is not a valid large-community-list name\n",
			lcom);
		return CMD_WARNING;
	}

	return bgp_show(vty, bgp, afi, safi, bgp_show_type_lcommunity_list,
			list, uj);
}

DEFUN (show_ip_bgp_large_community_list,
       show_ip_bgp_large_community_list_cmd,
       "show [ip] bgp [<view|vrf> VIEWVRFNAME] ["BGP_AFI_CMD_STR" ["BGP_SAFI_WITH_LABEL_CMD_STR"]] large-community-list <(1-500)|WORD> [json]",
       SHOW_STR
       IP_STR
       BGP_STR
       BGP_INSTANCE_HELP_STR
       BGP_AFI_HELP_STR
       BGP_SAFI_WITH_LABEL_HELP_STR
       "Display routes matching the large-community-list\n"
       "large-community-list number\n"
       "large-community-list name\n"
       JSON_STR)
{
	char *vrf = NULL;
	afi_t afi = AFI_IP6;
	safi_t safi = SAFI_UNICAST;
	int idx = 0;

	if (argv_find(argv, argc, "ip", &idx))
		afi = AFI_IP;
	if (argv_find(argv, argc, "view", &idx)
	    || argv_find(argv, argc, "vrf", &idx))
		vrf = argv[++idx]->arg;
	if (argv_find(argv, argc, "ipv4", &idx)
	    || argv_find(argv, argc, "ipv6", &idx)) {
		afi = strmatch(argv[idx]->text, "ipv6") ? AFI_IP6 : AFI_IP;
		if (argv_find(argv, argc, "unicast", &idx)
		    || argv_find(argv, argc, "multicast", &idx))
			safi = bgp_vty_safi_from_str(argv[idx]->text);
	}

	int uj = use_json(argc, argv);

	struct bgp *bgp = bgp_lookup_by_name(vrf);
	if (bgp == NULL) {
		vty_out(vty, "Can't find BGP instance %s\n", vrf);
		return CMD_WARNING;
	}

	argv_find(argv, argc, "large-community-list", &idx);
	return bgp_show_lcommunity_list(vty, bgp, argv[idx + 1]->arg, afi, safi,
					uj);
}
DEFUN (show_ip_bgp_large_community,
       show_ip_bgp_large_community_cmd,
       "show [ip] bgp [<view|vrf> VIEWVRFNAME] ["BGP_AFI_CMD_STR" ["BGP_SAFI_WITH_LABEL_CMD_STR"]] large-community [AA:BB:CC] [json]",
       SHOW_STR
       IP_STR
       BGP_STR
       BGP_INSTANCE_HELP_STR
       BGP_AFI_HELP_STR
       BGP_SAFI_WITH_LABEL_HELP_STR
       "Display routes matching the large-communities\n"
       "List of large-community numbers\n"
       JSON_STR)
{
	char *vrf = NULL;
	afi_t afi = AFI_IP6;
	safi_t safi = SAFI_UNICAST;
	int idx = 0;

	if (argv_find(argv, argc, "ip", &idx))
		afi = AFI_IP;
	if (argv_find(argv, argc, "view", &idx)
	    || argv_find(argv, argc, "vrf", &idx))
		vrf = argv[++idx]->arg;
	if (argv_find(argv, argc, "ipv4", &idx)
	    || argv_find(argv, argc, "ipv6", &idx)) {
		afi = strmatch(argv[idx]->text, "ipv6") ? AFI_IP6 : AFI_IP;
		if (argv_find(argv, argc, "unicast", &idx)
		    || argv_find(argv, argc, "multicast", &idx))
			safi = bgp_vty_safi_from_str(argv[idx]->text);
	}

	int uj = use_json(argc, argv);

	struct bgp *bgp = bgp_lookup_by_name(vrf);
	if (bgp == NULL) {
		vty_out(vty, "Can't find BGP instance %s\n", vrf);
		return CMD_WARNING;
	}

	if (argv_find(argv, argc, "AA:BB:CC", &idx))
		return bgp_show_lcommunity(vty, bgp, argc, argv, afi, safi, uj);
	else
		return bgp_show(vty, bgp, afi, safi,
				bgp_show_type_lcommunity_all, NULL, uj);
}

static int bgp_table_stats(struct vty *vty, struct bgp *bgp, afi_t afi,
			   safi_t safi);


/* BGP route print out function without JSON */
DEFUN (show_ip_bgp,
       show_ip_bgp_cmd,
       "show [ip] bgp [<view|vrf> VIEWVRFNAME] ["BGP_AFI_CMD_STR" ["BGP_SAFI_WITH_LABEL_CMD_STR"]]\
          <dampening <parameters>\
           |route-map WORD\
           |prefix-list WORD\
           |filter-list WORD\
           |statistics\
           |community <AA:NN|local-AS|no-advertise|no-export|graceful-shutdown> [exact-match]\
           |community-list <(1-500)|WORD> [exact-match]\
           |A.B.C.D/M longer-prefixes\
           |X:X::X:X/M longer-prefixes\
	  >",
       SHOW_STR
       IP_STR
       BGP_STR
       BGP_INSTANCE_HELP_STR
       BGP_AFI_HELP_STR
       BGP_SAFI_WITH_LABEL_HELP_STR
       "Display detailed information about dampening\n"
       "Display detail of configured dampening parameters\n"
       "Display routes matching the route-map\n"
       "A route-map to match on\n"
       "Display routes conforming to the prefix-list\n"
       "Prefix-list name\n"
       "Display routes conforming to the filter-list\n"
       "Regular expression access list name\n"
       "BGP RIB advertisement statistics\n"
       "Display routes matching the communities\n"
       COMMUNITY_AANN_STR
       "Do not send outside local AS (well-known community)\n"
       "Do not advertise to any peer (well-known community)\n"
       "Do not export to next AS (well-known community)\n"
       "Graceful shutdown (well-known community)\n"
       "Exact match of the communities\n"
       "Display routes matching the community-list\n"
       "community-list number\n"
       "community-list name\n"
       "Exact match of the communities\n"
       "IPv4 prefix\n"
       "Display route and more specific routes\n"
       "IPv6 prefix\n"
       "Display route and more specific routes\n")
{
	afi_t afi = AFI_IP6;
	safi_t safi = SAFI_UNICAST;
	int exact_match = 0;
	struct bgp *bgp = NULL;
	int idx = 0;
	int idx_community_type = 0;

	bgp_vty_find_and_parse_afi_safi_bgp(vty, argv, argc, &idx, &afi, &safi,
					    &bgp);
	if (!idx)
		return CMD_WARNING;

	if (argv_find(argv, argc, "dampening", &idx)) {
		if (argv_find(argv, argc, "parameters", &idx))
			return bgp_show_dampening_parameters(vty, afi, safi);
	}

	if (argv_find(argv, argc, "prefix-list", &idx))
		return bgp_show_prefix_list(vty, bgp, argv[idx + 1]->arg, afi,
					    safi, bgp_show_type_prefix_list);

	if (argv_find(argv, argc, "filter-list", &idx))
		return bgp_show_filter_list(vty, bgp, argv[idx + 1]->arg, afi,
					    safi, bgp_show_type_filter_list);

	if (argv_find(argv, argc, "statistics", &idx))
		return bgp_table_stats(vty, bgp, afi, safi);

	if (argv_find(argv, argc, "route-map", &idx))
		return bgp_show_route_map(vty, bgp, argv[idx + 1]->arg, afi,
					  safi, bgp_show_type_route_map);

	if (argv_find(argv, argc, "community", &idx)) {
		/* show a specific community */
		if (argv_find(argv, argc, "local-AS", &idx_community_type)
		    || argv_find(argv, argc, "no-advertise",
				 &idx_community_type)
		    || argv_find(argv, argc, "no-export", &idx_community_type)
		    || argv_find(argv, argc, "graceful-shutdown",
				 &idx_community_type)
		    || argv_find(argv, argc, "AA:NN", &idx_community_type)) {

			if (argv_find(argv, argc, "exact-match", &idx))
				exact_match = 1;
			return bgp_show_community(vty, bgp,
						  argv[idx_community_type]->arg,
						  exact_match, afi, safi);
		}
	}

	if (argv_find(argv, argc, "community-list", &idx)) {
		const char *clist_number_or_name = argv[++idx]->arg;
		if (++idx < argc && strmatch(argv[idx]->text, "exact-match"))
			exact_match = 1;
		return bgp_show_community_list(vty, bgp, clist_number_or_name,
					       exact_match, afi, safi);
	}
	/* prefix-longer */
	if (argv_find(argv, argc, "A.B.C.D/M", &idx)
	    || argv_find(argv, argc, "X:X::X:X/M", &idx))
		return bgp_show_prefix_longer(vty, bgp, argv[idx]->arg, afi,
					      safi,
					      bgp_show_type_prefix_longer);

	return CMD_WARNING;
}

/* BGP route print out function with JSON */
DEFUN (show_ip_bgp_json,
       show_ip_bgp_json_cmd,
       "show [ip] bgp [<view|vrf> VIEWVRFNAME] ["BGP_AFI_CMD_STR" ["BGP_SAFI_WITH_LABEL_CMD_STR"]]\
          [<\
             cidr-only\
             |dampening <flap-statistics|dampened-paths>\
             |community \
          >] [json]",
       SHOW_STR
       IP_STR
       BGP_STR
       BGP_INSTANCE_HELP_STR
       BGP_AFI_HELP_STR
       BGP_SAFI_WITH_LABEL_HELP_STR
       "Display only routes with non-natural netmasks\n"
       "Display detailed information about dampening\n"
       "Display flap statistics of routes\n"
       "Display paths suppressed due to dampening\n"
       "Display routes matching the communities\n"
       JSON_STR)
{
	afi_t afi = AFI_IP6;
	safi_t safi = SAFI_UNICAST;
	enum bgp_show_type sh_type = bgp_show_type_normal;
	struct bgp *bgp = NULL;
	int idx = 0;

	bgp_vty_find_and_parse_afi_safi_bgp(vty, argv, argc, &idx, &afi, &safi,
					    &bgp);
	if (!idx)
		return CMD_WARNING;

	int uj = use_json(argc, argv);
	if (uj)
		argc--;

	if (argv_find(argv, argc, "cidr-only", &idx))
		return bgp_show(vty, bgp, afi, safi, bgp_show_type_cidr_only,
				NULL, uj);

	if (argv_find(argv, argc, "dampening", &idx)) {
		if (argv_find(argv, argc, "dampened-paths", &idx))
			return bgp_show(vty, bgp, afi, safi,
					bgp_show_type_dampend_paths, NULL, uj);
		else if (argv_find(argv, argc, "flap-statistics", &idx))
			return bgp_show(vty, bgp, afi, safi,
					bgp_show_type_flap_statistics, NULL,
					uj);
	}

	if (argv_find(argv, argc, "community", &idx)) {
		/* show all communities */
		return bgp_show(vty, bgp, afi, safi,
				bgp_show_type_community_all, NULL, uj);
	}
	return bgp_show(vty, bgp, afi, safi, sh_type, NULL, uj);
}

DEFUN (show_ip_bgp_route,
       show_ip_bgp_route_cmd,
       "show [ip] bgp [<view|vrf> VIEWVRFNAME] ["BGP_AFI_CMD_STR" ["BGP_SAFI_WITH_LABEL_CMD_STR"]]"
       "<A.B.C.D|A.B.C.D/M|X:X::X:X|X:X::X:X/M> [<bestpath|multipath>] [json]",
       SHOW_STR
       IP_STR
       BGP_STR
       BGP_INSTANCE_HELP_STR
       BGP_AFI_HELP_STR
       BGP_SAFI_WITH_LABEL_HELP_STR
       "Network in the BGP routing table to display\n"
       "IPv4 prefix\n"
       "Network in the BGP routing table to display\n"
       "IPv6 prefix\n"
       "Display only the bestpath\n"
       "Display only multipaths\n"
       JSON_STR)
{
	int prefix_check = 0;

	afi_t afi = AFI_IP6;
	safi_t safi = SAFI_UNICAST;
	char *prefix = NULL;
	struct bgp *bgp = NULL;
	enum bgp_path_type path_type;
	u_char uj = use_json(argc, argv);

	int idx = 0;

	bgp_vty_find_and_parse_afi_safi_bgp(vty, argv, argc, &idx, &afi, &safi,
					    &bgp);
	if (!idx)
		return CMD_WARNING;

	if (!bgp) {
		vty_out(vty,
			"Specified 'all' vrf's but this command currently only works per view/vrf\n");
		return CMD_WARNING;
	}

	/* <A.B.C.D|A.B.C.D/M|X:X::X:X|X:X::X:X/M> */
	if (argv_find(argv, argc, "A.B.C.D", &idx)
	    || argv_find(argv, argc, "X:X::X:X", &idx))
		prefix_check = 0;
	else if (argv_find(argv, argc, "A.B.C.D/M", &idx)
		 || argv_find(argv, argc, "X:X::X:X/M", &idx))
		prefix_check = 1;

	if ((argv[idx]->type == IPV6_TKN || argv[idx]->type == IPV6_PREFIX_TKN)
	    && afi != AFI_IP6) {
		vty_out(vty,
			"%% Cannot specify IPv6 address or prefix with IPv4 AFI\n");
		return CMD_WARNING;
	}
	if ((argv[idx]->type == IPV4_TKN || argv[idx]->type == IPV4_PREFIX_TKN)
	    && afi != AFI_IP) {
		vty_out(vty,
			"%% Cannot specify IPv4 address or prefix with IPv6 AFI\n");
		return CMD_WARNING;
	}

	prefix = argv[idx]->arg;

	/* [<bestpath|multipath>] */
	if (argv_find(argv, argc, "bestpath", &idx))
		path_type = BGP_PATH_BESTPATH;
	else if (argv_find(argv, argc, "multipath", &idx))
		path_type = BGP_PATH_MULTIPATH;
	else
		path_type = BGP_PATH_ALL;

	return bgp_show_route(vty, bgp, prefix, afi, safi, NULL, prefix_check,
			      path_type, uj);
}

DEFUN (show_ip_bgp_regexp,
       show_ip_bgp_regexp_cmd,
       "show [ip] bgp [<view|vrf> VIEWVRFNAME] ["BGP_AFI_CMD_STR" ["BGP_SAFI_WITH_LABEL_CMD_STR"]] regexp REGEX...",
       SHOW_STR
       IP_STR
       BGP_STR
       BGP_INSTANCE_HELP_STR
       BGP_AFI_HELP_STR
       BGP_SAFI_WITH_LABEL_HELP_STR
       "Display routes matching the AS path regular expression\n"
       "A regular-expression to match the BGP AS paths\n")
{
	afi_t afi = AFI_IP6;
	safi_t safi = SAFI_UNICAST;
	struct bgp *bgp = NULL;

	int idx = 0;
	bgp_vty_find_and_parse_afi_safi_bgp(vty, argv, argc, &idx, &afi, &safi,
					    &bgp);
	if (!idx)
		return CMD_WARNING;

	// get index of regex
	argv_find(argv, argc, "regexp", &idx);
	idx++;

	char *regstr = argv_concat(argv, argc, idx);
	int rc = bgp_show_regexp(vty, bgp, (const char *)regstr, afi, safi,
				 bgp_show_type_regexp);
	XFREE(MTYPE_TMP, regstr);
	return rc;
}

DEFUN (show_ip_bgp_instance_all,
       show_ip_bgp_instance_all_cmd,
       "show [ip] bgp <view|vrf> all ["BGP_AFI_CMD_STR" ["BGP_SAFI_WITH_LABEL_CMD_STR"]] [json]",
       SHOW_STR
       IP_STR
       BGP_STR
       BGP_INSTANCE_ALL_HELP_STR
       BGP_AFI_HELP_STR
       BGP_SAFI_WITH_LABEL_HELP_STR
       JSON_STR)
{
	afi_t afi = AFI_IP;
	safi_t safi = SAFI_UNICAST;
	struct bgp *bgp = NULL;

	int idx = 0;
	bgp_vty_find_and_parse_afi_safi_bgp(vty, argv, argc, &idx, &afi, &safi,
					    &bgp);
	if (!idx)
		return CMD_WARNING;

	int uj = use_json(argc, argv);
	if (uj)
		argc--;

	bgp_show_all_instances_routes_vty(vty, afi, safi, uj);
	return CMD_SUCCESS;
}

static int bgp_show_regexp(struct vty *vty, struct bgp *bgp, const char *regstr,
			   afi_t afi, safi_t safi, enum bgp_show_type type)
{
	regex_t *regex;
	int rc;

	regex = bgp_regcomp(regstr);
	if (!regex) {
		vty_out(vty, "Can't compile regexp %s\n", regstr);
		return CMD_WARNING;
	}

	rc = bgp_show(vty, bgp, afi, safi, type, regex, 0);
	bgp_regex_free(regex);
	return rc;
}

static int bgp_show_prefix_list(struct vty *vty, struct bgp *bgp,
				const char *prefix_list_str, afi_t afi,
				safi_t safi, enum bgp_show_type type)
{
	struct prefix_list *plist;

	plist = prefix_list_lookup(afi, prefix_list_str);
	if (plist == NULL) {
		vty_out(vty, "%% %s is not a valid prefix-list name\n",
			prefix_list_str);
		return CMD_WARNING;
	}

	return bgp_show(vty, bgp, afi, safi, type, plist, 0);
}

static int bgp_show_filter_list(struct vty *vty, struct bgp *bgp,
				const char *filter, afi_t afi, safi_t safi,
				enum bgp_show_type type)
{
	struct as_list *as_list;

	as_list = as_list_lookup(filter);
	if (as_list == NULL) {
		vty_out(vty, "%% %s is not a valid AS-path access-list name\n",
			filter);
		return CMD_WARNING;
	}

	return bgp_show(vty, bgp, afi, safi, type, as_list, 0);
}

static int bgp_show_route_map(struct vty *vty, struct bgp *bgp,
			      const char *rmap_str, afi_t afi, safi_t safi,
			      enum bgp_show_type type)
{
	struct route_map *rmap;

	rmap = route_map_lookup_by_name(rmap_str);
	if (!rmap) {
		vty_out(vty, "%% %s is not a valid route-map name\n", rmap_str);
		return CMD_WARNING;
	}

	return bgp_show(vty, bgp, afi, safi, type, rmap, 0);
}

static int bgp_show_community(struct vty *vty, struct bgp *bgp,
			      const char *comstr, int exact, afi_t afi,
			      safi_t safi)
{
	struct community *com;
	int ret = 0;

	com = community_str2com(comstr);
	if (!com) {
		vty_out(vty, "%% Community malformed: %s\n", comstr);
		return CMD_WARNING;
	}

	ret = bgp_show(vty, bgp, afi, safi,
		       (exact ? bgp_show_type_community_exact
			      : bgp_show_type_community),
		       com, 0);
	community_free(com);

	return ret;
}

static int bgp_show_community_list(struct vty *vty, struct bgp *bgp,
				   const char *com, int exact, afi_t afi,
				   safi_t safi)
{
	struct community_list *list;

	list = community_list_lookup(bgp_clist, com, COMMUNITY_LIST_MASTER);
	if (list == NULL) {
		vty_out(vty, "%% %s is not a valid community-list name\n", com);
		return CMD_WARNING;
	}

	return bgp_show(vty, bgp, afi, safi,
			(exact ? bgp_show_type_community_list_exact
			       : bgp_show_type_community_list),
			list, 0);
}

static int bgp_show_prefix_longer(struct vty *vty, struct bgp *bgp,
				  const char *prefix, afi_t afi, safi_t safi,
				  enum bgp_show_type type)
{
	int ret;
	struct prefix *p;

	p = prefix_new();

	ret = str2prefix(prefix, p);
	if (!ret) {
		vty_out(vty, "%% Malformed Prefix\n");
		return CMD_WARNING;
	}

	ret = bgp_show(vty, bgp, afi, safi, type, p, 0);
	prefix_free(p);
	return ret;
}

static struct peer *peer_lookup_in_view(struct vty *vty, struct bgp *bgp,
					const char *ip_str, u_char use_json)
{
	int ret;
	struct peer *peer;
	union sockunion su;

	/* Get peer sockunion. */
	ret = str2sockunion(ip_str, &su);
	if (ret < 0) {
		peer = peer_lookup_by_conf_if(bgp, ip_str);
		if (!peer) {
			peer = peer_lookup_by_hostname(bgp, ip_str);

			if (!peer) {
				if (use_json) {
					json_object *json_no = NULL;
					json_no = json_object_new_object();
					json_object_string_add(
						json_no,
						"malformedAddressOrName",
						ip_str);
					vty_out(vty, "%s\n",
						json_object_to_json_string_ext(
							json_no,
							JSON_C_TO_STRING_PRETTY));
					json_object_free(json_no);
				} else
					vty_out(vty,
						"%% Malformed address or name: %s\n",
						ip_str);
				return NULL;
			}
		}
		return peer;
	}

	/* Peer structure lookup. */
	peer = peer_lookup(bgp, &su);
	if (!peer) {
		if (use_json) {
			json_object *json_no = NULL;
			json_no = json_object_new_object();
			json_object_string_add(json_no, "warning",
					       "No such neighbor");
			vty_out(vty, "%s\n",
				json_object_to_json_string_ext(
					json_no, JSON_C_TO_STRING_PRETTY));
			json_object_free(json_no);
		} else
			vty_out(vty, "No such neighbor\n");
		return NULL;
	}

	return peer;
}

enum bgp_stats {
	BGP_STATS_MAXBITLEN = 0,
	BGP_STATS_RIB,
	BGP_STATS_PREFIXES,
	BGP_STATS_TOTPLEN,
	BGP_STATS_UNAGGREGATEABLE,
	BGP_STATS_MAX_AGGREGATEABLE,
	BGP_STATS_AGGREGATES,
	BGP_STATS_SPACE,
	BGP_STATS_ASPATH_COUNT,
	BGP_STATS_ASPATH_MAXHOPS,
	BGP_STATS_ASPATH_TOTHOPS,
	BGP_STATS_ASPATH_MAXSIZE,
	BGP_STATS_ASPATH_TOTSIZE,
	BGP_STATS_ASN_HIGHEST,
	BGP_STATS_MAX,
};

static const char *table_stats_strs[] = {
		[BGP_STATS_PREFIXES] = "Total Prefixes",
		[BGP_STATS_TOTPLEN] = "Average prefix length",
		[BGP_STATS_RIB] = "Total Advertisements",
		[BGP_STATS_UNAGGREGATEABLE] = "Unaggregateable prefixes",
		[BGP_STATS_MAX_AGGREGATEABLE] =
			"Maximum aggregateable prefixes",
		[BGP_STATS_AGGREGATES] = "BGP Aggregate advertisements",
		[BGP_STATS_SPACE] = "Address space advertised",
		[BGP_STATS_ASPATH_COUNT] = "Advertisements with paths",
		[BGP_STATS_ASPATH_MAXHOPS] = "Longest AS-Path (hops)",
		[BGP_STATS_ASPATH_MAXSIZE] = "Largest AS-Path (bytes)",
		[BGP_STATS_ASPATH_TOTHOPS] = "Average AS-Path length (hops)",
		[BGP_STATS_ASPATH_TOTSIZE] = "Average AS-Path size (bytes)",
		[BGP_STATS_ASN_HIGHEST] = "Highest public ASN",
		[BGP_STATS_MAX] = NULL,
};

struct bgp_table_stats {
	struct bgp_table *table;
	unsigned long long counts[BGP_STATS_MAX];
	double total_space;
};

#if 0
#define TALLY_SIGFIG 100000
static unsigned long
ravg_tally (unsigned long count, unsigned long oldavg, unsigned long newval)
{
  unsigned long newtot = (count-1) * oldavg + (newval * TALLY_SIGFIG);
  unsigned long res = (newtot * TALLY_SIGFIG) / count;
  unsigned long ret = newtot / count;
  
  if ((res % TALLY_SIGFIG) > (TALLY_SIGFIG/2))
    return ret + 1;
  else
    return ret;
}
#endif

static int bgp_table_stats_walker(struct thread *t)
{
	struct bgp_node *rn;
	struct bgp_node *top;
	struct bgp_table_stats *ts = THREAD_ARG(t);
	unsigned int space = 0;

	if (!(top = bgp_table_top(ts->table)))
		return 0;

	switch (top->p.family) {
	case AF_INET:
		space = IPV4_MAX_BITLEN;
		break;
	case AF_INET6:
		space = IPV6_MAX_BITLEN;
		break;
	}

	ts->counts[BGP_STATS_MAXBITLEN] = space;

	for (rn = top; rn; rn = bgp_route_next(rn)) {
		struct bgp_info *ri;
		struct bgp_node *prn = bgp_node_parent_nolock(rn);
		unsigned int rinum = 0;

		if (rn == top)
			continue;

		if (!rn->info)
			continue;

		ts->counts[BGP_STATS_PREFIXES]++;
		ts->counts[BGP_STATS_TOTPLEN] += rn->p.prefixlen;

#if 0
      ts->counts[BGP_STATS_AVGPLEN]
        = ravg_tally (ts->counts[BGP_STATS_PREFIXES],
                      ts->counts[BGP_STATS_AVGPLEN],
                      rn->p.prefixlen);
#endif

		/* check if the prefix is included by any other announcements */
		while (prn && !prn->info)
			prn = bgp_node_parent_nolock(prn);

		if (prn == NULL || prn == top) {
			ts->counts[BGP_STATS_UNAGGREGATEABLE]++;
			/* announced address space */
			if (space)
				ts->total_space +=
					pow(2.0, space - rn->p.prefixlen);
		} else if (prn->info)
			ts->counts[BGP_STATS_MAX_AGGREGATEABLE]++;

		for (ri = rn->info; ri; ri = ri->next) {
			rinum++;
			ts->counts[BGP_STATS_RIB]++;

			if (ri->attr
			    && (CHECK_FLAG(ri->attr->flag,
					   ATTR_FLAG_BIT(
						   BGP_ATTR_ATOMIC_AGGREGATE))))
				ts->counts[BGP_STATS_AGGREGATES]++;

			/* as-path stats */
			if (ri->attr && ri->attr->aspath) {
				unsigned int hops =
					aspath_count_hops(ri->attr->aspath);
				unsigned int size =
					aspath_size(ri->attr->aspath);
				as_t highest = aspath_highest(ri->attr->aspath);

				ts->counts[BGP_STATS_ASPATH_COUNT]++;

				if (hops > ts->counts[BGP_STATS_ASPATH_MAXHOPS])
					ts->counts[BGP_STATS_ASPATH_MAXHOPS] =
						hops;

				if (size > ts->counts[BGP_STATS_ASPATH_MAXSIZE])
					ts->counts[BGP_STATS_ASPATH_MAXSIZE] =
						size;

				ts->counts[BGP_STATS_ASPATH_TOTHOPS] += hops;
				ts->counts[BGP_STATS_ASPATH_TOTSIZE] += size;
#if 0
              ts->counts[BGP_STATS_ASPATH_AVGHOPS] 
                = ravg_tally (ts->counts[BGP_STATS_ASPATH_COUNT],
                              ts->counts[BGP_STATS_ASPATH_AVGHOPS],
                              hops);
              ts->counts[BGP_STATS_ASPATH_AVGSIZE]
                = ravg_tally (ts->counts[BGP_STATS_ASPATH_COUNT],
                              ts->counts[BGP_STATS_ASPATH_AVGSIZE],
                              size);
#endif
				if (highest > ts->counts[BGP_STATS_ASN_HIGHEST])
					ts->counts[BGP_STATS_ASN_HIGHEST] =
						highest;
			}
		}
	}
	return 0;
}

static int bgp_table_stats(struct vty *vty, struct bgp *bgp, afi_t afi,
			   safi_t safi)
{
	struct bgp_table_stats ts;
	unsigned int i;

	if (!bgp->rib[afi][safi]) {
		vty_out(vty, "%% No RIB exist's for the AFI(%d)/SAFI(%d)\n",
			afi, safi);
		return CMD_WARNING;
	}

	vty_out(vty, "BGP %s RIB statistics\n", afi_safi_print(afi, safi));

	/* labeled-unicast routes live in the unicast table */
	if (safi == SAFI_LABELED_UNICAST)
		safi = SAFI_UNICAST;

	memset(&ts, 0, sizeof(ts));
	ts.table = bgp->rib[afi][safi];
	thread_execute(bm->master, bgp_table_stats_walker, &ts, 0);

	for (i = 0; i < BGP_STATS_MAX; i++) {
		if (!table_stats_strs[i])
			continue;

		switch (i) {
#if 0
          case BGP_STATS_ASPATH_AVGHOPS:
          case BGP_STATS_ASPATH_AVGSIZE:
          case BGP_STATS_AVGPLEN:
            vty_out (vty, "%-30s: ", table_stats_strs[i]);
            vty_out (vty, "%12.2f",
                     (float)ts.counts[i] / (float)TALLY_SIGFIG);
            break;
#endif
		case BGP_STATS_ASPATH_TOTHOPS:
		case BGP_STATS_ASPATH_TOTSIZE:
			vty_out(vty, "%-30s: ", table_stats_strs[i]);
			vty_out(vty, "%12.2f",
				ts.counts[i]
					? (float)ts.counts[i]
						  / (float)ts.counts
							    [BGP_STATS_ASPATH_COUNT]
					: 0);
			break;
		case BGP_STATS_TOTPLEN:
			vty_out(vty, "%-30s: ", table_stats_strs[i]);
			vty_out(vty, "%12.2f",
				ts.counts[i]
					? (float)ts.counts[i]
						  / (float)ts.counts
							    [BGP_STATS_PREFIXES]
					: 0);
			break;
		case BGP_STATS_SPACE:
			vty_out(vty, "%-30s: ", table_stats_strs[i]);
			vty_out(vty, "%12g\n", ts.total_space);

			if (afi == AFI_IP6) {
				vty_out(vty, "%30s: ", "/32 equivalent ");
				vty_out(vty, "%12g\n",
					ts.total_space * pow(2.0, -128 + 32));
				vty_out(vty, "%30s: ", "/48 equivalent ");
				vty_out(vty, "%12g\n",
					ts.total_space * pow(2.0, -128 + 48));
			} else {
				vty_out(vty, "%30s: ", "% announced ");
				vty_out(vty, "%12.2f\n",
					ts.total_space * 100. * pow(2.0, -32));
				vty_out(vty, "%30s: ", "/8 equivalent ");
				vty_out(vty, "%12.2f\n",
					ts.total_space * pow(2.0, -32 + 8));
				vty_out(vty, "%30s: ", "/24 equivalent ");
				vty_out(vty, "%12.2f\n",
					ts.total_space * pow(2.0, -32 + 24));
			}
			break;
		default:
			vty_out(vty, "%-30s: ", table_stats_strs[i]);
			vty_out(vty, "%12llu", ts.counts[i]);
		}

		vty_out(vty, "\n");
	}
	return CMD_SUCCESS;
}

enum bgp_pcounts {
	PCOUNT_ADJ_IN = 0,
	PCOUNT_DAMPED,
	PCOUNT_REMOVED,
	PCOUNT_HISTORY,
	PCOUNT_STALE,
	PCOUNT_VALID,
	PCOUNT_ALL,
	PCOUNT_COUNTED,
	PCOUNT_PFCNT, /* the figure we display to users */
	PCOUNT_MAX,
};

static const char *pcount_strs[] = {
		[PCOUNT_ADJ_IN] = "Adj-in",
		[PCOUNT_DAMPED] = "Damped",
		[PCOUNT_REMOVED] = "Removed",
		[PCOUNT_HISTORY] = "History",
		[PCOUNT_STALE] = "Stale",
		[PCOUNT_VALID] = "Valid",
		[PCOUNT_ALL] = "All RIB",
		[PCOUNT_COUNTED] = "PfxCt counted",
		[PCOUNT_PFCNT] = "Useable",
		[PCOUNT_MAX] = NULL,
};

struct peer_pcounts {
	unsigned int count[PCOUNT_MAX];
	const struct peer *peer;
	const struct bgp_table *table;
};

static int bgp_peer_count_walker(struct thread *t)
{
	struct bgp_node *rn;
	struct peer_pcounts *pc = THREAD_ARG(t);
	const struct peer *peer = pc->peer;

	for (rn = bgp_table_top(pc->table); rn; rn = bgp_route_next(rn)) {
		struct bgp_adj_in *ain;
		struct bgp_info *ri;

		for (ain = rn->adj_in; ain; ain = ain->next)
			if (ain->peer == peer)
				pc->count[PCOUNT_ADJ_IN]++;

		for (ri = rn->info; ri; ri = ri->next) {
			char buf[SU_ADDRSTRLEN];

			if (ri->peer != peer)
				continue;

			pc->count[PCOUNT_ALL]++;

			if (CHECK_FLAG(ri->flags, BGP_INFO_DAMPED))
				pc->count[PCOUNT_DAMPED]++;
			if (CHECK_FLAG(ri->flags, BGP_INFO_HISTORY))
				pc->count[PCOUNT_HISTORY]++;
			if (CHECK_FLAG(ri->flags, BGP_INFO_REMOVED))
				pc->count[PCOUNT_REMOVED]++;
			if (CHECK_FLAG(ri->flags, BGP_INFO_STALE))
				pc->count[PCOUNT_STALE]++;
			if (CHECK_FLAG(ri->flags, BGP_INFO_VALID))
				pc->count[PCOUNT_VALID]++;
			if (!CHECK_FLAG(ri->flags, BGP_INFO_UNUSEABLE))
				pc->count[PCOUNT_PFCNT]++;

			if (CHECK_FLAG(ri->flags, BGP_INFO_COUNTED)) {
				pc->count[PCOUNT_COUNTED]++;
				if (CHECK_FLAG(ri->flags, BGP_INFO_UNUSEABLE))
					zlog_warn(
						"%s [pcount] %s/%d is counted but flags 0x%x",
						peer->host,
						inet_ntop(rn->p.family,
							  &rn->p.u.prefix, buf,
							  SU_ADDRSTRLEN),
						rn->p.prefixlen, ri->flags);
			} else {
				if (!CHECK_FLAG(ri->flags, BGP_INFO_UNUSEABLE))
					zlog_warn(
						"%s [pcount] %s/%d not counted but flags 0x%x",
						peer->host,
						inet_ntop(rn->p.family,
							  &rn->p.u.prefix, buf,
							  SU_ADDRSTRLEN),
						rn->p.prefixlen, ri->flags);
			}
		}
	}
	return 0;
}

static int bgp_peer_counts(struct vty *vty, struct peer *peer, afi_t afi,
			   safi_t safi, u_char use_json)
{
	struct peer_pcounts pcounts = {.peer = peer};
	unsigned int i;
	json_object *json = NULL;
	json_object *json_loop = NULL;

	if (use_json) {
		json = json_object_new_object();
		json_loop = json_object_new_object();
	}

	if (!peer || !peer->bgp || !peer->afc[afi][safi]
	    || !peer->bgp->rib[afi][safi]) {
		if (use_json) {
			json_object_string_add(
				json, "warning",
				"No such neighbor or address family");
			vty_out(vty, "%s\n", json_object_to_json_string(json));
			json_object_free(json);
		} else
			vty_out(vty, "%% No such neighbor or address family\n");

		return CMD_WARNING;
	}

	memset(&pcounts, 0, sizeof(pcounts));
	pcounts.peer = peer;
	pcounts.table = peer->bgp->rib[afi][safi];

	/* in-place call via thread subsystem so as to record execution time
	 * stats for the thread-walk (i.e. ensure this can't be blamed on
	 * on just vty_read()).
	 */
	thread_execute(bm->master, bgp_peer_count_walker, &pcounts, 0);

	if (use_json) {
		json_object_string_add(json, "prefixCountsFor", peer->host);
		json_object_string_add(json, "multiProtocol",
				       afi_safi_print(afi, safi));
		json_object_int_add(json, "pfxCounter",
				    peer->pcount[afi][safi]);

		for (i = 0; i < PCOUNT_MAX; i++)
			json_object_int_add(json_loop, pcount_strs[i],
					    pcounts.count[i]);

		json_object_object_add(json, "ribTableWalkCounters", json_loop);

		if (pcounts.count[PCOUNT_PFCNT] != peer->pcount[afi][safi]) {
			json_object_string_add(json, "pfxctDriftFor",
					       peer->host);
			json_object_string_add(
				json, "recommended",
				"Please report this bug, with the above command output");
		}
		vty_out(vty, "%s\n", json_object_to_json_string_ext(
					     json, JSON_C_TO_STRING_PRETTY));
		json_object_free(json);
	} else {

		if (peer->hostname
		    && bgp_flag_check(peer->bgp, BGP_FLAG_SHOW_HOSTNAME)) {
			vty_out(vty, "Prefix counts for %s/%s, %s\n",
				peer->hostname, peer->host,
				afi_safi_print(afi, safi));
		} else {
			vty_out(vty, "Prefix counts for %s, %s\n", peer->host,
				afi_safi_print(afi, safi));
		}

		vty_out(vty, "PfxCt: %ld\n", peer->pcount[afi][safi]);
		vty_out(vty, "\nCounts from RIB table walk:\n\n");

		for (i = 0; i < PCOUNT_MAX; i++)
			vty_out(vty, "%20s: %-10d\n", pcount_strs[i],
				pcounts.count[i]);

		if (pcounts.count[PCOUNT_PFCNT] != peer->pcount[afi][safi]) {
			vty_out(vty, "%s [pcount] PfxCt drift!\n", peer->host);
			vty_out(vty,
				"Please report this bug, with the above command output\n");
		}
	}

	return CMD_SUCCESS;
}

DEFUN (show_ip_bgp_instance_neighbor_prefix_counts,
       show_ip_bgp_instance_neighbor_prefix_counts_cmd,
       "show [ip] bgp [<view|vrf> VIEWVRFNAME] ["BGP_AFI_CMD_STR" ["BGP_SAFI_CMD_STR"]] "
       "neighbors <A.B.C.D|X:X::X:X|WORD> prefix-counts [json]",
       SHOW_STR
       IP_STR
       BGP_STR
       BGP_INSTANCE_HELP_STR
       BGP_AFI_HELP_STR
       BGP_SAFI_HELP_STR
       "Detailed information on TCP and BGP neighbor connections\n"
       "Neighbor to display information about\n"
       "Neighbor to display information about\n"
       "Neighbor on BGP configured interface\n"
       "Display detailed prefix count information\n"
       JSON_STR)
{
	afi_t afi = AFI_IP6;
	safi_t safi = SAFI_UNICAST;
	struct peer *peer;
	int idx = 0;
	struct bgp *bgp = NULL;

	bgp_vty_find_and_parse_afi_safi_bgp(vty, argv, argc, &idx, &afi, &safi,
					    &bgp);
	if (!idx)
		return CMD_WARNING;

	int uj = use_json(argc, argv);
	if (uj)
		argc--;

	argv_find(argv, argc, "neighbors", &idx);
	peer = peer_lookup_in_view(vty, bgp, argv[idx + 1]->arg, uj);
	if (!peer)
		return CMD_WARNING;

	return bgp_peer_counts(vty, peer, AFI_IP, SAFI_UNICAST, uj);
}

#ifdef KEEP_OLD_VPN_COMMANDS
DEFUN (show_ip_bgp_vpn_neighbor_prefix_counts,
       show_ip_bgp_vpn_neighbor_prefix_counts_cmd,
       "show [ip] bgp <vpnv4|vpnv6> all neighbors <A.B.C.D|X:X::X:X|WORD> prefix-counts [json]",
       SHOW_STR
       IP_STR
       BGP_STR
       BGP_VPNVX_HELP_STR
       "Display information about all VPNv4 NLRIs\n"
       "Detailed information on TCP and BGP neighbor connections\n"
       "Neighbor to display information about\n"
       "Neighbor to display information about\n"
       "Neighbor on BGP configured interface\n"
       "Display detailed prefix count information\n"
       JSON_STR)
{
	int idx_peer = 6;
	struct peer *peer;
	u_char uj = use_json(argc, argv);

	peer = peer_lookup_in_view(vty, NULL, argv[idx_peer]->arg, uj);
	if (!peer)
		return CMD_WARNING;

	return bgp_peer_counts(vty, peer, AFI_IP, SAFI_MPLS_VPN, uj);
}

DEFUN (show_ip_bgp_vpn_all_route_prefix,
       show_ip_bgp_vpn_all_route_prefix_cmd,
       "show [ip] bgp <vpnv4|vpnv6> all <A.B.C.D|A.B.C.D/M> [json]",
       SHOW_STR
       IP_STR
       BGP_STR
       BGP_VPNVX_HELP_STR
       "Display information about all VPNv4 NLRIs\n"
       "Network in the BGP routing table to display\n"
       "Network in the BGP routing table to display\n"
       JSON_STR)
{
	int idx = 0;
	char *network = NULL;
	struct bgp *bgp = bgp_get_default();
	if (!bgp) {
		vty_out(vty, "Can't find default instance\n");
		return CMD_WARNING;
	}

	if (argv_find(argv, argc, "A.B.C.D", &idx))
		network = argv[idx]->arg;
	else if (argv_find(argv, argc, "A.B.C.D/M", &idx))
		network = argv[idx]->arg;
	else {
		vty_out(vty, "Unable to figure out Network\n");
		return CMD_WARNING;
	}

	return bgp_show_route(vty, bgp, network, AFI_IP, SAFI_MPLS_VPN, NULL, 0,
			      BGP_PATH_ALL, use_json(argc, argv));
}
#endif /* KEEP_OLD_VPN_COMMANDS */

DEFUN (show_ip_bgp_l2vpn_evpn_all_route_prefix,
       show_ip_bgp_l2vpn_evpn_all_route_prefix_cmd,
       "show [ip] bgp l2vpn evpn all <A.B.C.D|A.B.C.D/M> [json]",
       SHOW_STR
       IP_STR
       BGP_STR
       L2VPN_HELP_STR
       EVPN_HELP_STR
       "Display information about all EVPN NLRIs\n"
       "Network in the BGP routing table to display\n"
       "Network in the BGP routing table to display\n"
       JSON_STR)
{
	int idx = 0;
	char *network = NULL;

	if (argv_find(argv, argc, "A.B.C.D", &idx))
		network = argv[idx]->arg;
	else if (argv_find(argv, argc, "A.B.C.D/M", &idx))
		network = argv[idx]->arg;
	else {
		vty_out(vty, "Unable to figure out Network\n");
		return CMD_WARNING;
	}
	return bgp_show_route(vty, NULL, network, AFI_L2VPN, SAFI_EVPN, NULL, 0,
			      BGP_PATH_ALL, use_json(argc, argv));
}

static void show_adj_route(struct vty *vty, struct peer *peer, afi_t afi,
			   safi_t safi, int in, const char *rmap_name,
			   u_char use_json, json_object *json)
{
	struct bgp_table *table;
	struct bgp_adj_in *ain;
	struct bgp_adj_out *adj;
	unsigned long output_count;
	unsigned long filtered_count;
	struct bgp_node *rn;
	int header1 = 1;
	struct bgp *bgp;
	int header2 = 1;
	struct attr attr;
	int ret;
	struct update_subgroup *subgrp;
	json_object *json_scode = NULL;
	json_object *json_ocode = NULL;
	json_object *json_ar = NULL;
	struct peer_af *paf;

	if (use_json) {
		json_scode = json_object_new_object();
		json_ocode = json_object_new_object();
		json_ar = json_object_new_object();

		json_object_string_add(json_scode, "suppressed", "s");
		json_object_string_add(json_scode, "damped", "d");
		json_object_string_add(json_scode, "history", "h");
		json_object_string_add(json_scode, "valid", "*");
		json_object_string_add(json_scode, "best", ">");
		json_object_string_add(json_scode, "multipath", "=");
		json_object_string_add(json_scode, "internal", "i");
		json_object_string_add(json_scode, "ribFailure", "r");
		json_object_string_add(json_scode, "stale", "S");
		json_object_string_add(json_scode, "removed", "R");

		json_object_string_add(json_ocode, "igp", "i");
		json_object_string_add(json_ocode, "egp", "e");
		json_object_string_add(json_ocode, "incomplete", "?");
	}

	bgp = peer->bgp;

	if (!bgp) {
		if (use_json) {
			json_object_string_add(json, "alert", "no BGP");
			vty_out(vty, "%s\n", json_object_to_json_string(json));
			json_object_free(json);
		} else
			vty_out(vty, "%% No bgp\n");
		return;
	}

	table = bgp->rib[afi][safi];

	output_count = filtered_count = 0;
	subgrp = peer_subgroup(peer, afi, safi);

	if (!in && subgrp
	    && CHECK_FLAG(subgrp->sflags, SUBGRP_STATUS_DEFAULT_ORIGINATE)) {
		if (use_json) {
			json_object_int_add(json, "bgpTableVersion",
					    table->version);
			json_object_string_add(json, "bgpLocalRouterId",
					       inet_ntoa(bgp->router_id));
			json_object_object_add(json, "bgpStatusCodes",
					       json_scode);
			json_object_object_add(json, "bgpOriginCodes",
					       json_ocode);
			json_object_string_add(json,
					       "bgpOriginatingDefaultNetwork",
					       "0.0.0.0");
		} else {
			vty_out(vty, "BGP table version is %" PRIu64
				     ", local router ID is %s\n",
				table->version, inet_ntoa(bgp->router_id));
			vty_out(vty, BGP_SHOW_SCODE_HEADER);
			vty_out(vty, BGP_SHOW_OCODE_HEADER);

			vty_out(vty, "Originating default network 0.0.0.0\n\n");
		}
		header1 = 0;
	}

	for (rn = bgp_table_top(table); rn; rn = bgp_route_next(rn)) {
		if (in) {
			for (ain = rn->adj_in; ain; ain = ain->next) {
				if (ain->peer != peer)
					continue;
				if (header1) {
					if (use_json) {
						json_object_int_add(
							json, "bgpTableVersion",
							0);
						json_object_string_add(
							json,
							"bgpLocalRouterId",
							inet_ntoa(
								bgp->router_id));
						json_object_object_add(
							json, "bgpStatusCodes",
							json_scode);
						json_object_object_add(
							json, "bgpOriginCodes",
							json_ocode);
					} else {
						vty_out(vty,
							"BGP table version is 0, local router ID is %s\n",
							inet_ntoa(
								bgp->router_id));
						vty_out(vty,
							BGP_SHOW_SCODE_HEADER);
						vty_out(vty,
							BGP_SHOW_OCODE_HEADER);
					}
					header1 = 0;
				}
				if (header2) {
					if (!use_json)
						vty_out(vty, BGP_SHOW_HEADER);
					header2 = 0;
				}
				if (ain->attr) {
					bgp_attr_dup(&attr, ain->attr);
					if (bgp_input_modifier(peer, &rn->p,
							       &attr, afi, safi,
							       rmap_name)
					    != RMAP_DENY) {
						route_vty_out_tmp(vty, &rn->p,
								  &attr, safi,
								  use_json,
								  json_ar);
						output_count++;
					} else
						filtered_count++;
				}
			}
		} else {
			for (adj = rn->adj_out; adj; adj = adj->next)
				SUBGRP_FOREACH_PEER (adj->subgroup, paf) {
					if (paf->peer != peer)
						continue;

					if (header1) {
						if (use_json) {
							json_object_int_add(
								json,
								"bgpTableVersion",
								table->version);
							json_object_string_add(
								json,
								"bgpLocalRouterId",
								inet_ntoa(
									bgp->router_id));
							json_object_object_add(
								json,
								"bgpStatusCodes",
								json_scode);
							json_object_object_add(
								json,
								"bgpOriginCodes",
								json_ocode);
						} else {
							vty_out(vty,
								"BGP table version is %" PRIu64
								", local router ID is %s\n",
								table->version,
								inet_ntoa(
									bgp->router_id));
							vty_out(vty,
								BGP_SHOW_SCODE_HEADER);
							vty_out(vty,
								BGP_SHOW_OCODE_HEADER);
						}
						header1 = 0;
					}

					if (header2) {
						if (!use_json)
							vty_out(vty,
								BGP_SHOW_HEADER);
						header2 = 0;
					}

					if (adj->attr) {
						bgp_attr_dup(&attr, adj->attr);
						ret = bgp_output_modifier(
							peer, &rn->p, &attr,
							afi, safi, rmap_name);
						if (ret != RMAP_DENY) {
							route_vty_out_tmp(
								vty, &rn->p,
								&attr, safi,
								use_json,
								json_ar);
							output_count++;
						} else
							filtered_count++;

						bgp_attr_undup(&attr,
							       adj->attr);
					}
				}
		}
	}
	if (use_json)
		json_object_object_add(json, "advertisedRoutes", json_ar);

	if (output_count != 0) {
		if (use_json)
			json_object_int_add(json, "totalPrefixCounter",
					    output_count);
		else
			vty_out(vty, "\nTotal number of prefixes %ld\n",
				output_count);
	}
	if (use_json) {
		vty_out(vty, "%s\n", json_object_to_json_string_ext(
					     json, JSON_C_TO_STRING_PRETTY));
		json_object_free(json);
	}
}

static int peer_adj_routes(struct vty *vty, struct peer *peer, afi_t afi,
			   safi_t safi, int in, const char *rmap_name,
			   u_char use_json)
{
	json_object *json = NULL;

	if (use_json)
		json = json_object_new_object();

	/* labeled-unicast routes live in the unicast table */
	if (safi == SAFI_LABELED_UNICAST)
		safi = SAFI_UNICAST;

	if (!peer || !peer->afc[afi][safi]) {
		if (use_json) {
			json_object_string_add(
				json, "warning",
				"No such neighbor or address family");
			vty_out(vty, "%s\n", json_object_to_json_string(json));
			json_object_free(json);
		} else
			vty_out(vty, "%% No such neighbor or address family\n");

		return CMD_WARNING;
	}

	if (in
	    && !CHECK_FLAG(peer->af_flags[afi][safi],
			   PEER_FLAG_SOFT_RECONFIG)) {
		if (use_json) {
			json_object_string_add(
				json, "warning",
				"Inbound soft reconfiguration not enabled");
			vty_out(vty, "%s\n", json_object_to_json_string(json));
			json_object_free(json);
		} else
			vty_out(vty,
				"%% Inbound soft reconfiguration not enabled\n");

		return CMD_WARNING;
	}

	show_adj_route(vty, peer, afi, safi, in, rmap_name, use_json, json);

	return CMD_SUCCESS;
}

DEFUN (show_ip_bgp_instance_neighbor_advertised_route,
       show_ip_bgp_instance_neighbor_advertised_route_cmd,
       "show [ip] bgp [<view|vrf> VIEWVRFNAME] ["BGP_AFI_CMD_STR" ["BGP_SAFI_WITH_LABEL_CMD_STR"]] "
       "neighbors <A.B.C.D|X:X::X:X|WORD> <received-routes|advertised-routes> [route-map WORD] [json]",
       SHOW_STR
       IP_STR
       BGP_STR
       BGP_INSTANCE_HELP_STR
       BGP_AFI_HELP_STR
       BGP_SAFI_WITH_LABEL_HELP_STR
       "Detailed information on TCP and BGP neighbor connections\n"
       "Neighbor to display information about\n"
       "Neighbor to display information about\n"
       "Neighbor on BGP configured interface\n"
       "Display the received routes from neighbor\n"
       "Display the routes advertised to a BGP neighbor\n"
       "Route-map to modify the attributes\n"
       "Name of the route map\n"
       JSON_STR)
{
	afi_t afi = AFI_IP6;
	safi_t safi = SAFI_UNICAST;
	char *rmap_name = NULL;
	char *peerstr = NULL;
	int rcvd = 0;
	struct bgp *bgp = NULL;
	struct peer *peer;

	int idx = 0;

	bgp_vty_find_and_parse_afi_safi_bgp(vty, argv, argc, &idx, &afi, &safi,
					    &bgp);
	if (!idx)
		return CMD_WARNING;

	int uj = use_json(argc, argv);
	if (uj)
		argc--;

	/* neighbors <A.B.C.D|X:X::X:X|WORD> */
	argv_find(argv, argc, "neighbors", &idx);
	peerstr = argv[++idx]->arg;

	peer = peer_lookup_in_view(vty, bgp, peerstr, uj);
	if (!peer)
		return CMD_WARNING;

	if (argv_find(argv, argc, "received-routes", &idx))
		rcvd = 1;
	if (argv_find(argv, argc, "advertised-routes", &idx))
		rcvd = 0;
	if (argv_find(argv, argc, "route-map", &idx))
		rmap_name = argv[++idx]->arg;

	return peer_adj_routes(vty, peer, afi, safi, rcvd, rmap_name, uj);
}

DEFUN (show_ip_bgp_neighbor_received_prefix_filter,
       show_ip_bgp_neighbor_received_prefix_filter_cmd,
       "show [ip] bgp [<ipv4|ipv6> [unicast]] neighbors <A.B.C.D|X:X::X:X|WORD> received prefix-filter [json]",
       SHOW_STR
       IP_STR
       BGP_STR
       "Address Family\n"
       "Address Family\n"
       "Address Family modifier\n"
       "Detailed information on TCP and BGP neighbor connections\n"
       "Neighbor to display information about\n"
       "Neighbor to display information about\n"
       "Neighbor on BGP configured interface\n"
       "Display information received from a BGP neighbor\n"
       "Display the prefixlist filter\n"
       JSON_STR)
{
	afi_t afi = AFI_IP6;
	safi_t safi = SAFI_UNICAST;
	char *peerstr = NULL;

	char name[BUFSIZ];
	union sockunion su;
	struct peer *peer;
	int count, ret;

	int idx = 0;

	/* show [ip] bgp */
	if (argv_find(argv, argc, "ip", &idx))
		afi = AFI_IP;
	/* [<ipv4|ipv6> [unicast]] */
	if (argv_find(argv, argc, "ipv4", &idx))
		afi = AFI_IP;
	if (argv_find(argv, argc, "ipv6", &idx))
		afi = AFI_IP6;
	/* neighbors <A.B.C.D|X:X::X:X|WORD> */
	argv_find(argv, argc, "neighbors", &idx);
	peerstr = argv[++idx]->arg;

	u_char uj = use_json(argc, argv);

	ret = str2sockunion(peerstr, &su);
	if (ret < 0) {
		peer = peer_lookup_by_conf_if(NULL, peerstr);
		if (!peer) {
			if (uj)
				vty_out(vty, "{}\n");
			else
				vty_out(vty,
					"%% Malformed address or name: %s\n",
					peerstr);
			return CMD_WARNING;
		}
	} else {
		peer = peer_lookup(NULL, &su);
		if (!peer) {
			if (uj)
				vty_out(vty, "{}\n");
			else
				vty_out(vty, "No peer\n");
			return CMD_WARNING;
		}
	}

	sprintf(name, "%s.%d.%d", peer->host, afi, safi);
	count = prefix_bgp_show_prefix_list(NULL, afi, name, uj);
	if (count) {
		if (!uj)
			vty_out(vty, "Address Family: %s\n",
				afi_safi_print(afi, safi));
		prefix_bgp_show_prefix_list(vty, afi, name, uj);
	} else {
		if (uj)
			vty_out(vty, "{}\n");
		else
			vty_out(vty, "No functional output\n");
	}

	return CMD_SUCCESS;
}

static int bgp_show_neighbor_route(struct vty *vty, struct peer *peer,
				   afi_t afi, safi_t safi,
				   enum bgp_show_type type, u_char use_json)
{
	/* labeled-unicast routes live in the unicast table */
	if (safi == SAFI_LABELED_UNICAST)
		safi = SAFI_UNICAST;

	if (!peer || !peer->afc[afi][safi]) {
		if (use_json) {
			json_object *json_no = NULL;
			json_no = json_object_new_object();
			json_object_string_add(
				json_no, "warning",
				"No such neighbor or address family");
			vty_out(vty, "%s\n",
				json_object_to_json_string(json_no));
			json_object_free(json_no);
		} else
			vty_out(vty, "%% No such neighbor or address family\n");
		return CMD_WARNING;
	}

	return bgp_show(vty, peer->bgp, afi, safi, type, &peer->su, use_json);
}

DEFUN (show_ip_bgp_neighbor_routes,
       show_ip_bgp_neighbor_routes_cmd,
       "show [ip] bgp [<view|vrf> VIEWVRFNAME] ["BGP_AFI_CMD_STR" ["BGP_SAFI_WITH_LABEL_CMD_STR"]] "
       "neighbors <A.B.C.D|X:X::X:X|WORD> <flap-statistics|dampened-routes|routes> [json]",
       SHOW_STR
       IP_STR
       BGP_STR
       BGP_INSTANCE_HELP_STR
       BGP_AFI_HELP_STR
       BGP_SAFI_WITH_LABEL_HELP_STR
       "Detailed information on TCP and BGP neighbor connections\n"
       "Neighbor to display information about\n"
       "Neighbor to display information about\n"
       "Neighbor on BGP configured interface\n"
       "Display flap statistics of the routes learned from neighbor\n"
       "Display the dampened routes received from neighbor\n"
       "Display routes learned from neighbor\n"
       JSON_STR)
{
	char *peerstr = NULL;
	struct bgp *bgp = NULL;
	afi_t afi = AFI_IP6;
	safi_t safi = SAFI_UNICAST;
	struct peer *peer;
	enum bgp_show_type sh_type = bgp_show_type_neighbor;

	int idx = 0;

	bgp_vty_find_and_parse_afi_safi_bgp(vty, argv, argc, &idx, &afi, &safi,
					    &bgp);
	if (!idx)
		return CMD_WARNING;

	int uj = use_json(argc, argv);
	if (uj)
		argc--;

	/* neighbors <A.B.C.D|X:X::X:X|WORD> */
	argv_find(argv, argc, "neighbors", &idx);
	peerstr = argv[++idx]->arg;

	peer = peer_lookup_in_view(vty, bgp, peerstr, uj);
	if (!peer) {
		vty_out(vty, "No such neighbor\n");
		return CMD_WARNING;
	}

	if (argv_find(argv, argc, "flap-statistics", &idx))
		sh_type = bgp_show_type_flap_neighbor;
	else if (argv_find(argv, argc, "dampened-routes", &idx))
		sh_type = bgp_show_type_damp_neighbor;
	else if (argv_find(argv, argc, "routes", &idx))
		sh_type = bgp_show_type_neighbor;

	return bgp_show_neighbor_route(vty, peer, afi, safi, sh_type, uj);
}

struct bgp_table *bgp_distance_table[AFI_MAX][SAFI_MAX];

struct bgp_distance {
	/* Distance value for the IP source prefix. */
	u_char distance;

	/* Name of the access-list to be matched. */
	char *access_list;
};

DEFUN (show_bgp_afi_vpn_rd_route,
       show_bgp_afi_vpn_rd_route_cmd,
       "show bgp "BGP_AFI_CMD_STR" vpn rd ASN:NN_OR_IP-ADDRESS:NN <A.B.C.D/M|X:X::X:X/M> [json]",
       SHOW_STR
       BGP_STR
       BGP_AFI_HELP_STR
       "Address Family modifier\n"
       "Display information for a route distinguisher\n"
       "Route Distinguisher\n"
       "Network in the BGP routing table to display\n"
       "Network in the BGP routing table to display\n"
       JSON_STR)
{
	int ret;
	struct prefix_rd prd;
	afi_t afi = AFI_MAX;
	int idx = 0;

	if (!argv_find_and_parse_afi(argv, argc, &idx, &afi)) {
		vty_out(vty, "%% Malformed Address Family\n");
		return CMD_WARNING;
	}

	ret = str2prefix_rd(argv[5]->arg, &prd);
	if (!ret) {
		vty_out(vty, "%% Malformed Route Distinguisher\n");
		return CMD_WARNING;
	}

	return bgp_show_route(vty, NULL, argv[6]->arg, afi, SAFI_MPLS_VPN, &prd,
			      0, BGP_PATH_ALL, use_json(argc, argv));
}

static struct bgp_distance *bgp_distance_new(void)
{
	return XCALLOC(MTYPE_BGP_DISTANCE, sizeof(struct bgp_distance));
}

static void bgp_distance_free(struct bgp_distance *bdistance)
{
	XFREE(MTYPE_BGP_DISTANCE, bdistance);
}

static int bgp_distance_set(struct vty *vty, const char *distance_str,
			    const char *ip_str, const char *access_list_str)
{
	int ret;
	afi_t afi;
	safi_t safi;
	struct prefix p;
	u_char distance;
	struct bgp_node *rn;
	struct bgp_distance *bdistance;

	afi = bgp_node_afi(vty);
	safi = bgp_node_safi(vty);

	ret = str2prefix(ip_str, &p);
	if (ret == 0) {
		vty_out(vty, "Malformed prefix\n");
		return CMD_WARNING_CONFIG_FAILED;
	}

	distance = atoi(distance_str);

	/* Get BGP distance node. */
	rn = bgp_node_get(bgp_distance_table[afi][safi], (struct prefix *)&p);
	if (rn->info) {
		bdistance = rn->info;
		bgp_unlock_node(rn);
	} else {
		bdistance = bgp_distance_new();
		rn->info = bdistance;
	}

	/* Set distance value. */
	bdistance->distance = distance;

	/* Reset access-list configuration. */
	if (bdistance->access_list) {
		XFREE(MTYPE_AS_LIST, bdistance->access_list);
		bdistance->access_list = NULL;
	}
	if (access_list_str)
		bdistance->access_list =
			XSTRDUP(MTYPE_AS_LIST, access_list_str);

	return CMD_SUCCESS;
}

static int bgp_distance_unset(struct vty *vty, const char *distance_str,
			      const char *ip_str, const char *access_list_str)
{
	int ret;
	afi_t afi;
	safi_t safi;
	struct prefix p;
	int distance;
	struct bgp_node *rn;
	struct bgp_distance *bdistance;

	afi = bgp_node_afi(vty);
	safi = bgp_node_safi(vty);

	ret = str2prefix(ip_str, &p);
	if (ret == 0) {
		vty_out(vty, "Malformed prefix\n");
		return CMD_WARNING_CONFIG_FAILED;
	}

	rn = bgp_node_lookup(bgp_distance_table[afi][safi],
			     (struct prefix *)&p);
	if (!rn) {
		vty_out(vty, "Can't find specified prefix\n");
		return CMD_WARNING_CONFIG_FAILED;
	}

	bdistance = rn->info;
	distance = atoi(distance_str);

	if (bdistance->distance != distance) {
		vty_out(vty, "Distance does not match configured\n");
		return CMD_WARNING_CONFIG_FAILED;
	}

	if (bdistance->access_list)
		XFREE(MTYPE_AS_LIST, bdistance->access_list);
	bgp_distance_free(bdistance);

	rn->info = NULL;
	bgp_unlock_node(rn);
	bgp_unlock_node(rn);

	return CMD_SUCCESS;
}

/* Apply BGP information to distance method. */
u_char bgp_distance_apply(struct prefix *p, struct bgp_info *rinfo, afi_t afi,
			  safi_t safi, struct bgp *bgp)
{
	struct bgp_node *rn;
	struct prefix q;
	struct peer *peer;
	struct bgp_distance *bdistance;
	struct access_list *alist;
	struct bgp_static *bgp_static;

	if (!bgp)
		return 0;

	peer = rinfo->peer;

	/* Check source address. */
	sockunion2hostprefix(&peer->su, &q);
	rn = bgp_node_match(bgp_distance_table[afi][safi], &q);
	if (rn) {
		bdistance = rn->info;
		bgp_unlock_node(rn);

		if (bdistance->access_list) {
			alist = access_list_lookup(afi, bdistance->access_list);
			if (alist
			    && access_list_apply(alist, p) == FILTER_PERMIT)
				return bdistance->distance;
		} else
			return bdistance->distance;
	}

	/* Backdoor check. */
	rn = bgp_node_lookup(bgp->route[afi][safi], p);
	if (rn) {
		bgp_static = rn->info;
		bgp_unlock_node(rn);

		if (bgp_static->backdoor) {
			if (bgp->distance_local[afi][safi])
				return bgp->distance_local[afi][safi];
			else
				return ZEBRA_IBGP_DISTANCE_DEFAULT;
		}
	}

	if (peer->sort == BGP_PEER_EBGP) {
		if (bgp->distance_ebgp[afi][safi])
			return bgp->distance_ebgp[afi][safi];
		return ZEBRA_EBGP_DISTANCE_DEFAULT;
	} else {
		if (bgp->distance_ibgp[afi][safi])
			return bgp->distance_ibgp[afi][safi];
		return ZEBRA_IBGP_DISTANCE_DEFAULT;
	}
}

DEFUN (bgp_distance,
       bgp_distance_cmd,
       "distance bgp (1-255) (1-255) (1-255)",
       "Define an administrative distance\n"
       "BGP distance\n"
       "Distance for routes external to the AS\n"
       "Distance for routes internal to the AS\n"
       "Distance for local routes\n")
{
	VTY_DECLVAR_CONTEXT(bgp, bgp);
	int idx_number = 2;
	int idx_number_2 = 3;
	int idx_number_3 = 4;
	afi_t afi;
	safi_t safi;

	afi = bgp_node_afi(vty);
	safi = bgp_node_safi(vty);

	bgp->distance_ebgp[afi][safi] = atoi(argv[idx_number]->arg);
	bgp->distance_ibgp[afi][safi] = atoi(argv[idx_number_2]->arg);
	bgp->distance_local[afi][safi] = atoi(argv[idx_number_3]->arg);
	return CMD_SUCCESS;
}

DEFUN (no_bgp_distance,
       no_bgp_distance_cmd,
       "no distance bgp [(1-255) (1-255) (1-255)]",
       NO_STR
       "Define an administrative distance\n"
       "BGP distance\n"
       "Distance for routes external to the AS\n"
       "Distance for routes internal to the AS\n"
       "Distance for local routes\n")
{
	VTY_DECLVAR_CONTEXT(bgp, bgp);
	afi_t afi;
	safi_t safi;

	afi = bgp_node_afi(vty);
	safi = bgp_node_safi(vty);

	bgp->distance_ebgp[afi][safi] = 0;
	bgp->distance_ibgp[afi][safi] = 0;
	bgp->distance_local[afi][safi] = 0;
	return CMD_SUCCESS;
}


DEFUN (bgp_distance_source,
       bgp_distance_source_cmd,
       "distance (1-255) A.B.C.D/M",
       "Define an administrative distance\n"
       "Administrative distance\n"
       "IP source prefix\n")
{
	int idx_number = 1;
	int idx_ipv4_prefixlen = 2;
	bgp_distance_set(vty, argv[idx_number]->arg,
			 argv[idx_ipv4_prefixlen]->arg, NULL);
	return CMD_SUCCESS;
}

DEFUN (no_bgp_distance_source,
       no_bgp_distance_source_cmd,
       "no distance (1-255) A.B.C.D/M",
       NO_STR
       "Define an administrative distance\n"
       "Administrative distance\n"
       "IP source prefix\n")
{
	int idx_number = 2;
	int idx_ipv4_prefixlen = 3;
	bgp_distance_unset(vty, argv[idx_number]->arg,
			   argv[idx_ipv4_prefixlen]->arg, NULL);
	return CMD_SUCCESS;
}

DEFUN (bgp_distance_source_access_list,
       bgp_distance_source_access_list_cmd,
       "distance (1-255) A.B.C.D/M WORD",
       "Define an administrative distance\n"
       "Administrative distance\n"
       "IP source prefix\n"
       "Access list name\n")
{
	int idx_number = 1;
	int idx_ipv4_prefixlen = 2;
	int idx_word = 3;
	bgp_distance_set(vty, argv[idx_number]->arg,
			 argv[idx_ipv4_prefixlen]->arg, argv[idx_word]->arg);
	return CMD_SUCCESS;
}

DEFUN (no_bgp_distance_source_access_list,
       no_bgp_distance_source_access_list_cmd,
       "no distance (1-255) A.B.C.D/M WORD",
       NO_STR
       "Define an administrative distance\n"
       "Administrative distance\n"
       "IP source prefix\n"
       "Access list name\n")
{
	int idx_number = 2;
	int idx_ipv4_prefixlen = 3;
	int idx_word = 4;
	bgp_distance_unset(vty, argv[idx_number]->arg,
			   argv[idx_ipv4_prefixlen]->arg, argv[idx_word]->arg);
	return CMD_SUCCESS;
}

DEFUN (ipv6_bgp_distance_source,
       ipv6_bgp_distance_source_cmd,
       "distance (1-255) X:X::X:X/M",
       "Define an administrative distance\n"
       "Administrative distance\n"
       "IP source prefix\n")
{
	bgp_distance_set(vty, argv[1]->arg, argv[2]->arg, NULL);
	return CMD_SUCCESS;
}

DEFUN (no_ipv6_bgp_distance_source,
       no_ipv6_bgp_distance_source_cmd,
       "no distance (1-255) X:X::X:X/M",
       NO_STR
       "Define an administrative distance\n"
       "Administrative distance\n"
       "IP source prefix\n")
{
	bgp_distance_unset(vty, argv[2]->arg, argv[3]->arg, NULL);
	return CMD_SUCCESS;
}

DEFUN (ipv6_bgp_distance_source_access_list,
       ipv6_bgp_distance_source_access_list_cmd,
       "distance (1-255) X:X::X:X/M WORD",
       "Define an administrative distance\n"
       "Administrative distance\n"
       "IP source prefix\n"
       "Access list name\n")
{
	bgp_distance_set(vty, argv[1]->arg, argv[2]->arg, argv[3]->arg);
	return CMD_SUCCESS;
}

DEFUN (no_ipv6_bgp_distance_source_access_list,
       no_ipv6_bgp_distance_source_access_list_cmd,
       "no distance (1-255) X:X::X:X/M WORD",
       NO_STR
       "Define an administrative distance\n"
       "Administrative distance\n"
       "IP source prefix\n"
       "Access list name\n")
{
	bgp_distance_unset(vty, argv[2]->arg, argv[3]->arg, argv[4]->arg);
	return CMD_SUCCESS;
}

DEFUN (bgp_damp_set,
       bgp_damp_set_cmd,
       "bgp dampening [(1-45) [(1-20000) (1-20000) (1-255)]]",
       "BGP Specific commands\n"
       "Enable route-flap dampening\n"
       "Half-life time for the penalty\n"
       "Value to start reusing a route\n"
       "Value to start suppressing a route\n"
       "Maximum duration to suppress a stable route\n")
{
	VTY_DECLVAR_CONTEXT(bgp, bgp);
	int idx_half_life = 2;
	int idx_reuse = 3;
	int idx_suppress = 4;
	int idx_max_suppress = 5;
	int half = DEFAULT_HALF_LIFE * 60;
	int reuse = DEFAULT_REUSE;
	int suppress = DEFAULT_SUPPRESS;
	int max = 4 * half;

	if (argc == 6) {
		half = atoi(argv[idx_half_life]->arg) * 60;
		reuse = atoi(argv[idx_reuse]->arg);
		suppress = atoi(argv[idx_suppress]->arg);
		max = atoi(argv[idx_max_suppress]->arg) * 60;
	} else if (argc == 3) {
		half = atoi(argv[idx_half_life]->arg) * 60;
		max = 4 * half;
	}

	if (suppress < reuse) {
		vty_out(vty,
			"Suppress value cannot be less than reuse value \n");
		return 0;
	}

	return bgp_damp_enable(bgp, bgp_node_afi(vty), bgp_node_safi(vty), half,
			       reuse, suppress, max);
}

DEFUN (bgp_damp_unset,
       bgp_damp_unset_cmd,
       "no bgp dampening [(1-45) [(1-20000) (1-20000) (1-255)]]",
       NO_STR
       "BGP Specific commands\n"
       "Enable route-flap dampening\n"
       "Half-life time for the penalty\n"
       "Value to start reusing a route\n"
       "Value to start suppressing a route\n"
       "Maximum duration to suppress a stable route\n")
{
	VTY_DECLVAR_CONTEXT(bgp, bgp);
	return bgp_damp_disable(bgp, bgp_node_afi(vty), bgp_node_safi(vty));
}

/* Display specified route of BGP table. */
static int bgp_clear_damp_route(struct vty *vty, const char *view_name,
				const char *ip_str, afi_t afi, safi_t safi,
				struct prefix_rd *prd, int prefix_check)
{
	int ret;
	struct prefix match;
	struct bgp_node *rn;
	struct bgp_node *rm;
	struct bgp_info *ri;
	struct bgp_info *ri_temp;
	struct bgp *bgp;
	struct bgp_table *table;

	/* BGP structure lookup. */
	if (view_name) {
		bgp = bgp_lookup_by_name(view_name);
		if (bgp == NULL) {
			vty_out(vty, "%% Can't find BGP instance %s\n",
				view_name);
			return CMD_WARNING;
		}
	} else {
		bgp = bgp_get_default();
		if (bgp == NULL) {
			vty_out(vty, "%% No BGP process is configured\n");
			return CMD_WARNING;
		}
	}

	/* Check IP address argument. */
	ret = str2prefix(ip_str, &match);
	if (!ret) {
		vty_out(vty, "%% address is malformed\n");
		return CMD_WARNING;
	}

	match.family = afi2family(afi);

	if ((safi == SAFI_MPLS_VPN) || (safi == SAFI_ENCAP)
	    || (safi == SAFI_EVPN)) {
		for (rn = bgp_table_top(bgp->rib[AFI_IP][safi]); rn;
		     rn = bgp_route_next(rn)) {
			if (prd && memcmp(rn->p.u.val, prd->val, 8) != 0)
				continue;
			if ((table = rn->info) == NULL)
				continue;
			if ((rm = bgp_node_match(table, &match)) == NULL)
				continue;

			if (!prefix_check
			    || rm->p.prefixlen == match.prefixlen) {
				ri = rm->info;
				while (ri) {
					if (ri->extra && ri->extra->damp_info) {
						ri_temp = ri->next;
						bgp_damp_info_free(
							ri->extra->damp_info,
							1);
						ri = ri_temp;
					} else
						ri = ri->next;
				}
			}

			bgp_unlock_node(rm);
		}
	} else {
		if ((rn = bgp_node_match(bgp->rib[afi][safi], &match))
		    != NULL) {
			if (!prefix_check
			    || rn->p.prefixlen == match.prefixlen) {
				ri = rn->info;
				while (ri) {
					if (ri->extra && ri->extra->damp_info) {
						ri_temp = ri->next;
						bgp_damp_info_free(
							ri->extra->damp_info,
							1);
						ri = ri_temp;
					} else
						ri = ri->next;
				}
			}

			bgp_unlock_node(rn);
		}
	}

	return CMD_SUCCESS;
}

DEFUN (clear_ip_bgp_dampening,
       clear_ip_bgp_dampening_cmd,
       "clear ip bgp dampening",
       CLEAR_STR
       IP_STR
       BGP_STR
       "Clear route flap dampening information\n")
{
	bgp_damp_info_clean();
	return CMD_SUCCESS;
}

DEFUN (clear_ip_bgp_dampening_prefix,
       clear_ip_bgp_dampening_prefix_cmd,
       "clear ip bgp dampening A.B.C.D/M",
       CLEAR_STR
       IP_STR
       BGP_STR
       "Clear route flap dampening information\n"
       "IPv4 prefix\n")
{
	int idx_ipv4_prefixlen = 4;
	return bgp_clear_damp_route(vty, NULL, argv[idx_ipv4_prefixlen]->arg,
				    AFI_IP, SAFI_UNICAST, NULL, 1);
}

DEFUN (clear_ip_bgp_dampening_address,
       clear_ip_bgp_dampening_address_cmd,
       "clear ip bgp dampening A.B.C.D",
       CLEAR_STR
       IP_STR
       BGP_STR
       "Clear route flap dampening information\n"
       "Network to clear damping information\n")
{
	int idx_ipv4 = 4;
	return bgp_clear_damp_route(vty, NULL, argv[idx_ipv4]->arg, AFI_IP,
				    SAFI_UNICAST, NULL, 0);
}

DEFUN (clear_ip_bgp_dampening_address_mask,
       clear_ip_bgp_dampening_address_mask_cmd,
       "clear ip bgp dampening A.B.C.D A.B.C.D",
       CLEAR_STR
       IP_STR
       BGP_STR
       "Clear route flap dampening information\n"
       "Network to clear damping information\n"
       "Network mask\n")
{
	int idx_ipv4 = 4;
	int idx_ipv4_2 = 5;
	int ret;
	char prefix_str[BUFSIZ];

	ret = netmask_str2prefix_str(argv[idx_ipv4]->arg, argv[idx_ipv4_2]->arg,
				     prefix_str);
	if (!ret) {
		vty_out(vty, "%% Inconsistent address and mask\n");
		return CMD_WARNING;
	}

	return bgp_clear_damp_route(vty, NULL, prefix_str, AFI_IP, SAFI_UNICAST,
				    NULL, 0);
}

/* also used for encap safi */
static void bgp_config_write_network_vpn(struct vty *vty, struct bgp *bgp,
					 afi_t afi, safi_t safi)
{
	struct bgp_node *prn;
	struct bgp_node *rn;
	struct bgp_table *table;
	struct prefix *p;
	struct prefix_rd *prd;
	struct bgp_static *bgp_static;
	mpls_label_t label;
	char buf[SU_ADDRSTRLEN];
	char rdbuf[RD_ADDRSTRLEN];

	/* Network configuration. */
	for (prn = bgp_table_top(bgp->route[afi][safi]); prn;
	     prn = bgp_route_next(prn)) {
		if ((table = prn->info) == NULL)
			continue;

		for (rn = bgp_table_top(table); rn; rn = bgp_route_next(rn)) {
			if ((bgp_static = rn->info) == NULL)
				continue;

			p = &rn->p;
			prd = (struct prefix_rd *)&prn->p;

			/* "network" configuration display.  */
			prefix_rd2str(prd, rdbuf, sizeof(rdbuf));
			label = decode_label(&bgp_static->label);

			vty_out(vty, "  network %s/%d rd %s",
				inet_ntop(p->family, &p->u.prefix, buf,
					  SU_ADDRSTRLEN),
				p->prefixlen, rdbuf);
			if (safi == SAFI_MPLS_VPN)
				vty_out(vty, " label %u", label);

			if (bgp_static->rmap.name)
				vty_out(vty, " route-map %s",
					bgp_static->rmap.name);

			if (bgp_static->backdoor)
				vty_out(vty, " backdoor");

			vty_out(vty, "\n");
		}
	}
}

static void bgp_config_write_network_evpn(struct vty *vty, struct bgp *bgp,
					  afi_t afi, safi_t safi)
{
	struct bgp_node *prn;
	struct bgp_node *rn;
	struct bgp_table *table;
	struct prefix *p;
	struct prefix_rd *prd;
	struct bgp_static *bgp_static;
	char buf[PREFIX_STRLEN];
	char buf2[SU_ADDRSTRLEN];
	char rdbuf[RD_ADDRSTRLEN];

	/* Network configuration. */
	for (prn = bgp_table_top(bgp->route[afi][safi]); prn;
	     prn = bgp_route_next(prn)) {
		if ((table = prn->info) == NULL)
			continue;

		for (rn = bgp_table_top(table); rn; rn = bgp_route_next(rn)) {
			if ((bgp_static = rn->info) == NULL)
				continue;

			char *macrouter = NULL;
			char *esi = NULL;

			if (bgp_static->router_mac)
				macrouter = prefix_mac2str(
					bgp_static->router_mac, NULL, 0);
			if (bgp_static->eth_s_id)
				esi = esi2str(bgp_static->eth_s_id);
			p = &rn->p;
			prd = (struct prefix_rd *)&prn->p;

			/* "network" configuration display.  */
			prefix_rd2str(prd, rdbuf, sizeof(rdbuf));
			if (p->u.prefix_evpn.route_type == 5) {
				char local_buf[PREFIX_STRLEN];
				uint8_t family = IS_EVPN_PREFIX_IPADDR_V4((
							 struct prefix_evpn *)p)
							 ? AF_INET
							 : AF_INET6;
				inet_ntop(family, &p->u.prefix_evpn.ip.ip.addr,
					  local_buf, PREFIX_STRLEN);
				sprintf(buf, "%s/%u", local_buf,
					p->u.prefix_evpn.ip_prefix_length);
			} else {
				prefix2str(p, buf, sizeof(buf));
			}

			if (bgp_static->gatewayIp.family == AF_INET
			    || bgp_static->gatewayIp.family == AF_INET6)
				inet_ntop(bgp_static->gatewayIp.family,
					  &bgp_static->gatewayIp.u.prefix, buf2,
					  sizeof(buf2));
			vty_out(vty,
				"  network %s rd %s ethtag %u label %u esi %s gwip %s routermac %s\n",
				buf, rdbuf, p->u.prefix_evpn.eth_tag,
				decode_label(&bgp_static->label), esi, buf2,
				macrouter);

			if (macrouter)
				XFREE(MTYPE_TMP, macrouter);
			if (esi)
				XFREE(MTYPE_TMP, esi);
		}
	}
}

/* Configuration of static route announcement and aggregate
   information. */
void bgp_config_write_network(struct vty *vty, struct bgp *bgp, afi_t afi,
			      safi_t safi)
{
	struct bgp_node *rn;
	struct prefix *p;
	struct bgp_static *bgp_static;
	struct bgp_aggregate *bgp_aggregate;
	char buf[SU_ADDRSTRLEN];

	if ((safi == SAFI_MPLS_VPN) || (safi == SAFI_ENCAP)) {
		bgp_config_write_network_vpn(vty, bgp, afi, safi);
		return;
	}

	if (afi == AFI_L2VPN && safi == SAFI_EVPN) {
		bgp_config_write_network_evpn(vty, bgp, afi, safi);
		return;
	}

	/* Network configuration. */
	for (rn = bgp_table_top(bgp->route[afi][safi]); rn;
	     rn = bgp_route_next(rn)) {
		if ((bgp_static = rn->info) == NULL)
			continue;

		p = &rn->p;

		/* "network" configuration display.  */
		if (bgp_option_check(BGP_OPT_CONFIG_CISCO) && afi == AFI_IP) {
			u_int32_t destination;
			struct in_addr netmask;

			destination = ntohl(p->u.prefix4.s_addr);
			masklen2ip(p->prefixlen, &netmask);
			vty_out(vty, "  network %s",
				inet_ntop(p->family, &p->u.prefix, buf,
					  SU_ADDRSTRLEN));

			if ((IN_CLASSC(destination) && p->prefixlen == 24)
			    || (IN_CLASSB(destination) && p->prefixlen == 16)
			    || (IN_CLASSA(destination) && p->prefixlen == 8)
			    || p->u.prefix4.s_addr == 0) {
				/* Natural mask is not display. */
			} else
				vty_out(vty, " mask %s", inet_ntoa(netmask));
		} else {
			vty_out(vty, "  network %s/%d",
				inet_ntop(p->family, &p->u.prefix, buf,
					  SU_ADDRSTRLEN),
				p->prefixlen);
		}

		if (bgp_static->label_index != BGP_INVALID_LABEL_INDEX)
			vty_out(vty, " label-index %u",
				bgp_static->label_index);

		if (bgp_static->rmap.name)
			vty_out(vty, " route-map %s", bgp_static->rmap.name);

		if (bgp_static->backdoor)
			vty_out(vty, " backdoor");

		vty_out(vty, "\n");
	}

	/* Aggregate-address configuration. */
	for (rn = bgp_table_top(bgp->aggregate[afi][safi]); rn;
	     rn = bgp_route_next(rn)) {
		if ((bgp_aggregate = rn->info) == NULL)
			continue;

		p = &rn->p;

		if (bgp_option_check(BGP_OPT_CONFIG_CISCO) && afi == AFI_IP) {
			struct in_addr netmask;

			masklen2ip(p->prefixlen, &netmask);
			vty_out(vty, "  aggregate-address %s %s",
				inet_ntop(p->family, &p->u.prefix, buf,
					  SU_ADDRSTRLEN),
				inet_ntoa(netmask));
		} else {
			vty_out(vty, "  aggregate-address %s/%d",
				inet_ntop(p->family, &p->u.prefix, buf,
					  SU_ADDRSTRLEN),
				p->prefixlen);
		}

		if (bgp_aggregate->as_set)
			vty_out(vty, " as-set");

		if (bgp_aggregate->summary_only)
			vty_out(vty, " summary-only");

		vty_out(vty, "\n");
	}
}

void bgp_config_write_distance(struct vty *vty, struct bgp *bgp, afi_t afi,
			       safi_t safi)
{
	struct bgp_node *rn;
	struct bgp_distance *bdistance;

	/* Distance configuration. */
	if (bgp->distance_ebgp[afi][safi] && bgp->distance_ibgp[afi][safi]
	    && bgp->distance_local[afi][safi]
	    && (bgp->distance_ebgp[afi][safi] != ZEBRA_EBGP_DISTANCE_DEFAULT
		|| bgp->distance_ibgp[afi][safi] != ZEBRA_IBGP_DISTANCE_DEFAULT
		|| bgp->distance_local[afi][safi]
			   != ZEBRA_IBGP_DISTANCE_DEFAULT)) {
		vty_out(vty, "  distance bgp %d %d %d\n",
			bgp->distance_ebgp[afi][safi],
			bgp->distance_ibgp[afi][safi],
			bgp->distance_local[afi][safi]);
	}

	for (rn = bgp_table_top(bgp_distance_table[afi][safi]); rn;
	     rn = bgp_route_next(rn))
		if ((bdistance = rn->info) != NULL) {
			char buf[PREFIX_STRLEN];

			vty_out(vty, "  distance %d %s %s\n",
				bdistance->distance,
				prefix2str(&rn->p, buf, sizeof(buf)),
				bdistance->access_list ? bdistance->access_list
						       : "");
		}
}

/* Allocate routing table structure and install commands. */
void bgp_route_init(void)
{
	afi_t afi;
	safi_t safi;

	/* Init BGP distance table. */
	FOREACH_AFI_SAFI (afi, safi)
		bgp_distance_table[afi][safi] = bgp_table_init(afi, safi);

	/* IPv4 BGP commands. */
	install_element(BGP_NODE, &bgp_table_map_cmd);
	install_element(BGP_NODE, &bgp_network_cmd);
	install_element(BGP_NODE, &no_bgp_table_map_cmd);

	install_element(BGP_NODE, &aggregate_address_cmd);
	install_element(BGP_NODE, &aggregate_address_mask_cmd);
	install_element(BGP_NODE, &no_aggregate_address_cmd);
	install_element(BGP_NODE, &no_aggregate_address_mask_cmd);

	/* IPv4 unicast configuration.  */
	install_element(BGP_IPV4_NODE, &bgp_table_map_cmd);
	install_element(BGP_IPV4_NODE, &bgp_network_cmd);
	install_element(BGP_IPV4_NODE, &no_bgp_table_map_cmd);

	install_element(BGP_IPV4_NODE, &aggregate_address_cmd);
	install_element(BGP_IPV4_NODE, &aggregate_address_mask_cmd);
	install_element(BGP_IPV4_NODE, &no_aggregate_address_cmd);
	install_element(BGP_IPV4_NODE, &no_aggregate_address_mask_cmd);

	/* IPv4 multicast configuration.  */
	install_element(BGP_IPV4M_NODE, &bgp_table_map_cmd);
	install_element(BGP_IPV4M_NODE, &bgp_network_cmd);
	install_element(BGP_IPV4M_NODE, &no_bgp_table_map_cmd);
	install_element(BGP_IPV4M_NODE, &aggregate_address_cmd);
	install_element(BGP_IPV4M_NODE, &aggregate_address_mask_cmd);
	install_element(BGP_IPV4M_NODE, &no_aggregate_address_cmd);
	install_element(BGP_IPV4M_NODE, &no_aggregate_address_mask_cmd);

	/* IPv4 labeled-unicast configuration.  */
	install_element(VIEW_NODE, &show_ip_bgp_instance_all_cmd);
	install_element(VIEW_NODE, &show_ip_bgp_cmd);
	install_element(VIEW_NODE, &show_ip_bgp_json_cmd);
	install_element(VIEW_NODE, &show_ip_bgp_route_cmd);
	install_element(VIEW_NODE, &show_ip_bgp_regexp_cmd);

	install_element(VIEW_NODE,
			&show_ip_bgp_instance_neighbor_advertised_route_cmd);
	install_element(VIEW_NODE, &show_ip_bgp_neighbor_routes_cmd);
	install_element(VIEW_NODE,
			&show_ip_bgp_neighbor_received_prefix_filter_cmd);
#ifdef KEEP_OLD_VPN_COMMANDS
	install_element(VIEW_NODE, &show_ip_bgp_vpn_all_route_prefix_cmd);
#endif /* KEEP_OLD_VPN_COMMANDS */
	install_element(VIEW_NODE, &show_bgp_afi_vpn_rd_route_cmd);
	install_element(VIEW_NODE,
			&show_ip_bgp_l2vpn_evpn_all_route_prefix_cmd);

	/* BGP dampening clear commands */
	install_element(ENABLE_NODE, &clear_ip_bgp_dampening_cmd);
	install_element(ENABLE_NODE, &clear_ip_bgp_dampening_prefix_cmd);

	install_element(ENABLE_NODE, &clear_ip_bgp_dampening_address_cmd);
	install_element(ENABLE_NODE, &clear_ip_bgp_dampening_address_mask_cmd);

	/* prefix count */
	install_element(ENABLE_NODE,
			&show_ip_bgp_instance_neighbor_prefix_counts_cmd);
#ifdef KEEP_OLD_VPN_COMMANDS
	install_element(ENABLE_NODE,
			&show_ip_bgp_vpn_neighbor_prefix_counts_cmd);
#endif /* KEEP_OLD_VPN_COMMANDS */

	/* New config IPv6 BGP commands.  */
	install_element(BGP_IPV6_NODE, &bgp_table_map_cmd);
	install_element(BGP_IPV6_NODE, &ipv6_bgp_network_cmd);
	install_element(BGP_IPV6_NODE, &no_bgp_table_map_cmd);

	install_element(BGP_IPV6_NODE, &ipv6_aggregate_address_cmd);
	install_element(BGP_IPV6_NODE, &no_ipv6_aggregate_address_cmd);

	install_element(BGP_IPV6M_NODE, &ipv6_bgp_network_cmd);

	install_element(BGP_NODE, &bgp_distance_cmd);
	install_element(BGP_NODE, &no_bgp_distance_cmd);
	install_element(BGP_NODE, &bgp_distance_source_cmd);
	install_element(BGP_NODE, &no_bgp_distance_source_cmd);
	install_element(BGP_NODE, &bgp_distance_source_access_list_cmd);
	install_element(BGP_NODE, &no_bgp_distance_source_access_list_cmd);
	install_element(BGP_IPV4_NODE, &bgp_distance_cmd);
	install_element(BGP_IPV4_NODE, &no_bgp_distance_cmd);
	install_element(BGP_IPV4_NODE, &bgp_distance_source_cmd);
	install_element(BGP_IPV4_NODE, &no_bgp_distance_source_cmd);
	install_element(BGP_IPV4_NODE, &bgp_distance_source_access_list_cmd);
	install_element(BGP_IPV4_NODE, &no_bgp_distance_source_access_list_cmd);
	install_element(BGP_IPV4M_NODE, &bgp_distance_cmd);
	install_element(BGP_IPV4M_NODE, &no_bgp_distance_cmd);
	install_element(BGP_IPV4M_NODE, &bgp_distance_source_cmd);
	install_element(BGP_IPV4M_NODE, &no_bgp_distance_source_cmd);
	install_element(BGP_IPV4M_NODE, &bgp_distance_source_access_list_cmd);
	install_element(BGP_IPV4M_NODE,
			&no_bgp_distance_source_access_list_cmd);
	install_element(BGP_IPV6_NODE, &bgp_distance_cmd);
	install_element(BGP_IPV6_NODE, &no_bgp_distance_cmd);
	install_element(BGP_IPV6_NODE, &ipv6_bgp_distance_source_cmd);
	install_element(BGP_IPV6_NODE, &no_ipv6_bgp_distance_source_cmd);
	install_element(BGP_IPV6_NODE,
			&ipv6_bgp_distance_source_access_list_cmd);
	install_element(BGP_IPV6_NODE,
			&no_ipv6_bgp_distance_source_access_list_cmd);
	install_element(BGP_IPV6M_NODE, &bgp_distance_cmd);
	install_element(BGP_IPV6M_NODE, &no_bgp_distance_cmd);
	install_element(BGP_IPV6M_NODE, &ipv6_bgp_distance_source_cmd);
	install_element(BGP_IPV6M_NODE, &no_ipv6_bgp_distance_source_cmd);
	install_element(BGP_IPV6M_NODE,
			&ipv6_bgp_distance_source_access_list_cmd);
	install_element(BGP_IPV6M_NODE,
			&no_ipv6_bgp_distance_source_access_list_cmd);

	install_element(BGP_NODE, &bgp_damp_set_cmd);
	install_element(BGP_NODE, &bgp_damp_unset_cmd);
	install_element(BGP_IPV4_NODE, &bgp_damp_set_cmd);
	install_element(BGP_IPV4_NODE, &bgp_damp_unset_cmd);

	/* IPv4 Multicast Mode */
	install_element(BGP_IPV4M_NODE, &bgp_damp_set_cmd);
	install_element(BGP_IPV4M_NODE, &bgp_damp_unset_cmd);

	/* Large Communities */
	install_element(VIEW_NODE, &show_ip_bgp_large_community_list_cmd);
	install_element(VIEW_NODE, &show_ip_bgp_large_community_cmd);
}

void bgp_route_finish(void)
{
	afi_t afi;
	safi_t safi;

	FOREACH_AFI_SAFI (afi, safi) {
		bgp_table_unlock(bgp_distance_table[afi][safi]);
		bgp_distance_table[afi][safi] = NULL;
	}
}<|MERGE_RESOLUTION|>--- conflicted
+++ resolved
@@ -2227,7 +2227,6 @@
 
 	/* advertise/withdraw type-5 routes */
 	if ((afi == AFI_IP || afi == AFI_IP6) && (safi == SAFI_UNICAST)) {
-<<<<<<< HEAD
 		if (advertise_type5_routes(bgp, afi) && new_select &&
 		    (!new_select->extra || !new_select->extra->parent))
 			bgp_evpn_advertise_type5_route(bgp, &rn->p,
@@ -2235,14 +2234,6 @@
 						       afi, safi);
 		else if (advertise_type5_routes(bgp, afi) && old_select &&
 		         (!old_select->extra || !old_select->extra->parent))
-=======
-		if (new_select
-		    && (!new_select->extra || !new_select->extra->parent))
-			bgp_evpn_advertise_type5_route(
-				bgp, &rn->p, new_select->attr, afi, safi);
-		else if (old_select
-			 && (!old_select->extra || !old_select->extra->parent))
->>>>>>> 9d16566b
 			bgp_evpn_withdraw_type5_route(bgp, &rn->p, afi, safi);
 	}
 
