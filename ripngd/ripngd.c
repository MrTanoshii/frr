/* RIPng daemon
 * Copyright (C) 1998, 1999 Kunihiro Ishiguro
 *
 * This file is part of GNU Zebra.
 *
 * GNU Zebra is free software; you can redistribute it and/or modify it
 * under the terms of the GNU General Public License as published by the
 * Free Software Foundation; either version 2, or (at your option) any
 * later version.
 *
 * GNU Zebra is distributed in the hope that it will be useful, but
 * WITHOUT ANY WARRANTY; without even the implied warranty of
 * MERCHANTABILITY or FITNESS FOR A PARTICULAR PURPOSE.  See the GNU
 * General Public License for more details.
 *
 * You should have received a copy of the GNU General Public License along
 * with this program; see the file COPYING; if not, write to the Free Software
 * Foundation, Inc., 51 Franklin St, Fifth Floor, Boston, MA 02110-1301 USA
 */

#include <zebra.h>

#include "prefix.h"
#include "filter.h"
#include "log.h"
#include "thread.h"
#include "memory.h"
#include "if.h"
#include "stream.h"
#include "agg_table.h"
#include "command.h"
#include "sockopt.h"
#include "distribute.h"
#include "plist.h"
#include "routemap.h"
#include "if_rmap.h"
#include "privs.h"
#include "lib_errors.h"
#include "northbound_cli.h"

#include "ripngd/ripngd.h"
#include "ripngd/ripng_route.h"
#include "ripngd/ripng_debug.h"
#include "ripngd/ripng_nexthop.h"

enum { ripng_all_route,
       ripng_changed_route,
};

static void ripng_distribute_update(struct distribute_ctx *ctx,
				    struct distribute *dist);

/* Prototypes. */
void ripng_output_process(struct interface *, struct sockaddr_in6 *, int);
static void ripng_instance_enable(struct ripng *ripng, struct vrf *vrf,
				  int sock);
static void ripng_instance_disable(struct ripng *ripng);

int ripng_triggered_update(struct thread *);

<<<<<<< HEAD
/* Generate rb-tree of RIPng instances. */
static inline int ripng_instance_compare(const struct ripng *a,
					 const struct ripng *b)
{
	return strcmp(a->vrf_name, b->vrf_name);
}
RB_GENERATE(ripng_instance_head, ripng, entry, ripng_instance_compare)

struct ripng_instance_head ripng_instances = RB_INITIALIZER(&ripng_instances);
=======
static void ripng_if_rmap_update(struct if_rmap_ctx *ctx,
				 struct if_rmap *if_rmap);
>>>>>>> 700e9faa

/* RIPng next hop specification. */
struct ripng_nexthop {
	enum ripng_nexthop_type {
		RIPNG_NEXTHOP_UNSPEC,
		RIPNG_NEXTHOP_ADDRESS
	} flag;
	struct in6_addr address;
};

int ripng_route_rte(struct ripng_info *rinfo)
{
	return (rinfo->type == ZEBRA_ROUTE_RIPNG
		&& rinfo->sub_type == RIPNG_ROUTE_RTE);
}

/* Allocate new ripng information. */
struct ripng_info *ripng_info_new(void)
{
	struct ripng_info *new;

	new = XCALLOC(MTYPE_RIPNG_ROUTE, sizeof(struct ripng_info));
	return new;
}

/* Free ripng information. */
void ripng_info_free(struct ripng_info *rinfo)
{
	XFREE(MTYPE_RIPNG_ROUTE, rinfo);
}

struct ripng *ripng_info_get_instance(const struct ripng_info *rinfo)
{
	return agg_get_table_info(agg_get_table(rinfo->rp));
}

/* Create ripng socket. */
int ripng_make_socket(struct vrf *vrf)
{
	int ret;
	int sock;
	struct sockaddr_in6 ripaddr;
	const char *vrf_dev = NULL;

	/* Make datagram socket. */
	if (vrf->vrf_id != VRF_DEFAULT)
		vrf_dev = vrf->name;
	frr_elevate_privs(&ripngd_privs)
	{
		sock = vrf_socket(AF_INET6, SOCK_DGRAM, IPPROTO_UDP,
				  vrf->vrf_id, vrf_dev);
		if (sock < 0) {
			flog_err_sys(EC_LIB_SOCKET,
				     "Cannot create UDP socket: %s",
				     safe_strerror(errno));
			return -1;
		}
	}

	sockopt_reuseaddr(sock);
	sockopt_reuseport(sock);
	setsockopt_so_recvbuf(sock, 8096);
	ret = setsockopt_ipv6_pktinfo(sock, 1);
	if (ret < 0)
		goto error;
#ifdef IPTOS_PREC_INTERNETCONTROL
	ret = setsockopt_ipv6_tclass(sock, IPTOS_PREC_INTERNETCONTROL);
	if (ret < 0)
		goto error;
#endif
	ret = setsockopt_ipv6_multicast_hops(sock, 255);
	if (ret < 0)
		goto error;
	ret = setsockopt_ipv6_multicast_loop(sock, 0);
	if (ret < 0)
		goto error;
	ret = setsockopt_ipv6_hoplimit(sock, 1);
	if (ret < 0)
		goto error;

	memset(&ripaddr, 0, sizeof(ripaddr));
	ripaddr.sin6_family = AF_INET6;
#ifdef SIN6_LEN
	ripaddr.sin6_len = sizeof(struct sockaddr_in6);
#endif /* SIN6_LEN */
	ripaddr.sin6_port = htons(RIPNG_PORT_DEFAULT);

	frr_elevate_privs(&ripngd_privs) {
		ret = bind(sock, (struct sockaddr *)&ripaddr, sizeof(ripaddr));
		if (ret < 0) {
			zlog_err("Can't bind ripng socket: %s.",
				 safe_strerror(errno));
			goto error;
		}
	}
	return sock;

error:
	close(sock);
	return ret;
}

/* Send RIPng packet. */
int ripng_send_packet(caddr_t buf, int bufsize, struct sockaddr_in6 *to,
		      struct interface *ifp)
{
	struct ripng_interface *ri = ifp->info;
	struct ripng *ripng = ri->ripng;
	int ret;
	struct msghdr msg;
	struct iovec iov;
	struct cmsghdr *cmsgptr;
	char adata[256] = {};
	struct in6_pktinfo *pkt;
	struct sockaddr_in6 addr;

	if (IS_RIPNG_DEBUG_SEND) {
		if (to)
			zlog_debug("send to %s", inet6_ntoa(to->sin6_addr));
		zlog_debug("  send interface %s", ifp->name);
		zlog_debug("  send packet size %d", bufsize);
	}

	memset(&addr, 0, sizeof(struct sockaddr_in6));
	addr.sin6_family = AF_INET6;
#ifdef SIN6_LEN
	addr.sin6_len = sizeof(struct sockaddr_in6);
#endif /* SIN6_LEN */
	addr.sin6_flowinfo = htonl(RIPNG_PRIORITY_DEFAULT);

	/* When destination is specified. */
	if (to != NULL) {
		addr.sin6_addr = to->sin6_addr;
		addr.sin6_port = to->sin6_port;
	} else {
		inet_pton(AF_INET6, RIPNG_GROUP, &addr.sin6_addr);
		addr.sin6_port = htons(RIPNG_PORT_DEFAULT);
	}

	memset(&msg, 0, sizeof(msg));
	msg.msg_name = (void *)&addr;
	msg.msg_namelen = sizeof(struct sockaddr_in6);
	msg.msg_iov = &iov;
	msg.msg_iovlen = 1;
	msg.msg_control = (void *)adata;
	msg.msg_controllen = CMSG_SPACE(sizeof(struct in6_pktinfo));

	iov.iov_base = buf;
	iov.iov_len = bufsize;

	cmsgptr = (struct cmsghdr *)adata;
	cmsgptr->cmsg_len = CMSG_LEN(sizeof(struct in6_pktinfo));
	cmsgptr->cmsg_level = IPPROTO_IPV6;
	cmsgptr->cmsg_type = IPV6_PKTINFO;

	pkt = (struct in6_pktinfo *)CMSG_DATA(cmsgptr);
	memset(&pkt->ipi6_addr, 0, sizeof(struct in6_addr));
	pkt->ipi6_ifindex = ifp->ifindex;

	ret = sendmsg(ripng->sock, &msg, 0);

	if (ret < 0) {
		if (to)
			flog_err_sys(EC_LIB_SOCKET,
				     "RIPng send fail on %s to %s: %s",
				     ifp->name, inet6_ntoa(to->sin6_addr),
				     safe_strerror(errno));
		else
			flog_err_sys(EC_LIB_SOCKET, "RIPng send fail on %s: %s",
				     ifp->name, safe_strerror(errno));
	}

	return ret;
}

/* Receive UDP RIPng packet from socket. */
static int ripng_recv_packet(int sock, uint8_t *buf, int bufsize,
			     struct sockaddr_in6 *from, ifindex_t *ifindex,
			     int *hoplimit)
{
	int ret;
	struct msghdr msg;
	struct iovec iov;
	struct cmsghdr *cmsgptr;
	struct in6_addr dst = {.s6_addr = {0}};

	memset(&dst, 0, sizeof(struct in6_addr));

	/* Ancillary data.  This store cmsghdr and in6_pktinfo.  But at this
	   point I can't determine size of cmsghdr */
	char adata[1024];

	/* Fill in message and iovec. */
	memset(&msg, 0, sizeof(msg));
	msg.msg_name = (void *)from;
	msg.msg_namelen = sizeof(struct sockaddr_in6);
	msg.msg_iov = &iov;
	msg.msg_iovlen = 1;
	msg.msg_control = (void *)adata;
	msg.msg_controllen = sizeof adata;
	iov.iov_base = buf;
	iov.iov_len = bufsize;

	/* If recvmsg fail return minus value. */
	ret = recvmsg(sock, &msg, 0);
	if (ret < 0)
		return ret;

	for (cmsgptr = CMSG_FIRSTHDR(&msg); cmsgptr != NULL;
	     cmsgptr = CMSG_NXTHDR(&msg, cmsgptr)) {
		/* I want interface index which this packet comes from. */
		if (cmsgptr->cmsg_level == IPPROTO_IPV6
		    && cmsgptr->cmsg_type == IPV6_PKTINFO) {
			struct in6_pktinfo *ptr;

			ptr = (struct in6_pktinfo *)CMSG_DATA(cmsgptr);
			*ifindex = ptr->ipi6_ifindex;
			dst = ptr->ipi6_addr;

			if (*ifindex == 0)
				zlog_warn(
					"Interface index returned by IPV6_PKTINFO is zero");
		}

		/* Incoming packet's multicast hop limit. */
		if (cmsgptr->cmsg_level == IPPROTO_IPV6
		    && cmsgptr->cmsg_type == IPV6_HOPLIMIT) {
			int *phoplimit = (int *)CMSG_DATA(cmsgptr);
			*hoplimit = *phoplimit;
		}
	}

	/* Hoplimit check shold be done when destination address is
	   multicast address. */
	if (!IN6_IS_ADDR_MULTICAST(&dst))
		*hoplimit = -1;

	return ret;
}

/* Dump rip packet */
void ripng_packet_dump(struct ripng_packet *packet, int size,
		       const char *sndrcv)
{
	caddr_t lim;
	struct rte *rte;
	const char *command_str;

	/* Set command string. */
	if (packet->command == RIPNG_REQUEST)
		command_str = "request";
	else if (packet->command == RIPNG_RESPONSE)
		command_str = "response";
	else
		command_str = "unknown";

	/* Dump packet header. */
	zlog_debug("%s %s version %d packet size %d", sndrcv, command_str,
		   packet->version, size);

	/* Dump each routing table entry. */
	rte = packet->rte;

	for (lim = (caddr_t)packet + size; (caddr_t)rte < lim; rte++) {
		if (rte->metric == RIPNG_METRIC_NEXTHOP)
			zlog_debug("  nexthop %s/%d", inet6_ntoa(rte->addr),
				   rte->prefixlen);
		else
			zlog_debug("  %s/%d metric %d tag %" ROUTE_TAG_PRI,
				   inet6_ntoa(rte->addr), rte->prefixlen,
				   rte->metric, (route_tag_t)ntohs(rte->tag));
	}
}

/* RIPng next hop address RTE (Route Table Entry). */
static void ripng_nexthop_rte(struct rte *rte, struct sockaddr_in6 *from,
			      struct ripng_nexthop *nexthop)
{
	char buf[INET6_BUFSIZ];

	/* Logging before checking RTE. */
	if (IS_RIPNG_DEBUG_RECV)
		zlog_debug("RIPng nexthop RTE address %s tag %" ROUTE_TAG_PRI
			   " prefixlen %d",
			   inet6_ntoa(rte->addr), (route_tag_t)ntohs(rte->tag),
			   rte->prefixlen);

	/* RFC2080 2.1.1 Next Hop:
	 The route tag and prefix length in the next hop RTE must be
	 set to zero on sending and ignored on receiption.  */
	if (ntohs(rte->tag) != 0)
		zlog_warn(
			"RIPng nexthop RTE with non zero tag value %" ROUTE_TAG_PRI
			" from %s",
			(route_tag_t)ntohs(rte->tag),
			inet6_ntoa(from->sin6_addr));

	if (rte->prefixlen != 0)
		zlog_warn(
			"RIPng nexthop RTE with non zero prefixlen value %d from %s",
			rte->prefixlen, inet6_ntoa(from->sin6_addr));

	/* Specifying a value of 0:0:0:0:0:0:0:0 in the prefix field of a
	 next hop RTE indicates that the next hop address should be the
	 originator of the RIPng advertisement.  An address specified as a
	 next hop must be a link-local address.  */
	if (IN6_IS_ADDR_UNSPECIFIED(&rte->addr)) {
		nexthop->flag = RIPNG_NEXTHOP_UNSPEC;
		memset(&nexthop->address, 0, sizeof(struct in6_addr));
		return;
	}

	if (IN6_IS_ADDR_LINKLOCAL(&rte->addr)) {
		nexthop->flag = RIPNG_NEXTHOP_ADDRESS;
		IPV6_ADDR_COPY(&nexthop->address, &rte->addr);
		return;
	}

	/* The purpose of the next hop RTE is to eliminate packets being
	 routed through extra hops in the system.  It is particularly useful
	 when RIPng is not being run on all of the routers on a network.
	 Note that next hop RTE is "advisory".  That is, if the provided
	 information is ignored, a possibly sub-optimal, but absolutely
	 valid, route may be taken.  If the received next hop address is not
	 a link-local address, it should be treated as 0:0:0:0:0:0:0:0.  */
	zlog_warn("RIPng nexthop RTE with non link-local address %s from %s",
		  inet6_ntoa(rte->addr),
		  inet_ntop(AF_INET6, &from->sin6_addr, buf, INET6_BUFSIZ));

	nexthop->flag = RIPNG_NEXTHOP_UNSPEC;
	memset(&nexthop->address, 0, sizeof(struct in6_addr));

	return;
}

/* If ifp has same link-local address then return 1. */
static int ripng_lladdr_check(struct interface *ifp, struct in6_addr *addr)
{
	struct listnode *node;
	struct connected *connected;
	struct prefix *p;

	for (ALL_LIST_ELEMENTS_RO(ifp->connected, node, connected)) {
		p = connected->address;

		if (p->family == AF_INET6
		    && IN6_IS_ADDR_LINKLOCAL(&p->u.prefix6)
		    && IN6_ARE_ADDR_EQUAL(&p->u.prefix6, addr))
			return 1;
	}
	return 0;
}

/* RIPng route garbage collect timer. */
static int ripng_garbage_collect(struct thread *t)
{
	struct ripng_info *rinfo;
	struct agg_node *rp;

	rinfo = THREAD_ARG(t);
	rinfo->t_garbage_collect = NULL;

	/* Off timeout timer. */
	RIPNG_TIMER_OFF(rinfo->t_timeout);

	/* Get route_node pointer. */
	rp = rinfo->rp;

	/* Unlock route_node. */
	listnode_delete(rp->info, rinfo);
	if (list_isempty((struct list *)rp->info)) {
		list_delete((struct list **)&rp->info);
		agg_unlock_node(rp);
	}

	/* Free RIPng routing information. */
	ripng_info_free(rinfo);

	return 0;
}

static void ripng_timeout_update(struct ripng *ripng, struct ripng_info *rinfo);

/* Add new route to the ECMP list.
 * RETURN: the new entry added in the list, or NULL if it is not the first
 *         entry and ECMP is not allowed.
 */
struct ripng_info *ripng_ecmp_add(struct ripng *ripng,
				  struct ripng_info *rinfo_new)
{
	struct agg_node *rp = rinfo_new->rp;
	struct ripng_info *rinfo = NULL;
	struct list *list = NULL;

	if (rp->info == NULL)
		rp->info = list_new();
	list = (struct list *)rp->info;

	/* If ECMP is not allowed and some entry already exists in the list,
	 * do nothing. */
	if (listcount(list) && !ripng->ecmp)
		return NULL;

	rinfo = ripng_info_new();
	memcpy(rinfo, rinfo_new, sizeof(struct ripng_info));
	listnode_add(list, rinfo);

	if (ripng_route_rte(rinfo)) {
		ripng_timeout_update(ripng, rinfo);
		ripng_zebra_ipv6_add(ripng, rp);
	}

	ripng_aggregate_increment(rp, rinfo);

	/* Set the route change flag on the first entry. */
	rinfo = listgetdata(listhead(list));
	SET_FLAG(rinfo->flags, RIPNG_RTF_CHANGED);

	/* Signal the output process to trigger an update. */
	ripng_event(ripng, RIPNG_TRIGGERED_UPDATE, 0);

	return rinfo;
}

/* Replace the ECMP list with the new route.
 * RETURN: the new entry added in the list
 */
struct ripng_info *ripng_ecmp_replace(struct ripng *ripng,
				      struct ripng_info *rinfo_new)
{
	struct agg_node *rp = rinfo_new->rp;
	struct list *list = (struct list *)rp->info;
	struct ripng_info *rinfo = NULL, *tmp_rinfo = NULL;
	struct listnode *node = NULL, *nextnode = NULL;

	if (list == NULL || listcount(list) == 0)
		return ripng_ecmp_add(ripng, rinfo_new);

	/* Get the first entry */
	rinfo = listgetdata(listhead(list));

	/* Learnt route replaced by a local one. Delete it from zebra. */
	if (ripng_route_rte(rinfo) && !ripng_route_rte(rinfo_new))
		if (CHECK_FLAG(rinfo->flags, RIPNG_RTF_FIB))
			ripng_zebra_ipv6_delete(ripng, rp);

	if (rinfo->metric != RIPNG_METRIC_INFINITY)
		ripng_aggregate_decrement_list(rp, list);

	/* Re-use the first entry, and delete the others. */
	for (ALL_LIST_ELEMENTS(list, node, nextnode, tmp_rinfo))
		if (tmp_rinfo != rinfo) {
			RIPNG_TIMER_OFF(tmp_rinfo->t_timeout);
			RIPNG_TIMER_OFF(tmp_rinfo->t_garbage_collect);
			list_delete_node(list, node);
			ripng_info_free(tmp_rinfo);
		}

	RIPNG_TIMER_OFF(rinfo->t_timeout);
	RIPNG_TIMER_OFF(rinfo->t_garbage_collect);
	memcpy(rinfo, rinfo_new, sizeof(struct ripng_info));

	if (ripng_route_rte(rinfo)) {
		ripng_timeout_update(ripng, rinfo);
		/* The ADD message implies an update. */
		ripng_zebra_ipv6_add(ripng, rp);
	}

	ripng_aggregate_increment(rp, rinfo);

	/* Set the route change flag. */
	SET_FLAG(rinfo->flags, RIPNG_RTF_CHANGED);

	/* Signal the output process to trigger an update. */
	ripng_event(ripng, RIPNG_TRIGGERED_UPDATE, 0);

	return rinfo;
}

/* Delete one route from the ECMP list.
 * RETURN:
 *  null - the entry is freed, and other entries exist in the list
 *  the entry - the entry is the last one in the list; its metric is set
 *              to INFINITY, and the garbage collector is started for it
 */
struct ripng_info *ripng_ecmp_delete(struct ripng *ripng,
				     struct ripng_info *rinfo)
{
	struct agg_node *rp = rinfo->rp;
	struct list *list = (struct list *)rp->info;

	RIPNG_TIMER_OFF(rinfo->t_timeout);

	if (rinfo->metric != RIPNG_METRIC_INFINITY)
		ripng_aggregate_decrement(rp, rinfo);

	if (listcount(list) > 1) {
		/* Some other ECMP entries still exist. Just delete this entry.
		 */
		RIPNG_TIMER_OFF(rinfo->t_garbage_collect);
		listnode_delete(list, rinfo);
		if (ripng_route_rte(rinfo)
		    && CHECK_FLAG(rinfo->flags, RIPNG_RTF_FIB))
			/* The ADD message implies the update. */
			ripng_zebra_ipv6_add(ripng, rp);
		ripng_info_free(rinfo);
		rinfo = NULL;
	} else {
		assert(rinfo == listgetdata(listhead(list)));

		/* This is the only entry left in the list. We must keep it in
		 * the list for garbage collection time, with INFINITY metric.
		 */

		rinfo->metric = RIPNG_METRIC_INFINITY;
		RIPNG_TIMER_ON(rinfo->t_garbage_collect, ripng_garbage_collect,
			       ripng->garbage_time);

		if (ripng_route_rte(rinfo)
		    && CHECK_FLAG(rinfo->flags, RIPNG_RTF_FIB))
			ripng_zebra_ipv6_delete(ripng, rp);
	}

	/* Set the route change flag on the first entry. */
	rinfo = listgetdata(listhead(list));
	SET_FLAG(rinfo->flags, RIPNG_RTF_CHANGED);

	/* Signal the output process to trigger an update. */
	ripng_event(ripng, RIPNG_TRIGGERED_UPDATE, 0);

	return rinfo;
}

/* Timeout RIPng routes. */
static int ripng_timeout(struct thread *t)
{
	struct ripng_info *rinfo = THREAD_ARG(t);
	struct ripng *ripng = ripng_info_get_instance(rinfo);

	ripng_ecmp_delete(ripng, rinfo);

	return 0;
}

static void ripng_timeout_update(struct ripng *ripng, struct ripng_info *rinfo)
{
	if (rinfo->metric != RIPNG_METRIC_INFINITY) {
		RIPNG_TIMER_OFF(rinfo->t_timeout);
		thread_add_timer(master, ripng_timeout, rinfo,
				 ripng->timeout_time, &rinfo->t_timeout);
	}
}

static int ripng_filter(int ripng_distribute, struct prefix_ipv6 *p,
			struct ripng_interface *ri)
{
	struct distribute *dist;
	struct access_list *alist;
	struct prefix_list *plist;
	int distribute = ripng_distribute == RIPNG_FILTER_OUT
				 ? DISTRIBUTE_V6_OUT
				 : DISTRIBUTE_V6_IN;
	const char *inout = ripng_distribute == RIPNG_FILTER_OUT ? "out" : "in";

	/* Input distribute-list filtering. */
	if (ri->list[ripng_distribute]) {
		if (access_list_apply(ri->list[ripng_distribute],
				      (struct prefix *)p)
		    == FILTER_DENY) {
			if (IS_RIPNG_DEBUG_PACKET)
				zlog_debug("%s/%d filtered by distribute %s",
					   inet6_ntoa(p->prefix), p->prefixlen,
					   inout);
			return -1;
		}
	}
	if (ri->prefix[ripng_distribute]) {
		if (prefix_list_apply(ri->prefix[ripng_distribute],
				      (struct prefix *)p)
		    == PREFIX_DENY) {
			if (IS_RIPNG_DEBUG_PACKET)
				zlog_debug("%s/%d filtered by prefix-list %s",
					   inet6_ntoa(p->prefix), p->prefixlen,
					   inout);
			return -1;
		}
	}

	/* All interface filter check. */
	dist = distribute_lookup(ri->ripng->distribute_ctx, NULL);
	if (dist) {
		if (dist->list[distribute]) {
			alist = access_list_lookup(AFI_IP6,
						   dist->list[distribute]);

			if (alist) {
				if (access_list_apply(alist, (struct prefix *)p)
				    == FILTER_DENY) {
					if (IS_RIPNG_DEBUG_PACKET)
						zlog_debug(
							"%s/%d filtered by distribute %s",
							inet6_ntoa(p->prefix),
							p->prefixlen, inout);
					return -1;
				}
			}
		}
		if (dist->prefix[distribute]) {
			plist = prefix_list_lookup(AFI_IP6,
						   dist->prefix[distribute]);

			if (plist) {
				if (prefix_list_apply(plist, (struct prefix *)p)
				    == PREFIX_DENY) {
					if (IS_RIPNG_DEBUG_PACKET)
						zlog_debug(
							"%s/%d filtered by prefix-list %s",
							inet6_ntoa(p->prefix),
							p->prefixlen, inout);
					return -1;
				}
			}
		}
	}
	return 0;
}

/* Process RIPng route according to RFC2080. */
static void ripng_route_process(struct rte *rte, struct sockaddr_in6 *from,
				struct ripng_nexthop *ripng_nexthop,
				struct interface *ifp)
{
	int ret;
	struct prefix_ipv6 p;
	struct agg_node *rp;
	struct ripng_info *rinfo = NULL, newinfo;
	struct ripng_interface *ri;
	struct ripng *ripng;
	struct in6_addr *nexthop;
	int same = 0;
	struct list *list = NULL;
	struct listnode *node = NULL;

	/* Make prefix structure. */
	memset(&p, 0, sizeof(struct prefix_ipv6));
	p.family = AF_INET6;
	/* p.prefix = rte->addr; */
	IPV6_ADDR_COPY(&p.prefix, &rte->addr);
	p.prefixlen = rte->prefixlen;

	/* Make sure mask is applied. */
	/* XXX We have to check the prefix is valid or not before call
	   apply_mask_ipv6. */
	apply_mask_ipv6(&p);

	ri = ifp->info;
	ripng = ri->ripng;

	/* Apply input filters. */
	ret = ripng_filter(RIPNG_FILTER_IN, &p, ri);
	if (ret < 0)
		return;

	memset(&newinfo, 0, sizeof(newinfo));
	newinfo.type = ZEBRA_ROUTE_RIPNG;
	newinfo.sub_type = RIPNG_ROUTE_RTE;
	if (ripng_nexthop->flag == RIPNG_NEXTHOP_ADDRESS)
		newinfo.nexthop = ripng_nexthop->address;
	else
		newinfo.nexthop = from->sin6_addr;
	newinfo.from = from->sin6_addr;
	newinfo.ifindex = ifp->ifindex;
	newinfo.metric = rte->metric;
	newinfo.metric_out = rte->metric; /* XXX */
	newinfo.tag = ntohs(rte->tag);    /* XXX */

	/* Modify entry. */
	if (ri->routemap[RIPNG_FILTER_IN]) {
		ret = route_map_apply(ri->routemap[RIPNG_FILTER_IN],
				      (struct prefix *)&p, RMAP_RIPNG,
				      &newinfo);

		if (ret == RMAP_DENYMATCH) {
			if (IS_RIPNG_DEBUG_PACKET)
				zlog_debug(
					"RIPng %s/%d is filtered by route-map in",
					inet6_ntoa(p.prefix), p.prefixlen);
			return;
		}

		/* Get back the object */
		if (ripng_nexthop->flag == RIPNG_NEXTHOP_ADDRESS) {
			if (!IPV6_ADDR_SAME(&newinfo.nexthop,
					    &ripng_nexthop->address)) {
				/* the nexthop get changed by the routemap */
				if (IN6_IS_ADDR_LINKLOCAL(&newinfo.nexthop))
					ripng_nexthop->address =
						newinfo.nexthop;
				else
					ripng_nexthop->address = in6addr_any;
			}
		} else {
			if (!IPV6_ADDR_SAME(&newinfo.nexthop,
					    &from->sin6_addr)) {
				/* the nexthop get changed by the routemap */
				if (IN6_IS_ADDR_LINKLOCAL(&newinfo.nexthop)) {
					ripng_nexthop->flag =
						RIPNG_NEXTHOP_ADDRESS;
					ripng_nexthop->address =
						newinfo.nexthop;
				}
			}
		}
		rte->tag = htons(newinfo.tag_out); /* XXX */
		rte->metric =
			newinfo.metric_out; /* XXX: the routemap uses the
					       metric_out field */
	}

	/* Once the entry has been validated, update the metric by
	 * adding the cost of the network on wich the message
	 * arrived. If the result is greater than infinity, use infinity
	 * (RFC2453 Sec. 3.9.2)
	 **/

	/* Zebra ripngd can handle offset-list in. */
	ret = ripng_offset_list_apply_in(ripng, &p, ifp, &rte->metric);

	/* If offset-list does not modify the metric use interface's
	 * one. */
	if (!ret)
		rte->metric += ifp->metric ? ifp->metric : 1;

	if (rte->metric > RIPNG_METRIC_INFINITY)
		rte->metric = RIPNG_METRIC_INFINITY;

	/* Set nexthop pointer. */
	if (ripng_nexthop->flag == RIPNG_NEXTHOP_ADDRESS)
		nexthop = &ripng_nexthop->address;
	else
		nexthop = &from->sin6_addr;

	/* Lookup RIPng routing table. */
	rp = agg_node_get(ripng->table, (struct prefix *)&p);

	newinfo.rp = rp;
	newinfo.nexthop = *nexthop;
	newinfo.metric = rte->metric;
	newinfo.tag = ntohs(rte->tag);

	/* Check to see whether there is already RIPng route on the table. */
	if ((list = rp->info) != NULL)
		for (ALL_LIST_ELEMENTS_RO(list, node, rinfo)) {
			/* Need to compare with redistributed entry or local
			 * entry */
			if (!ripng_route_rte(rinfo))
				break;

			if (IPV6_ADDR_SAME(&rinfo->from, &from->sin6_addr)
			    && IPV6_ADDR_SAME(&rinfo->nexthop, nexthop))
				break;

			if (!listnextnode(node)) {
				/* Not found in the list */

				if (rte->metric > rinfo->metric) {
					/* New route has a greater metric.
					 * Discard it. */
					agg_unlock_node(rp);
					return;
				}

				if (rte->metric < rinfo->metric)
					/* New route has a smaller metric.
					 * Replace the ECMP list
					 * with the new one in below. */
					break;

				/* Metrics are same. Unless ECMP is disabled,
				 * keep "rinfo" null and
				 * the new route is added in the ECMP list in
				 * below. */
				if (!ripng->ecmp)
					break;
			}
		}

	if (rinfo) {
		/* Redistributed route check. */
		if (rinfo->type != ZEBRA_ROUTE_RIPNG
		    && rinfo->metric != RIPNG_METRIC_INFINITY) {
			agg_unlock_node(rp);
			return;
		}

		/* Local static route. */
		if (rinfo->type == ZEBRA_ROUTE_RIPNG
		    && ((rinfo->sub_type == RIPNG_ROUTE_STATIC)
			|| (rinfo->sub_type == RIPNG_ROUTE_DEFAULT))
		    && rinfo->metric != RIPNG_METRIC_INFINITY) {
			agg_unlock_node(rp);
			return;
		}
	}

	if (!rinfo) {
		/* Now, check to see whether there is already an explicit route
		   for the destination prefix.  If there is no such route, add
		   this route to the routing table, unless the metric is
		   infinity (there is no point in adding a route which
		   unusable). */
		if (rte->metric != RIPNG_METRIC_INFINITY)
			ripng_ecmp_add(ripng, &newinfo);
		else
			agg_unlock_node(rp);
	} else {
		/* If there is an existing route, compare the next hop address
		   to the address of the router from which the datagram came.
		   If this datagram is from the same router as the existing
		   route, reinitialize the timeout.  */
		same = (IN6_ARE_ADDR_EQUAL(&rinfo->from, &from->sin6_addr)
			&& (rinfo->ifindex == ifp->ifindex));

		/*
		 * RFC 2080 - Section 2.4.2:
		 * "If the new metric is the same as the old one, examine the
		 * timeout
		 * for the existing route.  If it is at least halfway to the
		 * expiration
		 * point, switch to the new route.  This heuristic is optional,
		 * but
		 * highly recommended".
		 */
		if (!ripng->ecmp && !same && rinfo->metric == rte->metric
		    && rinfo->t_timeout
		    && (thread_timer_remain_second(rinfo->t_timeout)
			< (ripng->timeout_time / 2))) {
			ripng_ecmp_replace(ripng, &newinfo);
		}
		/* Next, compare the metrics.  If the datagram is from the same
		   router as the existing route, and the new metric is different
		   than the old one; or, if the new metric is lower than the old
		   one; do the following actions: */
		else if ((same && rinfo->metric != rte->metric)
			 || rte->metric < rinfo->metric) {
			if (listcount(list) == 1) {
				if (newinfo.metric != RIPNG_METRIC_INFINITY)
					ripng_ecmp_replace(ripng, &newinfo);
				else
					ripng_ecmp_delete(ripng, rinfo);
			} else {
				if (newinfo.metric < rinfo->metric)
					ripng_ecmp_replace(ripng, &newinfo);
				else /* newinfo.metric > rinfo->metric */
					ripng_ecmp_delete(ripng, rinfo);
			}
		} else /* same & no change */
			ripng_timeout_update(ripng, rinfo);

		/* Unlock tempolary lock of the route. */
		agg_unlock_node(rp);
	}
}

/* Add redistributed route to RIPng table. */
void ripng_redistribute_add(struct ripng *ripng, int type, int sub_type,
			    struct prefix_ipv6 *p, ifindex_t ifindex,
			    struct in6_addr *nexthop, route_tag_t tag)
{
	struct agg_node *rp;
	struct ripng_info *rinfo = NULL, newinfo;
	struct list *list = NULL;

	/* Redistribute route  */
	if (IN6_IS_ADDR_LINKLOCAL(&p->prefix))
		return;
	if (IN6_IS_ADDR_LOOPBACK(&p->prefix))
		return;

	rp = agg_node_get(ripng->table, (struct prefix *)p);

	memset(&newinfo, 0, sizeof(struct ripng_info));
	newinfo.type = type;
	newinfo.sub_type = sub_type;
	newinfo.ifindex = ifindex;
	newinfo.metric = 1;
	if (tag <= UINT16_MAX) /* RIPng only supports 16 bit tags */
		newinfo.tag = tag;
	newinfo.rp = rp;
	if (nexthop && IN6_IS_ADDR_LINKLOCAL(nexthop))
		newinfo.nexthop = *nexthop;

	if ((list = rp->info) != NULL && listcount(list) != 0) {
		rinfo = listgetdata(listhead(list));

		if (rinfo->type == ZEBRA_ROUTE_CONNECT
		    && rinfo->sub_type == RIPNG_ROUTE_INTERFACE
		    && rinfo->metric != RIPNG_METRIC_INFINITY) {
			agg_unlock_node(rp);
			return;
		}

		/* Manually configured RIPng route check.
		 * They have the precedence on all the other entries.
		 **/
		if (rinfo->type == ZEBRA_ROUTE_RIPNG
		    && ((rinfo->sub_type == RIPNG_ROUTE_STATIC)
			|| (rinfo->sub_type == RIPNG_ROUTE_DEFAULT))) {
			if (type != ZEBRA_ROUTE_RIPNG
			    || ((sub_type != RIPNG_ROUTE_STATIC)
				&& (sub_type != RIPNG_ROUTE_DEFAULT))) {
				agg_unlock_node(rp);
				return;
			}
		}

		ripng_ecmp_replace(ripng, &newinfo);
		agg_unlock_node(rp);
	} else
		ripng_ecmp_add(ripng, &newinfo);

	if (IS_RIPNG_DEBUG_EVENT) {
		if (!nexthop)
			zlog_debug(
				"Redistribute new prefix %s/%d on the interface %s",
				inet6_ntoa(p->prefix), p->prefixlen,
				ifindex2ifname(ifindex, ripng->vrf->vrf_id));
		else
			zlog_debug(
				"Redistribute new prefix %s/%d with nexthop %s on the interface %s",
				inet6_ntoa(p->prefix), p->prefixlen,
				inet6_ntoa(*nexthop),
				ifindex2ifname(ifindex, ripng->vrf->vrf_id));
	}

	ripng_event(ripng, RIPNG_TRIGGERED_UPDATE, 0);
}

/* Delete redistributed route to RIPng table. */
void ripng_redistribute_delete(struct ripng *ripng, int type, int sub_type,
			       struct prefix_ipv6 *p, ifindex_t ifindex)
{
	struct agg_node *rp;
	struct ripng_info *rinfo;

	if (IN6_IS_ADDR_LINKLOCAL(&p->prefix))
		return;
	if (IN6_IS_ADDR_LOOPBACK(&p->prefix))
		return;

	rp = agg_node_lookup(ripng->table, (struct prefix *)p);

	if (rp) {
		struct list *list = rp->info;

		if (list != NULL && listcount(list) != 0) {
			rinfo = listgetdata(listhead(list));
			if (rinfo != NULL && rinfo->type == type
			    && rinfo->sub_type == sub_type
			    && rinfo->ifindex == ifindex) {
				/* Perform poisoned reverse. */
				rinfo->metric = RIPNG_METRIC_INFINITY;
				RIPNG_TIMER_ON(rinfo->t_garbage_collect,
					       ripng_garbage_collect,
					       ripng->garbage_time);
				RIPNG_TIMER_OFF(rinfo->t_timeout);

				/* Aggregate count decrement. */
				ripng_aggregate_decrement(rp, rinfo);

				rinfo->flags |= RIPNG_RTF_CHANGED;

				if (IS_RIPNG_DEBUG_EVENT)
					zlog_debug(
						"Poisone %s/%d on the interface %s with an "
						"infinity metric [delete]",
						inet6_ntoa(p->prefix),
						p->prefixlen,
						ifindex2ifname(
							ifindex,
							ripng->vrf->vrf_id));

				ripng_event(ripng, RIPNG_TRIGGERED_UPDATE, 0);
			}
		}
		agg_unlock_node(rp);
	}
}

/* Withdraw redistributed route. */
void ripng_redistribute_withdraw(struct ripng *ripng, int type)
{
	struct agg_node *rp;
	struct ripng_info *rinfo = NULL;
	struct list *list = NULL;

	for (rp = agg_route_top(ripng->table); rp; rp = agg_route_next(rp))
		if ((list = rp->info) != NULL) {
			rinfo = listgetdata(listhead(list));
			if ((rinfo->type == type)
			    && (rinfo->sub_type != RIPNG_ROUTE_INTERFACE)) {
				/* Perform poisoned reverse. */
				rinfo->metric = RIPNG_METRIC_INFINITY;
				RIPNG_TIMER_ON(rinfo->t_garbage_collect,
					       ripng_garbage_collect,
					       ripng->garbage_time);
				RIPNG_TIMER_OFF(rinfo->t_timeout);

				/* Aggregate count decrement. */
				ripng_aggregate_decrement(rp, rinfo);

				rinfo->flags |= RIPNG_RTF_CHANGED;

				if (IS_RIPNG_DEBUG_EVENT) {
					struct prefix_ipv6 *p =
						(struct prefix_ipv6 *)&rp->p;

					zlog_debug(
						"Poisone %s/%d on the interface %s [withdraw]",
						inet6_ntoa(p->prefix),
						p->prefixlen,
						ifindex2ifname(
							rinfo->ifindex,
							ripng->vrf->vrf_id));
				}

				ripng_event(ripng, RIPNG_TRIGGERED_UPDATE, 0);
			}
		}
}

/* RIP routing information. */
static void ripng_response_process(struct ripng_packet *packet, int size,
				   struct sockaddr_in6 *from,
				   struct interface *ifp, int hoplimit)
{
	struct ripng_interface *ri = ifp->info;
	struct ripng *ripng = ri->ripng;
	caddr_t lim;
	struct rte *rte;
	struct ripng_nexthop nexthop;

	/* RFC2080 2.4.2  Response Messages:
	 The Response must be ignored if it is not from the RIPng port.  */
	if (ntohs(from->sin6_port) != RIPNG_PORT_DEFAULT) {
		zlog_warn("RIPng packet comes from non RIPng port %d from %s",
			  ntohs(from->sin6_port), inet6_ntoa(from->sin6_addr));
		ripng_peer_bad_packet(ripng, from);
		return;
	}

	/* The datagram's IPv6 source address should be checked to see
	 whether the datagram is from a valid neighbor; the source of the
	 datagram must be a link-local address.  */
	if (!IN6_IS_ADDR_LINKLOCAL(&from->sin6_addr)) {
		zlog_warn("RIPng packet comes from non link local address %s",
			  inet6_ntoa(from->sin6_addr));
		ripng_peer_bad_packet(ripng, from);
		return;
	}

	/* It is also worth checking to see whether the response is from one
	 of the router's own addresses.  Interfaces on broadcast networks
	 may receive copies of their own multicasts immediately.  If a
	 router processes its own output as new input, confusion is likely,
	 and such datagrams must be ignored. */
	if (ripng_lladdr_check(ifp, &from->sin6_addr)) {
		zlog_warn(
			"RIPng packet comes from my own link local address %s",
			inet6_ntoa(from->sin6_addr));
		ripng_peer_bad_packet(ripng, from);
		return;
	}

	/* As an additional check, periodic advertisements must have their
	 hop counts set to 255, and inbound, multicast packets sent from the
	 RIPng port (i.e. periodic advertisement or triggered update
	 packets) must be examined to ensure that the hop count is 255. */
	if (hoplimit >= 0 && hoplimit != 255) {
		zlog_warn(
			"RIPng packet comes with non 255 hop count %d from %s",
			hoplimit, inet6_ntoa(from->sin6_addr));
		ripng_peer_bad_packet(ripng, from);
		return;
	}

	/* Update RIPng peer. */
	ripng_peer_update(ripng, from, packet->version);

	/* Reset nexthop. */
	memset(&nexthop, 0, sizeof(struct ripng_nexthop));
	nexthop.flag = RIPNG_NEXTHOP_UNSPEC;

	/* Set RTE pointer. */
	rte = packet->rte;

	for (lim = ((caddr_t)packet) + size; (caddr_t)rte < lim; rte++) {
		/* First of all, we have to check this RTE is next hop RTE or
		   not.  Next hop RTE is completely different with normal RTE so
		   we need special treatment. */
		if (rte->metric == RIPNG_METRIC_NEXTHOP) {
			ripng_nexthop_rte(rte, from, &nexthop);
			continue;
		}

		/* RTE information validation. */

		/* - is the destination prefix valid (e.g., not a multicast
		   prefix and not a link-local address) A link-local address
		   should never be present in an RTE. */
		if (IN6_IS_ADDR_MULTICAST(&rte->addr)) {
			zlog_warn(
				"Destination prefix is a multicast address %s/%d [%d]",
				inet6_ntoa(rte->addr), rte->prefixlen,
				rte->metric);
			ripng_peer_bad_route(ripng, from);
			continue;
		}
		if (IN6_IS_ADDR_LINKLOCAL(&rte->addr)) {
			zlog_warn(
				"Destination prefix is a link-local address %s/%d [%d]",
				inet6_ntoa(rte->addr), rte->prefixlen,
				rte->metric);
			ripng_peer_bad_route(ripng, from);
			continue;
		}
		if (IN6_IS_ADDR_LOOPBACK(&rte->addr)) {
			zlog_warn(
				"Destination prefix is a loopback address %s/%d [%d]",
				inet6_ntoa(rte->addr), rte->prefixlen,
				rte->metric);
			ripng_peer_bad_route(ripng, from);
			continue;
		}

		/* - is the prefix length valid (i.e., between 0 and 128,
		   inclusive) */
		if (rte->prefixlen > 128) {
			zlog_warn("Invalid prefix length %s/%d from %s%%%s",
				  inet6_ntoa(rte->addr), rte->prefixlen,
				  inet6_ntoa(from->sin6_addr), ifp->name);
			ripng_peer_bad_route(ripng, from);
			continue;
		}

		/* - is the metric valid (i.e., between 1 and 16, inclusive) */
		if (!(rte->metric >= 1 && rte->metric <= 16)) {
			zlog_warn("Invalid metric %d from %s%%%s", rte->metric,
				  inet6_ntoa(from->sin6_addr), ifp->name);
			ripng_peer_bad_route(ripng, from);
			continue;
		}

		/* Vincent: XXX Should we compute the direclty reachable nexthop
		 * for our RIPng network ?
		 **/

		/* Routing table updates. */
		ripng_route_process(rte, from, &nexthop, ifp);
	}
}

/* Response to request message. */
static void ripng_request_process(struct ripng_packet *packet, int size,
				  struct sockaddr_in6 *from,
				  struct interface *ifp)
{
	struct ripng *ripng;
	caddr_t lim;
	struct rte *rte;
	struct prefix_ipv6 p;
	struct agg_node *rp;
	struct ripng_info *rinfo;
	struct ripng_interface *ri;

	/* Does not reponse to the requests on the loopback interfaces */
	if (if_is_loopback(ifp))
		return;

	/* Check RIPng process is enabled on this interface. */
	ri = ifp->info;
	if (!ri->running)
		return;
	ripng = ri->ripng;

	/* When passive interface is specified, suppress responses */
	if (ri->passive)
		return;

	/* RIPng peer update. */
	ripng_peer_update(ripng, from, packet->version);

	lim = ((caddr_t)packet) + size;
	rte = packet->rte;

	/* The Request is processed entry by entry.  If there are no
	   entries, no response is given. */
	if (lim == (caddr_t)rte)
		return;

	/* There is one special case.  If there is exactly one entry in the
	   request, and it has a destination prefix of zero, a prefix length
	   of zero, and a metric of infinity (i.e., 16), then this is a
	   request to send the entire routing table.  In that case, a call
	   is made to the output process to send the routing table to the
	   requesting address/port. */
	if (lim == ((caddr_t)(rte + 1)) && IN6_IS_ADDR_UNSPECIFIED(&rte->addr)
	    && rte->prefixlen == 0 && rte->metric == RIPNG_METRIC_INFINITY) {
		/* All route with split horizon */
		ripng_output_process(ifp, from, ripng_all_route);
	} else {
		/* Except for this special case, processing is quite simple.
		   Examine the list of RTEs in the Request one by one.  For each
		   entry, look up the destination in the router's routing
		   database and, if there is a route, put that route's metric in
		   the metric field of the RTE.  If there is no explicit route
		   to the specified destination, put infinity in the metric
		   field.  Once all the entries have been filled in, change the
		   command from Request to Response and send the datagram back
		   to the requestor. */
		memset(&p, 0, sizeof(struct prefix_ipv6));
		p.family = AF_INET6;

		for (; ((caddr_t)rte) < lim; rte++) {
			p.prefix = rte->addr;
			p.prefixlen = rte->prefixlen;
			apply_mask_ipv6(&p);

			rp = agg_node_lookup(ripng->table, (struct prefix *)&p);

			if (rp) {
				rinfo = listgetdata(
					listhead((struct list *)rp->info));
				rte->metric = rinfo->metric;
				agg_unlock_node(rp);
			} else
				rte->metric = RIPNG_METRIC_INFINITY;
		}
		packet->command = RIPNG_RESPONSE;

		ripng_send_packet((caddr_t)packet, size, from, ifp);
	}
}

/* First entry point of reading RIPng packet. */
static int ripng_read(struct thread *thread)
{
	struct ripng *ripng = THREAD_ARG(thread);
	int len;
	int sock;
	struct sockaddr_in6 from;
	struct ripng_packet *packet;
	ifindex_t ifindex = 0;
	struct interface *ifp;
	int hoplimit = -1;

	/* Check ripng is active and alive. */
	assert(ripng != NULL);
	assert(ripng->sock >= 0);

	/* Fetch thread data and set read pointer to empty for event
	   managing.  `sock' sould be same as ripng->sock. */
	sock = THREAD_FD(thread);
	ripng->t_read = NULL;

	/* Add myself to the next event. */
	ripng_event(ripng, RIPNG_READ, sock);

	/* Read RIPng packet. */
	len = ripng_recv_packet(sock, STREAM_DATA(ripng->ibuf),
				STREAM_SIZE(ripng->ibuf), &from, &ifindex,
				&hoplimit);
	if (len < 0) {
		zlog_warn("RIPng recvfrom failed (VRF %s): %s.",
			  ripng->vrf_name, safe_strerror(errno));
		return len;
	}

	/* Check RTE boundary.  RTE size (Packet length - RIPng header size
	   (4)) must be multiple size of one RTE size (20). */
	if (((len - 4) % 20) != 0) {
		zlog_warn("RIPng invalid packet size %d from %s (VRF %s)", len,
			  inet6_ntoa(from.sin6_addr), ripng->vrf_name);
		ripng_peer_bad_packet(ripng, &from);
		return 0;
	}

	packet = (struct ripng_packet *)STREAM_DATA(ripng->ibuf);
	ifp = if_lookup_by_index(ifindex, ripng->vrf->vrf_id);

	/* RIPng packet received. */
	if (IS_RIPNG_DEBUG_EVENT)
		zlog_debug(
			"RIPng packet received from %s port %d on %s (VRF %s)",
			inet6_ntoa(from.sin6_addr), ntohs(from.sin6_port),
			ifp ? ifp->name : "unknown", ripng->vrf_name);

	/* Logging before packet checking. */
	if (IS_RIPNG_DEBUG_RECV)
		ripng_packet_dump(packet, len, "RECV");

	/* Packet comes from unknown interface. */
	if (ifp == NULL) {
		zlog_warn(
			"RIPng packet comes from unknown interface %d (VRF %s)",
			ifindex, ripng->vrf_name);
		return 0;
	}

	/* Packet version mismatch checking. */
	if (packet->version != ripng->version) {
		zlog_warn(
			"RIPng packet version %d doesn't fit to my version %d (VRF %s)",
			packet->version, ripng->version, ripng->vrf_name);
		ripng_peer_bad_packet(ripng, &from);
		return 0;
	}

	/* Process RIPng packet. */
	switch (packet->command) {
	case RIPNG_REQUEST:
		ripng_request_process(packet, len, &from, ifp);
		break;
	case RIPNG_RESPONSE:
		ripng_response_process(packet, len, &from, ifp, hoplimit);
		break;
	default:
		zlog_warn("Invalid RIPng command %d (VRF %s)", packet->command,
			  ripng->vrf_name);
		ripng_peer_bad_packet(ripng, &from);
		break;
	}
	return 0;
}

/* Walk down the RIPng routing table then clear changed flag. */
static void ripng_clear_changed_flag(struct ripng *ripng)
{
	struct agg_node *rp;
	struct ripng_info *rinfo = NULL;
	struct list *list = NULL;
	struct listnode *listnode = NULL;

	for (rp = agg_route_top(ripng->table); rp; rp = agg_route_next(rp))
		if ((list = rp->info) != NULL)
			for (ALL_LIST_ELEMENTS_RO(list, listnode, rinfo)) {
				UNSET_FLAG(rinfo->flags, RIPNG_RTF_CHANGED);
				/* This flag can be set only on the first entry.
				 */
				break;
			}
}

/* Regular update of RIPng route.  Send all routing formation to RIPng
   enabled interface. */
static int ripng_update(struct thread *t)
{
	struct ripng *ripng = THREAD_ARG(t);
	struct interface *ifp;
	struct ripng_interface *ri;

	/* Clear update timer thread. */
	ripng->t_update = NULL;

	/* Logging update event. */
	if (IS_RIPNG_DEBUG_EVENT)
		zlog_debug("RIPng update timer expired!");

	/* Supply routes to each interface. */
	FOR_ALL_INTERFACES (ripng->vrf, ifp) {
		ri = ifp->info;

		if (if_is_loopback(ifp) || !if_is_up(ifp))
			continue;

		if (!ri->running)
			continue;

		/* When passive interface is specified, suppress announce to the
		   interface. */
		if (ri->passive)
			continue;

#if RIPNG_ADVANCED
		if (ri->ri_send == RIPNG_SEND_OFF) {
			if (IS_RIPNG_DEBUG_EVENT)
				zlog_debug(
					"[Event] RIPng send to if %d is suppressed by config",
					ifp->ifindex);
			continue;
		}
#endif /* RIPNG_ADVANCED */

		ripng_output_process(ifp, NULL, ripng_all_route);
	}

	/* Triggered updates may be suppressed if a regular update is due by
	   the time the triggered update would be sent. */
	if (ripng->t_triggered_interval) {
		thread_cancel(ripng->t_triggered_interval);
		ripng->t_triggered_interval = NULL;
	}
	ripng->trigger = 0;

	/* Reset flush event. */
	ripng_event(ripng, RIPNG_UPDATE_EVENT, 0);

	return 0;
}

/* Triggered update interval timer. */
static int ripng_triggered_interval(struct thread *t)
{
	struct ripng *ripng = THREAD_ARG(t);

	ripng->t_triggered_interval = NULL;

	if (ripng->trigger) {
		ripng->trigger = 0;
		ripng_triggered_update(t);
	}
	return 0;
}

/* Execute triggered update. */
int ripng_triggered_update(struct thread *t)
{
	struct ripng *ripng = THREAD_ARG(t);
	struct interface *ifp;
	struct ripng_interface *ri;
	int interval;

	ripng->t_triggered_update = NULL;

	/* Cancel interval timer. */
	if (ripng->t_triggered_interval) {
		thread_cancel(ripng->t_triggered_interval);
		ripng->t_triggered_interval = NULL;
	}
	ripng->trigger = 0;

	/* Logging triggered update. */
	if (IS_RIPNG_DEBUG_EVENT)
		zlog_debug("RIPng triggered update!");

	/* Split Horizon processing is done when generating triggered
	   updates as well as normal updates (see section 2.6). */
	FOR_ALL_INTERFACES (ripng->vrf, ifp) {
		ri = ifp->info;

		if (if_is_loopback(ifp) || !if_is_up(ifp))
			continue;

		if (!ri->running)
			continue;

		/* When passive interface is specified, suppress announce to the
		   interface. */
		if (ri->passive)
			continue;

		ripng_output_process(ifp, NULL, ripng_changed_route);
	}

	/* Once all of the triggered updates have been generated, the route
	   change flags should be cleared. */
	ripng_clear_changed_flag(ripng);

	/* After a triggered update is sent, a timer should be set for a
	   random interval between 1 and 5 seconds.  If other changes that
	   would trigger updates occur before the timer expires, a single
	   update is triggered when the timer expires. */
	interval = (random() % 5) + 1;

	ripng->t_triggered_interval = NULL;
	thread_add_timer(master, ripng_triggered_interval, ripng, interval,
			 &ripng->t_triggered_interval);

	return 0;
}

/* Write routing table entry to the stream and return next index of
   the routing table entry in the stream. */
int ripng_write_rte(int num, struct stream *s, struct prefix_ipv6 *p,
		    struct in6_addr *nexthop, uint16_t tag, uint8_t metric)
{
	/* RIPng packet header. */
	if (num == 0) {
		stream_putc(s, RIPNG_RESPONSE);
		stream_putc(s, RIPNG_V1);
		stream_putw(s, 0);
	}

	/* Write routing table entry. */
	if (!nexthop) {
		assert(p);
		stream_write(s, (uint8_t *)&p->prefix, sizeof(struct in6_addr));
	} else
		stream_write(s, (uint8_t *)nexthop, sizeof(struct in6_addr));
	stream_putw(s, tag);
	if (p)
		stream_putc(s, p->prefixlen);
	else
		stream_putc(s, 0);
	stream_putc(s, metric);

	return ++num;
}

/* Send RESPONSE message to specified destination. */
void ripng_output_process(struct interface *ifp, struct sockaddr_in6 *to,
			  int route_type)
{
	struct ripng *ripng;
	int ret;
	struct agg_node *rp;
	struct ripng_info *rinfo;
	struct ripng_interface *ri;
	struct ripng_aggregate *aggregate;
	struct prefix_ipv6 *p;
	struct list *ripng_rte_list;
	struct list *list = NULL;
	struct listnode *listnode = NULL;

	if (IS_RIPNG_DEBUG_EVENT) {
		if (to)
			zlog_debug("RIPng update routes to neighbor %s",
				   inet6_ntoa(to->sin6_addr));
		else
			zlog_debug("RIPng update routes on interface %s",
				   ifp->name);
	}

	/* Get RIPng interface and instance. */
	ri = ifp->info;
	ripng = ri->ripng;

	ripng_rte_list = ripng_rte_new();

	for (rp = agg_route_top(ripng->table); rp; rp = agg_route_next(rp)) {
		if ((list = rp->info) != NULL
		    && (rinfo = listgetdata(listhead(list))) != NULL
		    && rinfo->suppress == 0) {
			/* If no route-map are applied, the RTE will be these
			 * following
			 * information.
			 */
			p = (struct prefix_ipv6 *)&rp->p;
			rinfo->metric_out = rinfo->metric;
			rinfo->tag_out = rinfo->tag;
			memset(&rinfo->nexthop_out, 0,
			       sizeof(rinfo->nexthop_out));
			/* In order to avoid some local loops,
			 * if the RIPng route has a nexthop via this interface,
			 * keep the nexthop,
			 * otherwise set it to 0. The nexthop should not be
			 * propagated
			 * beyond the local broadcast/multicast area in order
			 * to avoid an IGP multi-level recursive look-up.
			 */
			if (rinfo->ifindex == ifp->ifindex)
				rinfo->nexthop_out = rinfo->nexthop;

			/* Apply output filters. */
			ret = ripng_filter(RIPNG_FILTER_OUT, p, ri);
			if (ret < 0)
				continue;

			/* Changed route only output. */
			if (route_type == ripng_changed_route
			    && (!(rinfo->flags & RIPNG_RTF_CHANGED)))
				continue;

			/* Split horizon. */
			if (ri->split_horizon == RIPNG_SPLIT_HORIZON) {
				/* We perform split horizon for RIPng routes. */
				int suppress = 0;
				struct ripng_info *tmp_rinfo = NULL;

				for (ALL_LIST_ELEMENTS_RO(list, listnode,
							  tmp_rinfo))
					if (tmp_rinfo->type == ZEBRA_ROUTE_RIPNG
					    && tmp_rinfo->ifindex
						       == ifp->ifindex) {
						suppress = 1;
						break;
					}
				if (suppress)
					continue;
			}

			/* Preparation for route-map. */
			rinfo->metric_set = 0;
			/* nexthop_out,
			 * metric_out
			 * and tag_out are already initialized.
			 */

			/* Interface route-map */
			if (ri->routemap[RIPNG_FILTER_OUT]) {
				ret = route_map_apply(
					ri->routemap[RIPNG_FILTER_OUT],
					(struct prefix *)p, RMAP_RIPNG, rinfo);

				if (ret == RMAP_DENYMATCH) {
					if (IS_RIPNG_DEBUG_PACKET)
						zlog_debug(
							"RIPng %s/%d is filtered by route-map out",
							inet6_ntoa(p->prefix),
							p->prefixlen);
					continue;
				}
			}

			/* Redistribute route-map. */
			if (ripng->redist[rinfo->type].route_map.name) {
				ret = route_map_apply(ripng->redist[rinfo->type]
							      .route_map.map,
						      (struct prefix *)p,
						      RMAP_RIPNG, rinfo);

				if (ret == RMAP_DENYMATCH) {
					if (IS_RIPNG_DEBUG_PACKET)
						zlog_debug(
							"RIPng %s/%d is filtered by route-map",
							inet6_ntoa(p->prefix),
							p->prefixlen);
					continue;
				}
			}

			/* When the route-map does not set metric. */
			if (!rinfo->metric_set) {
				/* If the redistribute metric is set. */
				if (ripng->redist[rinfo->type].metric_config
				    && rinfo->metric != RIPNG_METRIC_INFINITY) {
					rinfo->metric_out =
						ripng->redist[rinfo->type]
							.metric;
				} else {
					/* If the route is not connected or
					   localy generated
					   one, use default-metric value */
					if (rinfo->type != ZEBRA_ROUTE_RIPNG
					    && rinfo->type
						       != ZEBRA_ROUTE_CONNECT
					    && rinfo->metric
						       != RIPNG_METRIC_INFINITY)
						rinfo->metric_out =
							ripng->default_metric;
				}
			}

			/* Apply offset-list */
			if (rinfo->metric_out != RIPNG_METRIC_INFINITY)
				ripng_offset_list_apply_out(ripng, p, ifp,
							    &rinfo->metric_out);

			if (rinfo->metric_out > RIPNG_METRIC_INFINITY)
				rinfo->metric_out = RIPNG_METRIC_INFINITY;

			/* Perform split-horizon with poisoned reverse
			 * for RIPng routes.
			 **/
			if (ri->split_horizon
			    == RIPNG_SPLIT_HORIZON_POISONED_REVERSE) {
				struct ripng_info *tmp_rinfo = NULL;

				for (ALL_LIST_ELEMENTS_RO(list, listnode,
							  tmp_rinfo))
					if ((tmp_rinfo->type
					     == ZEBRA_ROUTE_RIPNG)
					    && tmp_rinfo->ifindex
						       == ifp->ifindex)
						rinfo->metric_out =
							RIPNG_METRIC_INFINITY;
			}

			/* Add RTE to the list */
			ripng_rte_add(ripng_rte_list, p, rinfo, NULL);
		}

		/* Process the aggregated RTE entry */
		if ((aggregate = rp->aggregate) != NULL && aggregate->count > 0
		    && aggregate->suppress == 0) {
			/* If no route-map are applied, the RTE will be these
			 * following
			 * information.
			 */
			p = (struct prefix_ipv6 *)&rp->p;
			aggregate->metric_set = 0;
			aggregate->metric_out = aggregate->metric;
			aggregate->tag_out = aggregate->tag;
			memset(&aggregate->nexthop_out, 0,
			       sizeof(aggregate->nexthop_out));

			/* Apply output filters.*/
			ret = ripng_filter(RIPNG_FILTER_OUT, p, ri);
			if (ret < 0)
				continue;

			/* Interface route-map */
			if (ri->routemap[RIPNG_FILTER_OUT]) {
				struct ripng_info newinfo;

				/* let's cast the aggregate structure to
				 * ripng_info */
				memset(&newinfo, 0, sizeof(struct ripng_info));
				/* the nexthop is :: */
				newinfo.metric = aggregate->metric;
				newinfo.metric_out = aggregate->metric_out;
				newinfo.tag = aggregate->tag;
				newinfo.tag_out = aggregate->tag_out;

				ret = route_map_apply(
					ri->routemap[RIPNG_FILTER_OUT],
					(struct prefix *)p, RMAP_RIPNG,
					&newinfo);

				if (ret == RMAP_DENYMATCH) {
					if (IS_RIPNG_DEBUG_PACKET)
						zlog_debug(
							"RIPng %s/%d is filtered by route-map out",
							inet6_ntoa(p->prefix),
							p->prefixlen);
					continue;
				}

				aggregate->metric_out = newinfo.metric_out;
				aggregate->tag_out = newinfo.tag_out;
				if (IN6_IS_ADDR_LINKLOCAL(&newinfo.nexthop_out))
					aggregate->nexthop_out =
						newinfo.nexthop_out;
			}

			/* There is no redistribute routemap for the aggregated
			 * RTE */

			/* Changed route only output. */
			/* XXX, vincent, in order to increase time convergence,
			 * it should be announced if a child has changed.
			 */
			if (route_type == ripng_changed_route)
				continue;

			/* Apply offset-list */
			if (aggregate->metric_out != RIPNG_METRIC_INFINITY)
				ripng_offset_list_apply_out(
					ripng, p, ifp, &aggregate->metric_out);

			if (aggregate->metric_out > RIPNG_METRIC_INFINITY)
				aggregate->metric_out = RIPNG_METRIC_INFINITY;

			/* Add RTE to the list */
			ripng_rte_add(ripng_rte_list, p, NULL, aggregate);
		}
	}

	/* Flush the list */
	ripng_rte_send(ripng_rte_list, ifp, to);
	ripng_rte_free(ripng_rte_list);
}

struct ripng *ripng_lookup_by_vrf_id(vrf_id_t vrf_id)
{
	struct vrf *vrf;

	vrf = vrf_lookup_by_id(vrf_id);
	if (!vrf)
		return NULL;

	return vrf->info;
}

struct ripng *ripng_lookup_by_vrf_name(const char *vrf_name)
{
	struct ripng ripng;

	ripng.vrf_name = (char *)vrf_name;

	return RB_FIND(ripng_instance_head, &ripng_instances, &ripng);
}

/* Create new RIPng instance and set it to global variable. */
struct ripng *ripng_create(const char *vrf_name, struct vrf *vrf, int socket)
{
	struct ripng *ripng;

	/* Allocaste RIPng instance. */
	ripng = XCALLOC(MTYPE_RIPNG, sizeof(struct ripng));
	ripng->vrf_name = XSTRDUP(MTYPE_RIPNG_VRF_NAME, vrf_name);

	/* Default version and timer values. */
	ripng->version = RIPNG_V1;
	ripng->update_time = yang_get_default_uint32(
		"%s/timers/update-interval", RIPNG_INSTANCE);
	ripng->timeout_time = yang_get_default_uint32(
		"%s/timers/holddown-interval", RIPNG_INSTANCE);
	ripng->garbage_time = yang_get_default_uint32(
		"%s/timers/flush-interval", RIPNG_INSTANCE);
	ripng->default_metric =
		yang_get_default_uint8("%s/default-metric", RIPNG_INSTANCE);
	ripng->ecmp = yang_get_default_bool("%s/allow-ecmp", RIPNG_INSTANCE);

	/* Make buffer.  */
	ripng->ibuf = stream_new(RIPNG_MAX_PACKET_SIZE * 5);
	ripng->obuf = stream_new(RIPNG_MAX_PACKET_SIZE);

	/* Initialize RIPng data structures. */
	ripng->table = agg_table_init();
	agg_set_table_info(ripng->table, ripng);
	ripng->peer_list = list_new();
	ripng->peer_list->cmp = (int (*)(void *, void *))ripng_peer_list_cmp;
	ripng->peer_list->del = ripng_peer_list_del;
	ripng->enable_if = vector_init(1);
	ripng->enable_network = agg_table_init();
	ripng->passive_interface = vector_init(1);
	ripng->offset_list_master = list_new();
	ripng->offset_list_master->cmp =
		(int (*)(void *, void *))offset_list_cmp;
	ripng->offset_list_master->del =
		(void (*)(void *))ripng_offset_list_del;
	ripng->distribute_ctx = distribute_list_ctx_create(vrf);
	distribute_list_add_hook(ripng->distribute_ctx,
				 ripng_distribute_update);
	distribute_list_delete_hook(ripng->distribute_ctx,
				    ripng_distribute_update);
<<<<<<< HEAD
=======

	/* if rmap install. */
	ripng->if_rmap_ctx = if_rmap_ctx_create(VRF_DEFAULT_NAME);
	if_rmap_hook_add(ripng->if_rmap_ctx, ripng_if_rmap_update);
	if_rmap_hook_delete(ripng->if_rmap_ctx, ripng_if_rmap_update);

	/* Make socket. */
	ripng->sock = socket;
>>>>>>> 700e9faa


	/* Enable the routing instance if possible. */
	if (vrf && vrf_is_enabled(vrf))
		ripng_instance_enable(ripng, vrf, socket);
	else {
		ripng->vrf = NULL;
		ripng->sock = -1;
	}

	RB_INSERT(ripng_instance_head, &ripng_instances, ripng);

	return ripng;
}

/* Send RIPng request to the interface. */
int ripng_request(struct interface *ifp)
{
	struct rte *rte;
	struct ripng_packet ripng_packet;

	/* In default ripd doesn't send RIP_REQUEST to the loopback interface.
	 */
	if (if_is_loopback(ifp))
		return 0;

	/* If interface is down, don't send RIP packet. */
	if (!if_is_up(ifp))
		return 0;

	if (IS_RIPNG_DEBUG_EVENT)
		zlog_debug("RIPng send request to %s", ifp->name);

	memset(&ripng_packet, 0, sizeof(ripng_packet));
	ripng_packet.command = RIPNG_REQUEST;
	ripng_packet.version = RIPNG_V1;
	rte = ripng_packet.rte;
	rte->metric = RIPNG_METRIC_INFINITY;

	return ripng_send_packet((caddr_t)&ripng_packet, sizeof(ripng_packet),
				 NULL, ifp);
}


static int ripng_update_jitter(int time)
{
	return ((random() % (time + 1)) - (time / 2));
}

void ripng_event(struct ripng *ripng, enum ripng_event event, int sock)
{
	int jitter = 0;

	switch (event) {
	case RIPNG_READ:
		thread_add_read(master, ripng_read, ripng, sock,
				&ripng->t_read);
		break;
	case RIPNG_UPDATE_EVENT:
		if (ripng->t_update) {
			thread_cancel(ripng->t_update);
			ripng->t_update = NULL;
		}
		/* Update timer jitter. */
		jitter = ripng_update_jitter(ripng->update_time);

		ripng->t_update = NULL;
		thread_add_timer(master, ripng_update, ripng,
				 sock ? 2 : ripng->update_time + jitter,
				 &ripng->t_update);
		break;
	case RIPNG_TRIGGERED_UPDATE:
		if (ripng->t_triggered_interval)
			ripng->trigger = 1;
		else
			thread_add_event(master, ripng_triggered_update, ripng,
					 0, &ripng->t_triggered_update);
		break;
	default:
		break;
	}
}


/* Print out routes update time. */
static void ripng_vty_out_uptime(struct vty *vty, struct ripng_info *rinfo)
{
	time_t clock;
	struct tm *tm;
#define TIME_BUF 25
	char timebuf[TIME_BUF];
	struct thread *thread;

	if ((thread = rinfo->t_timeout) != NULL) {
		clock = thread_timer_remain_second(thread);
		tm = gmtime(&clock);
		strftime(timebuf, TIME_BUF, "%M:%S", tm);
		vty_out(vty, "%5s", timebuf);
	} else if ((thread = rinfo->t_garbage_collect) != NULL) {
		clock = thread_timer_remain_second(thread);
		tm = gmtime(&clock);
		strftime(timebuf, TIME_BUF, "%M:%S", tm);
		vty_out(vty, "%5s", timebuf);
	}
}

static char *ripng_route_subtype_print(struct ripng_info *rinfo)
{
	static char str[3];
	memset(str, 0, 3);

	if (rinfo->suppress)
		strcat(str, "S");

	switch (rinfo->sub_type) {
	case RIPNG_ROUTE_RTE:
		strcat(str, "n");
		break;
	case RIPNG_ROUTE_STATIC:
		strcat(str, "s");
		break;
	case RIPNG_ROUTE_DEFAULT:
		strcat(str, "d");
		break;
	case RIPNG_ROUTE_REDISTRIBUTE:
		strcat(str, "r");
		break;
	case RIPNG_ROUTE_INTERFACE:
		strcat(str, "i");
		break;
	default:
		strcat(str, "?");
		break;
	}

	return str;
}

DEFUN (show_ipv6_ripng,
       show_ipv6_ripng_cmd,
       "show ipv6 ripng [vrf NAME]",
       SHOW_STR
       IPV6_STR
       "Show RIPng routes\n"
       VRF_CMD_HELP_STR)
{
	struct ripng *ripng;
	struct agg_node *rp;
	struct ripng_info *rinfo;
	struct ripng_aggregate *aggregate;
	struct prefix_ipv6 *p;
	struct list *list = NULL;
	struct listnode *listnode = NULL;
	int len;
	const char *vrf_name;
	int idx = 0;

	if (argv_find(argv, argc, "vrf", &idx))
		vrf_name = argv[idx + 1]->arg;
	else
		vrf_name = VRF_DEFAULT_NAME;

	ripng = ripng_lookup_by_vrf_name(vrf_name);
	if (!ripng) {
		vty_out(vty, "%% RIPng instance not found\n");
		return CMD_SUCCESS;
	}
	if (!ripng->enabled) {
		vty_out(vty, "%% RIPng instance is disabled\n");
		return CMD_SUCCESS;
	}

	/* Header of display. */
	vty_out(vty,
		"Codes: R - RIPng, C - connected, S - Static, O - OSPF, B - BGP\n"
		"Sub-codes:\n"
		"      (n) - normal, (s) - static, (d) - default, (r) - redistribute,\n"
		"      (i) - interface, (a/S) - aggregated/Suppressed\n\n"
		"   Network      Next Hop                      Via     Metric Tag Time\n");

	for (rp = agg_route_top(ripng->table); rp; rp = agg_route_next(rp)) {
		if ((aggregate = rp->aggregate) != NULL) {
			p = (struct prefix_ipv6 *)&rp->p;

#ifdef DEBUG
			vty_out(vty, "R(a) %d/%d %s/%d ", aggregate->count,
				aggregate->suppress, inet6_ntoa(p->prefix),
				p->prefixlen);
#else
			vty_out(vty, "R(a) %s/%d ", inet6_ntoa(p->prefix),
				p->prefixlen);
#endif /* DEBUG */
			vty_out(vty, "\n");
			vty_out(vty, "%*s", 18, " ");

			vty_out(vty, "%*s", 28, " ");
			vty_out(vty, "self      %2d  %3" ROUTE_TAG_PRI "\n",
				aggregate->metric, (route_tag_t)aggregate->tag);
		}

		if ((list = rp->info) != NULL)
			for (ALL_LIST_ELEMENTS_RO(list, listnode, rinfo)) {
				p = (struct prefix_ipv6 *)&rp->p;

#ifdef DEBUG
				vty_out(vty, "%c(%s) 0/%d %s/%d ",
					zebra_route_char(rinfo->type),
					ripng_route_subtype_print(rinfo),
					rinfo->suppress, inet6_ntoa(p->prefix),
					p->prefixlen);
#else
				vty_out(vty, "%c(%s) %s/%d ",
					zebra_route_char(rinfo->type),
					ripng_route_subtype_print(rinfo),
					inet6_ntoa(p->prefix), p->prefixlen);
#endif /* DEBUG */
				vty_out(vty, "\n");
				vty_out(vty, "%*s", 18, " ");
				len = vty_out(vty, "%s",
					      inet6_ntoa(rinfo->nexthop));

				len = 28 - len;
				if (len > 0)
					vty_out(vty, "%*s", len, " ");

				/* from */
				if ((rinfo->type == ZEBRA_ROUTE_RIPNG)
				    && (rinfo->sub_type == RIPNG_ROUTE_RTE)) {
					len = vty_out(
						vty, "%s",
						ifindex2ifname(
							rinfo->ifindex,
							ripng->vrf->vrf_id));
				} else if (rinfo->metric
					   == RIPNG_METRIC_INFINITY) {
					len = vty_out(vty, "kill");
				} else
					len = vty_out(vty, "self");

				len = 9 - len;
				if (len > 0)
					vty_out(vty, "%*s", len, " ");

				vty_out(vty, " %2d  %3" ROUTE_TAG_PRI "  ",
					rinfo->metric, (route_tag_t)rinfo->tag);

				/* time */
				if ((rinfo->type == ZEBRA_ROUTE_RIPNG)
				    && (rinfo->sub_type == RIPNG_ROUTE_RTE)) {
					/* RTE from remote RIP routers */
					ripng_vty_out_uptime(vty, rinfo);
				} else if (rinfo->metric
					   == RIPNG_METRIC_INFINITY) {
					/* poisonous reversed routes (gc) */
					ripng_vty_out_uptime(vty, rinfo);
				}

				vty_out(vty, "\n");
			}
	}

	return CMD_SUCCESS;
}

DEFUN (show_ipv6_ripng_status,
       show_ipv6_ripng_status_cmd,
       "show ipv6 ripng [vrf NAME] status",
       SHOW_STR
       IPV6_STR
       "Show RIPng routes\n"
       VRF_CMD_HELP_STR
       "IPv6 routing protocol process parameters and statistics\n")
{
	struct ripng *ripng;
	struct interface *ifp;
	const char *vrf_name;
	int idx = 0;

	if (argv_find(argv, argc, "vrf", &idx))
		vrf_name = argv[idx + 1]->arg;
	else
		vrf_name = VRF_DEFAULT_NAME;

	ripng = ripng_lookup_by_vrf_name(vrf_name);
	if (!ripng) {
		vty_out(vty, "%% RIPng instance not found\n");
		return CMD_SUCCESS;
	}
	if (!ripng->enabled) {
		vty_out(vty, "%% RIPng instance is disabled\n");
		return CMD_SUCCESS;
	}

	vty_out(vty, "Routing Protocol is \"RIPng\"\n");
	vty_out(vty, "  Sending updates every %u seconds with +/-50%%,",
		ripng->update_time);
	vty_out(vty, " next due in %lu seconds\n",
		thread_timer_remain_second(ripng->t_update));
	vty_out(vty, "  Timeout after %u seconds,", ripng->timeout_time);
	vty_out(vty, " garbage collect after %u seconds\n",
		ripng->garbage_time);

	/* Filtering status show. */
	config_show_distribute(vty, ripng->distribute_ctx);

	/* Default metric information. */
	vty_out(vty, "  Default redistribution metric is %d\n",
		ripng->default_metric);

	/* Redistribute information. */
	vty_out(vty, "  Redistributing:");
	ripng_redistribute_write(vty, ripng);
	vty_out(vty, "\n");

	vty_out(vty, "  Default version control: send version %d,",
		ripng->version);
	vty_out(vty, " receive version %d \n", ripng->version);

	vty_out(vty, "    Interface        Send  Recv\n");

	FOR_ALL_INTERFACES (ripng->vrf, ifp) {
		struct ripng_interface *ri;

		ri = ifp->info;

		if (ri->enable_network || ri->enable_interface) {

			vty_out(vty, "    %-17s%-3d   %-3d\n", ifp->name,
				ripng->version, ripng->version);
		}
	}

	vty_out(vty, "  Routing for Networks:\n");
	ripng_network_write(vty, ripng);

	vty_out(vty, "  Routing Information Sources:\n");
	vty_out(vty,
		"    Gateway          BadPackets BadRoutes  Distance Last Update\n");
	ripng_peer_display(vty, ripng);

	return CMD_SUCCESS;
}

#if 0
/* RIPng update timer setup. */
DEFUN (ripng_update_timer,
       ripng_update_timer_cmd,
       "update-timer SECOND",
       "Set RIPng update timer in seconds\n"
       "Seconds\n")
{
  unsigned long update;
  char *endptr = NULL;

  update = strtoul (argv[0], &endptr, 10);
  if (update == ULONG_MAX || *endptr != '\0')
    {
      vty_out (vty, "update timer value error\n");
      return CMD_WARNING_CONFIG_FAILED;
    }

  ripng->update_time = update;

  ripng_event (RIPNG_UPDATE_EVENT, 0);
  return CMD_SUCCESS;
}

DEFUN (no_ripng_update_timer,
       no_ripng_update_timer_cmd,
       "no update-timer SECOND",
       NO_STR
       "Unset RIPng update timer in seconds\n"
       "Seconds\n")
{
  ripng->update_time = RIPNG_UPDATE_TIMER_DEFAULT;
  ripng_event (RIPNG_UPDATE_EVENT, 0);
  return CMD_SUCCESS;
}

/* RIPng timeout timer setup. */
DEFUN (ripng_timeout_timer,
       ripng_timeout_timer_cmd,
       "timeout-timer SECOND",
       "Set RIPng timeout timer in seconds\n"
       "Seconds\n")
{
  unsigned long timeout;
  char *endptr = NULL;

  timeout = strtoul (argv[0], &endptr, 10);
  if (timeout == ULONG_MAX || *endptr != '\0')
    {
      vty_out (vty, "timeout timer value error\n");
      return CMD_WARNING_CONFIG_FAILED;
    }

  ripng->timeout_time = timeout;

  return CMD_SUCCESS;
}

DEFUN (no_ripng_timeout_timer,
       no_ripng_timeout_timer_cmd,
       "no timeout-timer SECOND",
       NO_STR
       "Unset RIPng timeout timer in seconds\n"
       "Seconds\n")
{
  ripng->timeout_time = RIPNG_TIMEOUT_TIMER_DEFAULT;
  return CMD_SUCCESS;
}

/* RIPng garbage timer setup. */
DEFUN (ripng_garbage_timer,
       ripng_garbage_timer_cmd,
       "garbage-timer SECOND",
       "Set RIPng garbage timer in seconds\n"
       "Seconds\n")
{
  unsigned long garbage;
  char *endptr = NULL;

  garbage = strtoul (argv[0], &endptr, 10);
  if (garbage == ULONG_MAX || *endptr != '\0')
    {
      vty_out (vty, "garbage timer value error\n");
      return CMD_WARNING_CONFIG_FAILED;
    }

  ripng->garbage_time = garbage;

  return CMD_SUCCESS;
}

DEFUN (no_ripng_garbage_timer,
       no_ripng_garbage_timer_cmd,
       "no garbage-timer SECOND",
       NO_STR
       "Unset RIPng garbage timer in seconds\n"
       "Seconds\n")
{
  ripng->garbage_time = RIPNG_GARBAGE_TIMER_DEFAULT;
  return CMD_SUCCESS;
}
#endif /* 0 */

#if 0
DEFUN (show_ipv6_protocols,
       show_ipv6_protocols_cmd,
       "show ipv6 protocols",
       SHOW_STR
       IPV6_STR
       "Routing protocol information\n")
{
  if (! ripng)
    return CMD_SUCCESS;

  vty_out (vty, "Routing Protocol is \"ripng\"\n");
  
  vty_out (vty, "Sending updates every %ld seconds, next due in %d seconds\n",
	   ripng->update_time, 0);

  vty_out (vty, "Timerout after %ld seconds, garbage correct %ld\n",
	   ripng->timeout_time,
	   ripng->garbage_time);

  vty_out (vty, "Outgoing update filter list for all interfaces is not set");
  vty_out (vty, "Incoming update filter list for all interfaces is not set");

  return CMD_SUCCESS;
}
#endif

/* Update ECMP routes to zebra when ECMP is disabled. */
void ripng_ecmp_disable(struct ripng *ripng)
{
	struct agg_node *rp;
	struct ripng_info *rinfo, *tmp_rinfo;
	struct list *list;
	struct listnode *node, *nextnode;

	if (!ripng)
		return;

	for (rp = agg_route_top(ripng->table); rp; rp = agg_route_next(rp))
		if ((list = rp->info) != NULL && listcount(list) > 1) {
			rinfo = listgetdata(listhead(list));
			if (!ripng_route_rte(rinfo))
				continue;

			/* Drop all other entries, except the first one. */
			for (ALL_LIST_ELEMENTS(list, node, nextnode, tmp_rinfo))
				if (tmp_rinfo != rinfo) {
					RIPNG_TIMER_OFF(tmp_rinfo->t_timeout);
					RIPNG_TIMER_OFF(
						tmp_rinfo->t_garbage_collect);
					list_delete_node(list, node);
					ripng_info_free(tmp_rinfo);
				}

			/* Update zebra. */
			ripng_zebra_ipv6_add(ripng, rp);

			/* Set the route change flag. */
			SET_FLAG(rinfo->flags, RIPNG_RTF_CHANGED);

			/* Signal the output process to trigger an update. */
			ripng_event(ripng, RIPNG_TRIGGERED_UPDATE, 0);
		}
}

/* RIPng configuration write function. */
static int ripng_config_write(struct vty *vty)
{
	struct ripng *ripng;
	int write = 0;

	RB_FOREACH(ripng, ripng_instance_head, &ripng_instances) {
		char xpath[XPATH_MAXLEN];
		struct lyd_node *dnode;

		snprintf(xpath, sizeof(xpath),
			 "/frr-ripngd:ripngd/instance[vrf='%s']",
			 ripng->vrf_name);

<<<<<<< HEAD
		dnode = yang_dnode_get(running_config->dnode, xpath);
		assert(dnode);

		nb_cli_show_dnode_cmds(vty, dnode, false);

		config_write_distribute(vty, ripng->distribute_ctx);
		if (strmatch(ripng->vrf_name, VRF_DEFAULT_NAME))
			config_write_if_rmap(vty);
=======
		config_write_if_rmap(vty, ripng->if_rmap_ctx);
>>>>>>> 700e9faa

		write = 1;
	}

	return write;
}

/* RIPng node structure. */
static struct cmd_node cmd_ripng_node = {
	RIPNG_NODE, "%s(config-router)# ", 1,
};

static void ripng_distribute_update(struct distribute_ctx *ctx,
				    struct distribute *dist)
{
	struct interface *ifp;
	struct ripng_interface *ri;
	struct access_list *alist;
	struct prefix_list *plist;

	if (!ctx->vrf || !dist->ifname)
		return;

	ifp = if_lookup_by_name(dist->ifname, ctx->vrf->vrf_id);
	if (ifp == NULL)
		return;

	ri = ifp->info;

	if (dist->list[DISTRIBUTE_V6_IN]) {
		alist = access_list_lookup(AFI_IP6,
					   dist->list[DISTRIBUTE_V6_IN]);
		if (alist)
			ri->list[RIPNG_FILTER_IN] = alist;
		else
			ri->list[RIPNG_FILTER_IN] = NULL;
	} else
		ri->list[RIPNG_FILTER_IN] = NULL;

	if (dist->list[DISTRIBUTE_V6_OUT]) {
		alist = access_list_lookup(AFI_IP6,
					   dist->list[DISTRIBUTE_V6_OUT]);
		if (alist)
			ri->list[RIPNG_FILTER_OUT] = alist;
		else
			ri->list[RIPNG_FILTER_OUT] = NULL;
	} else
		ri->list[RIPNG_FILTER_OUT] = NULL;

	if (dist->prefix[DISTRIBUTE_V6_IN]) {
		plist = prefix_list_lookup(AFI_IP6,
					   dist->prefix[DISTRIBUTE_V6_IN]);
		if (plist)
			ri->prefix[RIPNG_FILTER_IN] = plist;
		else
			ri->prefix[RIPNG_FILTER_IN] = NULL;
	} else
		ri->prefix[RIPNG_FILTER_IN] = NULL;

	if (dist->prefix[DISTRIBUTE_V6_OUT]) {
		plist = prefix_list_lookup(AFI_IP6,
					   dist->prefix[DISTRIBUTE_V6_OUT]);
		if (plist)
			ri->prefix[RIPNG_FILTER_OUT] = plist;
		else
			ri->prefix[RIPNG_FILTER_OUT] = NULL;
	} else
		ri->prefix[RIPNG_FILTER_OUT] = NULL;
}

void ripng_distribute_update_interface(struct interface *ifp)
{
	struct ripng_interface *ri = ifp->info;
	struct ripng *ripng = ri->ripng;
	struct distribute *dist;

	if (!ripng)
		return;
	dist = distribute_lookup(ripng->distribute_ctx, ifp->name);
	if (dist)
		ripng_distribute_update(ripng->distribute_ctx, dist);
}

/* Update all interface's distribute list. */
static void ripng_distribute_update_all(struct prefix_list *notused)
{
	struct vrf *vrf = vrf_lookup_by_id(VRF_DEFAULT);
	struct interface *ifp;

	FOR_ALL_INTERFACES (vrf, ifp)
		ripng_distribute_update_interface(ifp);
}

static void ripng_distribute_update_all_wrapper(struct access_list *notused)
{
	ripng_distribute_update_all(NULL);
}

/* delete all the added ripng routes. */
<<<<<<< HEAD
void ripng_clean(struct ripng *ripng)
{
	if (ripng->enabled)
		ripng_instance_disable(ripng);

	for (int i = 0; i < ZEBRA_ROUTE_MAX; i++)
		if (ripng->redist[i].route_map.name)
			free(ripng->redist[i].route_map.name);

	agg_table_finish(ripng->table);
	list_delete(&ripng->peer_list);
	distribute_list_delete(&ripng->distribute_ctx);

	stream_free(ripng->ibuf);
	stream_free(ripng->obuf);

	ripng_clean_network(ripng);
	ripng_passive_interface_clean(ripng);
	vector_free(ripng->enable_if);
	agg_table_finish(ripng->enable_network);
	vector_free(ripng->passive_interface);
	list_delete(&ripng->offset_list_master);
	ripng_interface_clean(ripng);

	RB_REMOVE(ripng_instance_head, &ripng_instances, ripng);
	XFREE(MTYPE_RIPNG_VRF_NAME, ripng->vrf_name);
	XFREE(MTYPE_RIPNG, ripng);
=======
void ripng_clean(void)
{
	int i;
	struct agg_node *rp;
	struct ripng_info *rinfo;
	struct ripng_aggregate *aggregate;
	struct list *list = NULL;
	struct listnode *listnode = NULL;

	if (ripng) {
		/* Clear RIPng routes */
		for (rp = agg_route_top(ripng->table); rp;
		     rp = agg_route_next(rp)) {
			if ((list = rp->info) != NULL) {
				rinfo = listgetdata(listhead(list));
				if (ripng_route_rte(rinfo))
					ripng_zebra_ipv6_delete(rp);

				for (ALL_LIST_ELEMENTS_RO(list, listnode,
							  rinfo)) {
					RIPNG_TIMER_OFF(rinfo->t_timeout);
					RIPNG_TIMER_OFF(
						rinfo->t_garbage_collect);
					ripng_info_free(rinfo);
				}
				list_delete(&list);
				rp->info = NULL;
				agg_unlock_node(rp);
			}

			if ((aggregate = rp->aggregate) != NULL) {
				ripng_aggregate_free(aggregate);
				rp->aggregate = NULL;
				agg_unlock_node(rp);
			}
		}

		/* Cancel the RIPng timers */
		RIPNG_TIMER_OFF(ripng->t_update);
		RIPNG_TIMER_OFF(ripng->t_triggered_update);
		RIPNG_TIMER_OFF(ripng->t_triggered_interval);

		/* Cancel the read thread */
		if (ripng->t_read) {
			thread_cancel(ripng->t_read);
			ripng->t_read = NULL;
		}

		/* Close the RIPng socket */
		if (ripng->sock >= 0) {
			close(ripng->sock);
			ripng->sock = -1;
		}

		for (i = 0; i < ZEBRA_ROUTE_MAX; i++)
			if (ripng->route_map[i].name)
				free(ripng->route_map[i].name);

		agg_table_finish(ripng->table);

		stream_free(ripng->ibuf);
		stream_free(ripng->obuf);

		distribute_list_delete(&ripng->distribute_ctx);
		XFREE(MTYPE_RIPNG, ripng);
		ripng = NULL;
	} /* if (ripng) */

	ripng_clean_network();
	ripng_passive_interface_clean();
	ripng_offset_clean();
	ripng_interface_clean();
	ripng_redistribute_clean();
	if_rmap_terminate();
>>>>>>> 700e9faa
}

static void ripng_if_rmap_update(struct if_rmap_ctx *ctx,
				 struct if_rmap *if_rmap)
{
	struct interface *ifp = NULL;
	struct ripng_interface *ri;
	struct route_map *rmap;
	struct vrf *vrf = NULL;

	if (ctx->name)
		vrf = vrf_lookup_by_name(ctx->name);
	if (vrf)
		ifp = if_lookup_by_name(if_rmap->ifname, vrf->vrf_id);
	if (ifp == NULL)
		return;

	ri = ifp->info;

	if (if_rmap->routemap[IF_RMAP_IN]) {
		rmap = route_map_lookup_by_name(if_rmap->routemap[IF_RMAP_IN]);
		if (rmap)
			ri->routemap[IF_RMAP_IN] = rmap;
		else
			ri->routemap[IF_RMAP_IN] = NULL;
	} else
		ri->routemap[RIPNG_FILTER_IN] = NULL;

	if (if_rmap->routemap[IF_RMAP_OUT]) {
		rmap = route_map_lookup_by_name(if_rmap->routemap[IF_RMAP_OUT]);
		if (rmap)
			ri->routemap[IF_RMAP_OUT] = rmap;
		else
			ri->routemap[IF_RMAP_OUT] = NULL;
	} else
		ri->routemap[RIPNG_FILTER_OUT] = NULL;
}

void ripng_if_rmap_update_interface(struct interface *ifp)
{
	struct if_rmap *if_rmap;
	struct if_rmap_ctx *ctx;

	if (ifp->vrf_id != VRF_DEFAULT)
		return;
	if (!ripng)
		return;
	ctx = ripng->if_rmap_ctx;
	if (!ctx)
		return;
	if_rmap = if_rmap_lookup(ctx, ifp->name);
	if (if_rmap)
		ripng_if_rmap_update(ctx, if_rmap);
}

static void ripng_routemap_update_redistribute(struct ripng *ripng)
{
<<<<<<< HEAD
	for (int i = 0; i < ZEBRA_ROUTE_MAX; i++) {
		if (ripng->redist[i].route_map.name)
			ripng->redist[i].route_map.map =
				route_map_lookup_by_name(
					ripng->redist[i].route_map.name);
=======
	int i;

	if (ripng) {
		for (i = 0; i < ZEBRA_ROUTE_MAX; i++) {
			if (ripng->route_map[i].name) {
				ripng->route_map[i].map =
					route_map_lookup_by_name(
						ripng->route_map[i].name);
				route_map_counter_increment(
					ripng->route_map[i].map);
			}
		}
>>>>>>> 700e9faa
	}
}

static void ripng_routemap_update(const char *unused)
{
	struct vrf *vrf = vrf_lookup_by_id(VRF_DEFAULT);
	struct ripng *ripng;
	struct interface *ifp;

	FOR_ALL_INTERFACES (vrf, ifp)
		ripng_if_rmap_update_interface(ifp);

	ripng = vrf->info;
	if (ripng)
		ripng_routemap_update_redistribute(ripng);
}

/* Link RIPng instance to VRF. */
static void ripng_vrf_link(struct ripng *ripng, struct vrf *vrf)
{
	struct interface *ifp;

	ripng->vrf = vrf;
	ripng->distribute_ctx->vrf = vrf;
	vrf->info = ripng;

	FOR_ALL_INTERFACES (vrf, ifp)
		ripng_interface_sync(ifp);
}

/* Unlink RIPng instance from VRF. */
static void ripng_vrf_unlink(struct ripng *ripng, struct vrf *vrf)
{
	struct interface *ifp;

	ripng->vrf = NULL;
	ripng->distribute_ctx->vrf = NULL;
	vrf->info = NULL;

	FOR_ALL_INTERFACES (vrf, ifp)
		ripng_interface_sync(ifp);
}

static void ripng_instance_enable(struct ripng *ripng, struct vrf *vrf,
				  int sock)
{
	ripng->sock = sock;

	ripng_vrf_link(ripng, vrf);
	ripng->enabled = true;

	/* Resend all redistribute requests. */
	ripng_redistribute_enable(ripng);

	/* Create read and timer thread. */
	ripng_event(ripng, RIPNG_READ, ripng->sock);
	ripng_event(ripng, RIPNG_UPDATE_EVENT, 1);

	ripng_zebra_vrf_register(vrf);
}

static void ripng_instance_disable(struct ripng *ripng)
{
	struct vrf *vrf = ripng->vrf;
	struct agg_node *rp;

	/* Clear RIPng routes */
	for (rp = agg_route_top(ripng->table); rp; rp = agg_route_next(rp)) {
		struct ripng_aggregate *aggregate;
		struct list *list;

		if ((list = rp->info) != NULL) {
			struct ripng_info *rinfo;
			struct listnode *listnode;

			rinfo = listgetdata(listhead(list));
			if (ripng_route_rte(rinfo))
				ripng_zebra_ipv6_delete(ripng, rp);

			for (ALL_LIST_ELEMENTS_RO(list, listnode, rinfo)) {
				RIPNG_TIMER_OFF(rinfo->t_timeout);
				RIPNG_TIMER_OFF(rinfo->t_garbage_collect);
				ripng_info_free(rinfo);
			}
			list_delete(&list);
			rp->info = NULL;
			agg_unlock_node(rp);
		}

		if ((aggregate = rp->aggregate) != NULL) {
			ripng_aggregate_free(aggregate);
			rp->aggregate = NULL;
			agg_unlock_node(rp);
		}
	}

	/* Flush all redistribute requests. */
	ripng_redistribute_disable(ripng);

	/* Cancel the RIPng timers */
	RIPNG_TIMER_OFF(ripng->t_update);
	RIPNG_TIMER_OFF(ripng->t_triggered_update);
	RIPNG_TIMER_OFF(ripng->t_triggered_interval);

	/* Cancel the read thread */
	if (ripng->t_read) {
		thread_cancel(ripng->t_read);
		ripng->t_read = NULL;
	}

	/* Close the RIPng socket */
	if (ripng->sock >= 0) {
		close(ripng->sock);
		ripng->sock = -1;
	}

	/* Clear existing peers. */
	list_delete_all_node(ripng->peer_list);

	ripng_zebra_vrf_deregister(vrf);

	ripng_vrf_unlink(ripng, vrf);
	ripng->enabled = false;
}

static int ripng_vrf_new(struct vrf *vrf)
{
	if (IS_RIPNG_DEBUG_EVENT)
		zlog_debug("%s: VRF created: %s(%u)", __func__, vrf->name,
			   vrf->vrf_id);

	return 0;
}

static int ripng_vrf_delete(struct vrf *vrf)
{
	if (IS_RIPNG_DEBUG_EVENT)
		zlog_debug("%s: VRF deleted: %s(%u)", __func__, vrf->name,
			   vrf->vrf_id);

	return 0;
}

static int ripng_vrf_enable(struct vrf *vrf)
{
	struct ripng *ripng;
	int socket;

	ripng = ripng_lookup_by_vrf_name(vrf->name);
	if (!ripng || ripng->enabled)
		return 0;

	if (IS_RIPNG_DEBUG_EVENT)
		zlog_debug("%s: VRF %s(%u) enabled", __func__, vrf->name,
			   vrf->vrf_id);

	/* Activate the VRF RIPng instance. */
	if (!ripng->enabled) {
		socket = ripng_make_socket(vrf);
		if (socket < 0)
			return -1;

		ripng_instance_enable(ripng, vrf, socket);
	}

	return 0;
}

static int ripng_vrf_disable(struct vrf *vrf)
{
	struct ripng *ripng;

	ripng = ripng_lookup_by_vrf_name(vrf->name);
	if (!ripng || !ripng->enabled)
		return 0;

	if (IS_RIPNG_DEBUG_EVENT)
		zlog_debug("%s: VRF %s(%u) disabled", __func__, vrf->name,
			   vrf->vrf_id);

	/* Deactivate the VRF RIPng instance. */
	if (ripng->enabled)
		ripng_instance_disable(ripng);

	return 0;
}

void ripng_vrf_init(void)
{
	vrf_init(ripng_vrf_new, ripng_vrf_enable, ripng_vrf_disable,
		 ripng_vrf_delete, NULL);
}

void ripng_vrf_terminate(void)
{
	vrf_terminate();
}

/* Initialize ripng structure and set commands. */
void ripng_init(void)
{
	/* Install RIPNG_NODE. */
	install_node(&cmd_ripng_node, ripng_config_write);

	/* Install ripng commands. */
	install_element(VIEW_NODE, &show_ipv6_ripng_cmd);
	install_element(VIEW_NODE, &show_ipv6_ripng_status_cmd);

	install_default(RIPNG_NODE);

#if 0
  install_element (VIEW_NODE, &show_ipv6_protocols_cmd);
  install_element (RIPNG_NODE, &ripng_update_timer_cmd);
  install_element (RIPNG_NODE, &no_ripng_update_timer_cmd);
  install_element (RIPNG_NODE, &ripng_timeout_timer_cmd);
  install_element (RIPNG_NODE, &no_ripng_timeout_timer_cmd);
  install_element (RIPNG_NODE, &ripng_garbage_timer_cmd);
  install_element (RIPNG_NODE, &no_ripng_garbage_timer_cmd);
#endif /* 0 */

	ripng_if_init();
	ripng_debug_init();

	/* Access list install. */
	access_list_init();
	access_list_add_hook(ripng_distribute_update_all_wrapper);
	access_list_delete_hook(ripng_distribute_update_all_wrapper);

	/* Prefix list initialize.*/
	prefix_list_init();
	prefix_list_add_hook(ripng_distribute_update_all);
	prefix_list_delete_hook(ripng_distribute_update_all);

	/* Distribute list install. */
	distribute_list_init(RIPNG_NODE);

	/* Route-map for interface. */
	ripng_route_map_init();

	route_map_add_hook(ripng_routemap_update);
	route_map_delete_hook(ripng_routemap_update);

	if_rmap_init(RIPNG_NODE);
}<|MERGE_RESOLUTION|>--- conflicted
+++ resolved
@@ -55,10 +55,10 @@
 static void ripng_instance_enable(struct ripng *ripng, struct vrf *vrf,
 				  int sock);
 static void ripng_instance_disable(struct ripng *ripng);
-
 int ripng_triggered_update(struct thread *);
-
-<<<<<<< HEAD
+static void ripng_if_rmap_update(struct if_rmap_ctx *ctx,
+				 struct if_rmap *if_rmap);
+
 /* Generate rb-tree of RIPng instances. */
 static inline int ripng_instance_compare(const struct ripng *a,
 					 const struct ripng *b)
@@ -68,10 +68,6 @@
 RB_GENERATE(ripng_instance_head, ripng, entry, ripng_instance_compare)
 
 struct ripng_instance_head ripng_instances = RB_INITIALIZER(&ripng_instances);
-=======
-static void ripng_if_rmap_update(struct if_rmap_ctx *ctx,
-				 struct if_rmap *if_rmap);
->>>>>>> 700e9faa
 
 /* RIPng next hop specification. */
 struct ripng_nexthop {
@@ -1899,18 +1895,11 @@
 				 ripng_distribute_update);
 	distribute_list_delete_hook(ripng->distribute_ctx,
 				    ripng_distribute_update);
-<<<<<<< HEAD
-=======
 
 	/* if rmap install. */
-	ripng->if_rmap_ctx = if_rmap_ctx_create(VRF_DEFAULT_NAME);
+	ripng->if_rmap_ctx = if_rmap_ctx_create(vrf_name);
 	if_rmap_hook_add(ripng->if_rmap_ctx, ripng_if_rmap_update);
 	if_rmap_hook_delete(ripng->if_rmap_ctx, ripng_if_rmap_update);
-
-	/* Make socket. */
-	ripng->sock = socket;
->>>>>>> 700e9faa
-
 
 	/* Enable the routing instance if possible. */
 	if (vrf && vrf_is_enabled(vrf))
@@ -2435,18 +2424,13 @@
 			 "/frr-ripngd:ripngd/instance[vrf='%s']",
 			 ripng->vrf_name);
 
-<<<<<<< HEAD
 		dnode = yang_dnode_get(running_config->dnode, xpath);
 		assert(dnode);
 
 		nb_cli_show_dnode_cmds(vty, dnode, false);
 
 		config_write_distribute(vty, ripng->distribute_ctx);
-		if (strmatch(ripng->vrf_name, VRF_DEFAULT_NAME))
-			config_write_if_rmap(vty);
-=======
 		config_write_if_rmap(vty, ripng->if_rmap_ctx);
->>>>>>> 700e9faa
 
 		write = 1;
 	}
@@ -2546,7 +2530,6 @@
 }
 
 /* delete all the added ripng routes. */
-<<<<<<< HEAD
 void ripng_clean(struct ripng *ripng)
 {
 	if (ripng->enabled)
@@ -2559,6 +2542,7 @@
 	agg_table_finish(ripng->table);
 	list_delete(&ripng->peer_list);
 	distribute_list_delete(&ripng->distribute_ctx);
+	if_rmap_ctx_delete(ripng->if_rmap_ctx);
 
 	stream_free(ripng->ibuf);
 	stream_free(ripng->obuf);
@@ -2574,82 +2558,6 @@
 	RB_REMOVE(ripng_instance_head, &ripng_instances, ripng);
 	XFREE(MTYPE_RIPNG_VRF_NAME, ripng->vrf_name);
 	XFREE(MTYPE_RIPNG, ripng);
-=======
-void ripng_clean(void)
-{
-	int i;
-	struct agg_node *rp;
-	struct ripng_info *rinfo;
-	struct ripng_aggregate *aggregate;
-	struct list *list = NULL;
-	struct listnode *listnode = NULL;
-
-	if (ripng) {
-		/* Clear RIPng routes */
-		for (rp = agg_route_top(ripng->table); rp;
-		     rp = agg_route_next(rp)) {
-			if ((list = rp->info) != NULL) {
-				rinfo = listgetdata(listhead(list));
-				if (ripng_route_rte(rinfo))
-					ripng_zebra_ipv6_delete(rp);
-
-				for (ALL_LIST_ELEMENTS_RO(list, listnode,
-							  rinfo)) {
-					RIPNG_TIMER_OFF(rinfo->t_timeout);
-					RIPNG_TIMER_OFF(
-						rinfo->t_garbage_collect);
-					ripng_info_free(rinfo);
-				}
-				list_delete(&list);
-				rp->info = NULL;
-				agg_unlock_node(rp);
-			}
-
-			if ((aggregate = rp->aggregate) != NULL) {
-				ripng_aggregate_free(aggregate);
-				rp->aggregate = NULL;
-				agg_unlock_node(rp);
-			}
-		}
-
-		/* Cancel the RIPng timers */
-		RIPNG_TIMER_OFF(ripng->t_update);
-		RIPNG_TIMER_OFF(ripng->t_triggered_update);
-		RIPNG_TIMER_OFF(ripng->t_triggered_interval);
-
-		/* Cancel the read thread */
-		if (ripng->t_read) {
-			thread_cancel(ripng->t_read);
-			ripng->t_read = NULL;
-		}
-
-		/* Close the RIPng socket */
-		if (ripng->sock >= 0) {
-			close(ripng->sock);
-			ripng->sock = -1;
-		}
-
-		for (i = 0; i < ZEBRA_ROUTE_MAX; i++)
-			if (ripng->route_map[i].name)
-				free(ripng->route_map[i].name);
-
-		agg_table_finish(ripng->table);
-
-		stream_free(ripng->ibuf);
-		stream_free(ripng->obuf);
-
-		distribute_list_delete(&ripng->distribute_ctx);
-		XFREE(MTYPE_RIPNG, ripng);
-		ripng = NULL;
-	} /* if (ripng) */
-
-	ripng_clean_network();
-	ripng_passive_interface_clean();
-	ripng_offset_clean();
-	ripng_interface_clean();
-	ripng_redistribute_clean();
-	if_rmap_terminate();
->>>>>>> 700e9faa
 }
 
 static void ripng_if_rmap_update(struct if_rmap_ctx *ctx,
@@ -2690,11 +2598,11 @@
 
 void ripng_if_rmap_update_interface(struct interface *ifp)
 {
+	struct ripng_interface *ri = ifp->info;
+	struct ripng *ripng = ri->ripng;
 	struct if_rmap *if_rmap;
 	struct if_rmap_ctx *ctx;
 
-	if (ifp->vrf_id != VRF_DEFAULT)
-		return;
 	if (!ripng)
 		return;
 	ctx = ripng->if_rmap_ctx;
@@ -2707,26 +2615,14 @@
 
 static void ripng_routemap_update_redistribute(struct ripng *ripng)
 {
-<<<<<<< HEAD
 	for (int i = 0; i < ZEBRA_ROUTE_MAX; i++) {
-		if (ripng->redist[i].route_map.name)
+		if (ripng->redist[i].route_map.name) {
 			ripng->redist[i].route_map.map =
 				route_map_lookup_by_name(
 					ripng->redist[i].route_map.name);
-=======
-	int i;
-
-	if (ripng) {
-		for (i = 0; i < ZEBRA_ROUTE_MAX; i++) {
-			if (ripng->route_map[i].name) {
-				ripng->route_map[i].map =
-					route_map_lookup_by_name(
-						ripng->route_map[i].name);
-				route_map_counter_increment(
-					ripng->route_map[i].map);
-			}
-		}
->>>>>>> 700e9faa
+			route_map_counter_increment(
+				ripng->redist[i].route_map.map);
+		}
 	}
 }
 
