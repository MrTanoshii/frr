--- conflicted
+++ resolved
@@ -678,10 +678,6 @@
 
 
 %changelog
-<<<<<<< HEAD
-* Mon Jun 17 2019 David Lamparter <equinox@opensourcerouting.org> - %{version}
-- TBD
-=======
 * Tue Oct 15 2019 Martin Winter <equinox@opensourcerouting.org> - %{version}
 [200~- ALL Daemons
 -   -N <namespace> to allow for config file locating when running FRR inside
@@ -743,7 +739,6 @@
     will be experienced
 -   Lua builds have been fixed
 -   Improved Cross building
->>>>>>> b606b4e7
 
 * Mon Jun 17 2019 David Lamparter <equinox@opensourcerouting.org> - 7.1
 - gRPC northbound plugin
@@ -800,11 +795,7 @@
 * Sun Oct  7 2018 Martin Winter <mwinter@opensourcerouting.org> - 6.0
 - Staticd: New daemon responsible for management of static routes
 - ISISd: Implement dst-src routing as per draft-ietf-isis-ipv6-dst-src-routing
-<<<<<<< HEAD
-- BFDd: new daemon for BFD (Bidrectional Forwarding Detection). Responsiblei
-=======
 - BFDd: new daemon for BFD (Bidrectional Forwarding Detection). Responsible
->>>>>>> b606b4e7
   for notifying link changes to make routing protocols converge faster.
 - various bug fixes
 
