#! @PERL@
##
## @configure_input@
##
## Virtual terminal interface shell command extractor.
## Copyright (C) 2000 Kunihiro Ishiguro
## 
## This file is part of GNU Zebra.
## 
## GNU Zebra is free software; you can redistribute it and/or modify it
## under the terms of the GNU General Public License as published by the
## Free Software Foundation; either version 2, or (at your option) any
## later version.
## 
## GNU Zebra is distributed in the hope that it will be useful, but
## WITHOUT ANY WARRANTY; without even the implied warranty of
## MERCHANTABILITY or FITNESS FOR A PARTICULAR PURPOSE.  See the GNU
## General Public License for more details.
## 
## You should have received a copy of the GNU General Public License
## along with GNU Zebra; see the file COPYING.  If not, write to the Free
## Software Foundation, Inc., 59 Temple Place - Suite 330, Boston, MA
## 02111-1307, USA.  
##

print <<EOF;
#include <zebra.h>

#include "command.h"
#include "linklist.h"

#include "vtysh.h"

EOF

$ignore{'"interface IFNAME"'} = "ignore";
$ignore{'"interface IFNAME " "vrf (0-65535)"'} = "ignore";
$ignore{'"interface IFNAME " "vrf NAME"'} = "ignore";
$ignore{'"link-params"'} = "ignore";
$ignore{'"vrf NAME"'} = "ignore";
$ignore{'"ip vrf NAME"'} = "ignore";
$ignore{'"router rip"'} = "ignore";
$ignore{'"router ripng"'} = "ignore";
$ignore{'"router ospf"'} = "ignore";
$ignore{'"router ospf (1-65535)"'} = "ignore";
$ignore{'"router ospf6"'} = "ignore";
$ignore{'"mpls ldp"'} = "ignore";
$ignore{'"l2vpn WORD type vpls"'} = "ignore";
$ignore{'"member pseudowire IFNAME"'} = "ignore";
$ignore{'"router bgp"'} = "ignore";
$ignore{'"router bgp " "(1-4294967295)"'} = "ignore";
$ignore{'"router bgp " "(1-4294967295)" " <view|vrf> WORD"'} = "ignore";
$ignore{'"router bgp [(1-4294967295) [<view|vrf> WORD]]"'} = "ignore";
$ignore{'"router isis WORD"'} = "ignore";
$ignore{'"router zebra"'} = "ignore";
$ignore{'"address-family ipv4"'} = "ignore";
$ignore{'"address-family ipv4 [<unicast|multicast|vpn|encap>]"'} = "ignore";
$ignore{'"address-family ipv6"'} = "ignore";
$ignore{'"address-family ipv6 [<unicast|multicast|vpn|encap>]"'} = "ignore";
$ignore{'"address-family vpnv4"'} = "ignore";
$ignore{'"address-family vpnv4 unicast"'} = "ignore";
$ignore{'"address-family ipv4 vrf NAME"'} = "ignore";
$ignore{'"address-family <encap|encapv4>"'} = "ignore";
$ignore{'"address-family encapv6"'} = "ignore";
$ignore{'"address-family ipv4 encap"'} = "ignore";
$ignore{'"address-family ipv6 encap"'} = "ignore";
$ignore{'"address-family ipv6 vpn"'} = "ignore";
$ignore{'"address-family vpnv6"'} = "ignore";
$ignore{'"address-family vpnv6 unicast"'} = "ignore";
$ignore{'"exit-address-family"'} = "ignore";
$ignore{'"exit-link-params"'} = "ignore";
$ignore{'"vnc defaults"'} = "ignore";
$ignore{'"vnc l2-group NAME"'} = "ignore";
$ignore{'"vnc nve-group NAME"'} = "ignore";
$ignore{'"exit-vnc"'} = "ignore";
$ignore{'"key chain WORD"'} = "ignore";
$ignore{'"key (0-2147483647)"'} = "ignore";
$ignore{'"route-map WORD <deny|permit> (1-65535)"'} = "ignore";
$ignore{'"show route-map"'} = "ignore";
$ignore{'"line vty"'} = "ignore";
$ignore{'"who"'} = "ignore";
$ignore{'"terminal monitor"'} = "ignore";
$ignore{'"terminal no monitor"'} = "ignore";
$ignore{'"show history"'} = "ignore";
<<<<<<< HEAD
$ignore{'"router ospf [(1-65535)]"'} = "ignore";
$ignore{'"address-family vpnv6 [unicast]"'} = "ignore";
$ignore{'"address-family vpnv4 [unicast]"'} = "ignore";
$ignore{'"logical-router (1-65535) ns NAME"'} = "ignore";
$ignore{'"vrf-policy NAME"' } = "ignore";
$ignore{'"exit-vrf-policy"' } = "ignore";
=======
$ignore{'"enable-rpki"'} = "ignore";
>>>>>>> ec156f4b

my $cli_stomp = 0;

foreach (@ARGV) {
    $file = $_;

    open (FH, "@CPP@ -DHAVE_CONFIG_H -DVTYSH_EXTRACT_PL -I@top_builddir@ -I@srcdir@/ -I@srcdir@/.. -I@top_srcdir@/lib -I@top_builddir@/lib -I@top_srcdir@/bgpd -I@top_srcdir@/@LIBRFP@ -I@top_srcdir@/bgpd/rfapi @CPPFLAGS@ $file |");
    local $/; undef $/;
    $line = <FH>;
    close (FH);

    # ?: makes a group non-capturing
    @defun = ($line =~ /((?:DEFUN|DEFUN_HIDDEN|ALIAS|ALIAS_HIDDEN)\s*\(.+?\));?\s?\s?\n/sg);
    @install = ($line =~ /install_element\s*\(\s*[0-9A-Z_]+,\s*&[^;]*;\s*\n/sg);

    # DEFUN process
    foreach (@defun) {
        # $_ will contain the entire string including the DEFUN, ALIAS, etc.
        # We need to extract the DEFUN/ALIAS from everything in ()s.
        # The /s at the end tells the regex to allow . to match newlines.
        $_ =~ /^(.*?)\s*\((.*)\)$/s;

        my (@defun_array);
        $defun_or_alias = $1;
        @defun_array = split (/,/, $2);

        if ($defun_or_alias =~ /_HIDDEN/) {
            $hidden = 1;
        } else {
            $hidden = 0;
        }

        $defun_array[0] = '';

        # Actual input command string.
        $str = "$defun_array[2]";
        $str =~ s/^\s+//g;
        $str =~ s/\s+$//g;

        # Get VTY command structure.  This is needed for searching
        # install_element() command.
        $cmd = "$defun_array[1]";
        $cmd =~ s/^\s+//g;
        $cmd =~ s/\s+$//g;

        # $protocol is VTYSH_PROTO format for redirection of user input
        if ($file =~ /lib\/keychain\.c$/) {
            $protocol = "VTYSH_RIPD";
        }
        elsif ($file =~ /lib\/routemap\.c$/) {
            $protocol = "VTYSH_RIPD|VTYSH_RIPNGD|VTYSH_OSPFD|VTYSH_OSPF6D|VTYSH_BGPD|VTYSH_ZEBRA|VTYSH_PIMD";
        }
        elsif ($file =~ /lib\/vrf\.c$/) {
            $protocol = "VTYSH_RIPD|VTYSH_RIPNGD|VTYSH_OSPFD|VTYSH_OSPF6D|VTYSH_BGPD|VTYSH_ZEBRA";
        }
        elsif ($file =~ /lib\/filter\.c$/) {
            $protocol = "VTYSH_ALL";
        }
        elsif ($file =~ /lib\/ns\.c$/) {
            $protocol = "VTYSH_ZEBRA";
        }
        elsif ($file =~ /lib\/plist\.c$/) {
            if ($defun_array[1] =~ m/ipv6/) {
                $protocol = "VTYSH_RIPNGD|VTYSH_OSPF6D|VTYSH_BGPD|VTYSH_ZEBRA";
            } else {
                $protocol = "VTYSH_RIPD|VTYSH_OSPFD|VTYSH_BGPD|VTYSH_ZEBRA|VTYSH_PIMD";
            }
        }
        elsif ($file =~ /lib\/distribute\.c$/) {
            if ($defun_array[1] =~ m/ipv6/) {
                $protocol = "VTYSH_RIPNGD";
            } else {
                $protocol = "VTYSH_RIPD";
            }
        }
        elsif ($file =~ /lib\/if_rmap\.c$/) {
            if ($defun_array[1] =~ m/ipv6/) {
                $protocol = "VTYSH_RIPNGD";
            } else {
                $protocol = "VTYSH_RIPD";
            }
        }
        elsif ($file =~ /lib\/vty\.c$/) {
           $protocol = "VTYSH_ALL";
        }
        elsif ($file =~ /librfp\/.*\.c$/ || $file =~ /rfapi\/.*\.c$/) {
           $protocol = "VTYSH_BGPD";
        }
        else {
           ($protocol) = ($file =~ /^.*\/([a-z0-9]+)\/[a-zA-Z0-9_\-]+\.c$/);
           $protocol = "VTYSH_" . uc $protocol;
        }

        # Append _vtysh to structure then build DEFUN again
        $defun_array[1] = $cmd . "_vtysh";
        $defun_body = join (", ", @defun_array);

	# $cmd -> $str hash for lookup
	if (exists($cmd2str{$cmd})) {
	    warn "Duplicate CLI Function: $cmd\n";
	    warn "\tFrom cli: $cmd2str{$cmd} to New cli: $str\n";
	    warn "\tOriginal Protocol: $cmd2proto{$cmd} to New Protocol: $protocol\n";
	    $cli_stomp++;
	}
        $cmd2str{$cmd} = $str;
        $cmd2defun{$cmd} = $defun_body;
        $cmd2proto{$cmd} = $protocol;
        $cmd2hidden{$cmd} = $hidden;
    }

    # install_element() process
    foreach (@install) {
        my (@element_array);
        @element_array = split (/,/);

        # Install node
        $enode = $element_array[0];
        $enode =~ s/^\s+//g;
        $enode =~ s/\s+$//g;
        ($enode) = ($enode =~ /([0-9A-Z_]+)$/);

        # VTY command structure.
        ($ecmd) = ($element_array[1] =~ /&([^\)]+)/);
        $ecmd =~ s/^\s+//g;
        $ecmd =~ s/\s+$//g;

        # Register $ecmd
        if (defined ($cmd2str{$ecmd})
            && ! defined ($ignore{$cmd2str{$ecmd}})) {
            my ($key);
            $key = $enode . "," . $cmd2str{$ecmd};
            $ocmd{$key} = $ecmd;
            $odefun{$key} = $cmd2defun{$ecmd};

            if ($cmd2hidden{$ecmd}) {
                $defsh{$key} = "DEFSH_HIDDEN"
            } else {
                $defsh{$key} = "DEFSH"
            }
            push (@{$oproto{$key}}, $cmd2proto{$ecmd});
        }
    }
}

# When we have cli commands that map to the same function name, we
# can introduce subtle bugs due to code not being called when
# we think it is.
#
# If extract.pl fails with a error message and you've been
# modifying the cli, then go back and fix your code to
# not have cli command function collisions.
# please fix your code before submittal
if ($cli_stomp) {
    warn "There are $cli_stomp command line stomps\n";
}

# Check finaly alive $cmd;
foreach (keys %odefun) {
    my ($node, $str) = (split (/,/));
    my ($cmd) = $ocmd{$_};
    $live{$cmd} = $_;
}

# Output DEFSH
foreach (keys %live) {
    my ($proto);
    my ($key);
    $key = $live{$_};
    $proto = join ("|", @{$oproto{$key}});
    printf "$defsh{$key} ($proto$odefun{$key})\n\n";
}

# Output install_element
print <<EOF;
void
vtysh_init_cmd ()
{
EOF

foreach (keys %odefun) {
    my ($node, $str) = (split (/,/));
    $cmd = $ocmd{$_};
    $cmd =~ s/_cmd/_cmd_vtysh/;
    printf "  install_element ($node, &$cmd);\n";
}

print <<EOF
}
EOF<|MERGE_RESOLUTION|>--- conflicted
+++ resolved
@@ -82,16 +82,13 @@
 $ignore{'"terminal monitor"'} = "ignore";
 $ignore{'"terminal no monitor"'} = "ignore";
 $ignore{'"show history"'} = "ignore";
-<<<<<<< HEAD
 $ignore{'"router ospf [(1-65535)]"'} = "ignore";
 $ignore{'"address-family vpnv6 [unicast]"'} = "ignore";
 $ignore{'"address-family vpnv4 [unicast]"'} = "ignore";
 $ignore{'"logical-router (1-65535) ns NAME"'} = "ignore";
 $ignore{'"vrf-policy NAME"' } = "ignore";
 $ignore{'"exit-vrf-policy"' } = "ignore";
-=======
 $ignore{'"enable-rpki"'} = "ignore";
->>>>>>> ec156f4b
 
 my $cli_stomp = 0;
 
