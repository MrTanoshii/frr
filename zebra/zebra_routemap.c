--- conflicted
+++ resolved
@@ -443,18 +443,11 @@
 
 DEFUN (ip_protocol,
        ip_protocol_cmd,
-<<<<<<< HEAD
        "ip protocol <kernel|connected|static|rip|ospf|isis|bgp|pim|table|any> route-map ROUTE-MAP",
        IP_STR
        "Filter routing info exchanged between zebra and protocol\n"
-       QUAGGA_IP_PROTOCOL_MAP_HELP_STR_ZEBRA
+       FRR_IP_PROTOCOL_MAP_HELP_STR_ZEBRA
        "Specify route-map\n"
-=======
-       "ip protocol " FRR_IP_PROTOCOL_MAP_STR_ZEBRA " route-map ROUTE-MAP",
-       IP_STR
-       "Filter routing info exchanged between zebra and protocol\n"
-       FRR_IP_PROTOCOL_MAP_HELP_STR_ZEBRA
->>>>>>> 7d53a493
        "Route map name\n")
 {
   char *proto = argv[2]->text;
@@ -489,22 +482,13 @@
 
 DEFUN (no_ip_protocol,
        no_ip_protocol_cmd,
-<<<<<<< HEAD
        "no ip protocol <kernel|connected|static|rip|ospf|isis|bgp|pim|table|any> [route-map ROUTE-MAP]",
        NO_STR
        IP_STR
        "Stop filtering routing info between zebra and protocol\n"
-       QUAGGA_IP_PROTOCOL_MAP_HELP_STR_ZEBRA
+       FRR_IP_PROTOCOL_MAP_HELP_STR_ZEBRA
        "Specify route map\n"
        "Route map name\n")
-=======
-       "no ip protocol " FRR_IP_PROTOCOL_MAP_STR_ZEBRA,
-       NO_STR
-       IP_STR
-       "Stop filtering routing info between zebra and protocol\n"
-       FRR_IP_PROTOCOL_MAP_HELP_STR_ZEBRA
-       "Protocol from which to stop filtering routes\n")
->>>>>>> 7d53a493
 {
   char *proto = argv[3]->text;
   char *rmap = (argc == 6) ? argv[5]->arg : NULL;
@@ -536,18 +520,6 @@
     }
   return CMD_SUCCESS;
 }
-
-<<<<<<< HEAD
-=======
-ALIAS (no_ip_protocol,
-       no_ip_protocol_val_cmd,
-       "no ip protocol " FRR_IP_PROTOCOL_MAP_STR_ZEBRA " route-map ROUTE-MAP",
-       NO_STR
-       IP_STR
-       "Stop filtering routing info between zebra and protocol\n"
-       FRR_IP_PROTOCOL_MAP_HELP_STR_ZEBRA
-       "route map name")
->>>>>>> 7d53a493
 
 DEFUN (show_ip_protocol,
        show_ip_protocol_cmd,
@@ -580,18 +552,11 @@
 
 DEFUN (ipv6_protocol,
        ipv6_protocol_cmd,
-<<<<<<< HEAD
        "ipv6 protocol <kernel|connected|static|ripng|ospf6|isis|bgp|table|any> route-map ROUTE-MAP",
        IP6_STR
        "Filter IPv6 routing info exchanged between zebra and protocol\n"
-       QUAGGA_IP6_PROTOCOL_MAP_HELP_STR_ZEBRA
+       FRR_IP6_PROTOCOL_MAP_HELP_STR_ZEBRA
        "Specify route map\n"
-=======
-       "ipv6 protocol " FRR_IP6_PROTOCOL_MAP_STR_ZEBRA " route-map ROUTE-MAP",
-       IP6_STR
-       "Filter IPv6 routing info exchanged between zebra and protocol\n"
-       FRR_IP6_PROTOCOL_MAP_HELP_STR_ZEBRA
->>>>>>> 7d53a493
        "Route map name\n")
 {
   char *proto = argv[2]->text;
@@ -626,22 +591,13 @@
 
 DEFUN (no_ipv6_protocol,
        no_ipv6_protocol_cmd,
-<<<<<<< HEAD
        "no ipv6 protocol <kernel|connected|static|ripng|ospf6|isis|bgp|table|any> [route-map ROUTE-MAP]",
        NO_STR
        IP6_STR
        "Stop filtering IPv6 routing info between zebra and protocol\n"
-       QUAGGA_IP6_PROTOCOL_MAP_HELP_STR_ZEBRA
+       FRR_IP6_PROTOCOL_MAP_HELP_STR_ZEBRA
        "Specify route map\n"
        "Route map name\n")
-=======
-       "no ipv6 protocol " FRR_IP6_PROTOCOL_MAP_STR_ZEBRA,
-       NO_STR
-       IP6_STR
-       "Stop filtering IPv6 routing info between zebra and protocol\n"
-       FRR_IP6_PROTOCOL_MAP_HELP_STR_ZEBRA
-       "Protocol from which to stop filtering routes\n")
->>>>>>> 7d53a493
 {
   const char *proto = argv[3]->text;
   const char *rmap = (argc == 6) ? argv[5]->arg : NULL;
@@ -672,18 +628,6 @@
     }
   return CMD_SUCCESS;
 }
-
-<<<<<<< HEAD
-=======
-ALIAS (no_ipv6_protocol,
-       no_ipv6_protocol_val_cmd,
-       "no ipv6 protocol " FRR_IP6_PROTOCOL_MAP_STR_ZEBRA " route-map ROUTE-MAP",
-       NO_STR
-       IP6_STR
-       "Stop filtering IPv6 routing info between zebra and protocol\n"
-       FRR_IP6_PROTOCOL_MAP_HELP_STR_ZEBRA
-       "route map name")
->>>>>>> 7d53a493
 
 DEFUN (show_ipv6_protocol,
        show_ipv6_protocol_cmd,
@@ -716,18 +660,11 @@
 
 DEFUN (ip_protocol_nht_rmap,
        ip_protocol_nht_rmap_cmd,
-<<<<<<< HEAD
        "ip nht <kernel|connected|static|rip|ospf|isis|bgp|pim|table|any> route-map ROUTE-MAP",
        IP_STR
        "Filter Next Hop tracking route resolution\n"
-       QUAGGA_IP_PROTOCOL_MAP_HELP_STR_ZEBRA
+       FRR_IP_PROTOCOL_MAP_HELP_STR_ZEBRA
        "Specify route map\n"
-=======
-       "ip nht " FRR_IP_PROTOCOL_MAP_STR_ZEBRA " route-map ROUTE-MAP",
-       IP_STR
-       "Filter Next Hop tracking route resolution\n"
-       FRR_IP_PROTOCOL_MAP_HELP_STR_ZEBRA
->>>>>>> 7d53a493
        "Route map name\n")
 {
   char *proto = argv[2]->text;
@@ -759,21 +696,13 @@
 
 DEFUN (no_ip_protocol_nht_rmap,
        no_ip_protocol_nht_rmap_cmd,
-<<<<<<< HEAD
        "no ip nht <kernel|connected|static|rip|ospf|isis|bgp|pim|table|any> [route-map ROUTE-MAP]",
        NO_STR
        IP_STR
        "Filter Next Hop tracking route resolution\n"
-       QUAGGA_IP_PROTOCOL_MAP_HELP_STR_ZEBRA
+       FRR_IP_PROTOCOL_MAP_HELP_STR_ZEBRA
        "Specify route map\n"
        "Route map name\n")
-=======
-       "no ip nht " FRR_IP_PROTOCOL_MAP_STR_ZEBRA,
-       NO_STR
-       IP_STR
-       "Filter Next Hop tracking route resolution\n"
-       FRR_IP_PROTOCOL_MAP_HELP_STR_ZEBRA)
->>>>>>> 7d53a493
 {
   int idx = 0;
   char *proto = argv[3]->text;
@@ -798,17 +727,6 @@
     }
   return CMD_SUCCESS;
 }
-
-<<<<<<< HEAD
-=======
-ALIAS (no_ip_protocol_nht_rmap,
-       no_ip_protocol_nht_rmap_val_cmd,
-       "no ip nht " FRR_IP_PROTOCOL_MAP_STR_ZEBRA " route-map ROUTE-MAP",
-       IP_STR
-       "Filter Next Hop tracking route resolution\n"
-       FRR_IP_PROTOCOL_MAP_HELP_STR_ZEBRA
-       "Route map name\n")
->>>>>>> 7d53a493
 
 DEFUN (show_ip_protocol_nht,
        show_ip_protocol_nht_cmd,
@@ -842,18 +760,11 @@
 
 DEFUN (ipv6_protocol_nht_rmap,
        ipv6_protocol_nht_rmap_cmd,
-<<<<<<< HEAD
        "ipv6 nht <kernel|connected|static|ripng|ospf6|isis|bgp|table|any> route-map ROUTE-MAP",
        IP6_STR
        "Filter Next Hop tracking route resolution\n"
-       QUAGGA_IP6_PROTOCOL_MAP_HELP_STR_ZEBRA
+       FRR_IP6_PROTOCOL_MAP_HELP_STR_ZEBRA
        "Specify route map\n"
-=======
-       "ipv6 nht " FRR_IP6_PROTOCOL_MAP_STR_ZEBRA " route-map ROUTE-MAP",
-       IP6_STR
-       "Filter Next Hop tracking route resolution\n"
-       FRR_IP6_PROTOCOL_MAP_HELP_STR_ZEBRA
->>>>>>> 7d53a493
        "Route map name\n")
 {
   char *proto = argv[2]->text;
@@ -879,21 +790,13 @@
 
 DEFUN (no_ipv6_protocol_nht_rmap,
        no_ipv6_protocol_nht_rmap_cmd,
-<<<<<<< HEAD
        "no ipv6 nht <kernel|connected|static|ripng|ospf6|isis|bgp|table|any> [route-map ROUTE-MAP]",
        NO_STR
        IP6_STR
        "Filter Next Hop tracking route resolution\n"
-       QUAGGA_IP6_PROTOCOL_MAP_HELP_STR_ZEBRA
+       FRR_IP6_PROTOCOL_MAP_HELP_STR_ZEBRA
        "Specify route map\n"
        "Route map name\n")
-=======
-       "no ipv6 nht " FRR_IP6_PROTOCOL_MAP_STR_ZEBRA,
-       NO_STR
-       IP6_STR
-       "Filter Next Hop tracking route resolution\n"
-       FRR_IP6_PROTOCOL_MAP_HELP_STR_ZEBRA)
->>>>>>> 7d53a493
 {
   char *proto = argv[3]->text;
   char *rmap = (argc == 6) ? argv[5]->arg : NULL;
@@ -925,18 +828,6 @@
 
   return CMD_SUCCESS;
 }
-
-<<<<<<< HEAD
-=======
-ALIAS (no_ipv6_protocol_nht_rmap,
-       no_ipv6_protocol_nht_rmap_val_cmd,
-       "no ipv6 nht " FRR_IP6_PROTOCOL_MAP_STR_ZEBRA " route-map ROUTE-MAP",
-       NO_STR
-       IP6_STR
-       "Filter Next Hop tracking route resolution\n"
-       FRR_IP6_PROTOCOL_MAP_HELP_STR_ZEBRA
-       "Route map name\n")
->>>>>>> 7d53a493
 
 DEFUN (show_ipv6_protocol_nht,
        show_ipv6_protocol_nht_cmd,
